/*
 * MOV, 3GP, MP4 muxer
 * Copyright (c) 2003 Thomas Raivio
 * Copyright (c) 2004 Gildas Bazin <gbazin at videolan dot org>
 * Copyright (c) 2009 Baptiste Coudurier <baptiste dot coudurier at gmail dot com>
 *
 * This file is part of FFmpeg.
 *
 * FFmpeg is free software; you can redistribute it and/or
 * modify it under the terms of the GNU Lesser General Public
 * License as published by the Free Software Foundation; either
 * version 2.1 of the License, or (at your option) any later version.
 *
 * FFmpeg is distributed in the hope that it will be useful,
 * but WITHOUT ANY WARRANTY; without even the implied warranty of
 * MERCHANTABILITY or FITNESS FOR A PARTICULAR PURPOSE.  See the GNU
 * Lesser General Public License for more details.
 *
 * You should have received a copy of the GNU Lesser General Public
 * License along with FFmpeg; if not, write to the Free Software
 * Foundation, Inc., 51 Franklin Street, Fifth Floor, Boston, MA 02110-1301 USA
 */

#include <stdint.h>
#include <inttypes.h>

#include "movenc.h"
#include "avformat.h"
#include "avio_internal.h"
#include "riff.h"
#include "avio.h"
#include "isom.h"
#include "avc.h"
#include "libavcodec/get_bits.h"
#include "libavcodec/put_bits.h"
#include "libavcodec/vc1.h"
#include "libavcodec/raw.h"
#include "internal.h"
#include "libavutil/avstring.h"
#include "libavutil/intfloat.h"
#include "libavutil/mathematics.h"
#include "libavutil/opt.h"
#include "libavutil/dict.h"
#include "libavutil/pixdesc.h"
#include "hevc.h"
#include "rtpenc.h"
#include "mov_chan.h"

#undef NDEBUG
#include <assert.h>

static const AVOption options[] = {
    { "movflags", "MOV muxer flags", offsetof(MOVMuxContext, flags), AV_OPT_TYPE_FLAGS, {.i64 = 0}, INT_MIN, INT_MAX, AV_OPT_FLAG_ENCODING_PARAM, "movflags" },
    { "rtphint", "Add RTP hint tracks", 0, AV_OPT_TYPE_CONST, {.i64 = FF_MOV_FLAG_RTP_HINT}, INT_MIN, INT_MAX, AV_OPT_FLAG_ENCODING_PARAM, "movflags" },
    { "moov_size", "maximum moov size so it can be placed at the begin", offsetof(MOVMuxContext, reserved_moov_size), AV_OPT_TYPE_INT, {.i64 = 0}, 0, INT_MAX, AV_OPT_FLAG_ENCODING_PARAM, 0 },
    { "empty_moov", "Make the initial moov atom empty (not supported by QuickTime)", 0, AV_OPT_TYPE_CONST, {.i64 = FF_MOV_FLAG_EMPTY_MOOV}, INT_MIN, INT_MAX, AV_OPT_FLAG_ENCODING_PARAM, "movflags" },
    { "frag_keyframe", "Fragment at video keyframes", 0, AV_OPT_TYPE_CONST, {.i64 = FF_MOV_FLAG_FRAG_KEYFRAME}, INT_MIN, INT_MAX, AV_OPT_FLAG_ENCODING_PARAM, "movflags" },
    { "separate_moof", "Write separate moof/mdat atoms for each track", 0, AV_OPT_TYPE_CONST, {.i64 = FF_MOV_FLAG_SEPARATE_MOOF}, INT_MIN, INT_MAX, AV_OPT_FLAG_ENCODING_PARAM, "movflags" },
    { "frag_custom", "Flush fragments on caller requests", 0, AV_OPT_TYPE_CONST, {.i64 = FF_MOV_FLAG_FRAG_CUSTOM}, INT_MIN, INT_MAX, AV_OPT_FLAG_ENCODING_PARAM, "movflags" },
    { "isml", "Create a live smooth streaming feed (for pushing to a publishing point)", 0, AV_OPT_TYPE_CONST, {.i64 = FF_MOV_FLAG_ISML}, INT_MIN, INT_MAX, AV_OPT_FLAG_ENCODING_PARAM, "movflags" },
    { "faststart", "Run a second pass to put the index (moov atom) at the beginning of the file", 0, AV_OPT_TYPE_CONST, {.i64 = FF_MOV_FLAG_FASTSTART}, INT_MIN, INT_MAX, AV_OPT_FLAG_ENCODING_PARAM, "movflags" },
    { "omit_tfhd_offset", "Omit the base data offset in tfhd atoms", 0, AV_OPT_TYPE_CONST, {.i64 = FF_MOV_FLAG_OMIT_TFHD_OFFSET}, INT_MIN, INT_MAX, AV_OPT_FLAG_ENCODING_PARAM, "movflags" },
    FF_RTP_FLAG_OPTS(MOVMuxContext, rtp_flags),
    { "skip_iods", "Skip writing iods atom.", offsetof(MOVMuxContext, iods_skip), AV_OPT_TYPE_INT, {.i64 = 1}, 0, 1, AV_OPT_FLAG_ENCODING_PARAM},
    { "iods_audio_profile", "iods audio profile atom.", offsetof(MOVMuxContext, iods_audio_profile), AV_OPT_TYPE_INT, {.i64 = -1}, -1, 255, AV_OPT_FLAG_ENCODING_PARAM},
    { "iods_video_profile", "iods video profile atom.", offsetof(MOVMuxContext, iods_video_profile), AV_OPT_TYPE_INT, {.i64 = -1}, -1, 255, AV_OPT_FLAG_ENCODING_PARAM},
    { "frag_duration", "Maximum fragment duration", offsetof(MOVMuxContext, max_fragment_duration), AV_OPT_TYPE_INT, {.i64 = 0}, 0, INT_MAX, AV_OPT_FLAG_ENCODING_PARAM},
    { "min_frag_duration", "Minimum fragment duration", offsetof(MOVMuxContext, min_fragment_duration), AV_OPT_TYPE_INT, {.i64 = 0}, 0, INT_MAX, AV_OPT_FLAG_ENCODING_PARAM},
    { "frag_size", "Maximum fragment size", offsetof(MOVMuxContext, max_fragment_size), AV_OPT_TYPE_INT, {.i64 = 0}, 0, INT_MAX, AV_OPT_FLAG_ENCODING_PARAM},
    { "ism_lookahead", "Number of lookahead entries for ISM files", offsetof(MOVMuxContext, ism_lookahead), AV_OPT_TYPE_INT, {.i64 = 0}, 0, INT_MAX, AV_OPT_FLAG_ENCODING_PARAM},
    { "use_editlist", "use edit list", offsetof(MOVMuxContext, use_editlist), AV_OPT_TYPE_INT, {.i64 = -1}, -1, 1, AV_OPT_FLAG_ENCODING_PARAM},
    { "video_track_timescale", "set timescale of all video tracks", offsetof(MOVMuxContext, video_track_timescale), AV_OPT_TYPE_INT, {.i64 = 0}, 0, INT_MAX, AV_OPT_FLAG_ENCODING_PARAM},
    { "brand",    "Override major brand", offsetof(MOVMuxContext, major_brand),   AV_OPT_TYPE_STRING, {.str = NULL}, .flags = AV_OPT_FLAG_ENCODING_PARAM },
    { NULL },
};

#define MOV_CLASS(flavor)\
static const AVClass flavor ## _muxer_class = {\
    .class_name = #flavor " muxer",\
    .item_name  = av_default_item_name,\
    .option     = options,\
    .version    = LIBAVUTIL_VERSION_INT,\
};

static int get_moov_size(AVFormatContext *s);

//FIXME support 64 bit variant with wide placeholders
static int64_t update_size(AVIOContext *pb, int64_t pos)
{
    int64_t curpos = avio_tell(pb);
    avio_seek(pb, pos, SEEK_SET);
    avio_wb32(pb, curpos - pos); /* rewrite size */
    avio_seek(pb, curpos, SEEK_SET);

    return curpos - pos;
}

static int supports_edts(MOVMuxContext *mov)
{
    // EDTS with fragments is tricky as we don't know the duration when its written
    return (mov->use_editlist<0 && !(mov->flags & FF_MOV_FLAG_FRAGMENT)) || mov->use_editlist>0;
}

static int co64_required(const MOVTrack *track)
{
    if (track->entry > 0 && track->cluster[track->entry - 1].pos + track->data_offset > UINT32_MAX)
        return 1;
    return 0;
}

/* Chunk offset atom */
static int mov_write_stco_tag(AVIOContext *pb, MOVTrack *track)
{
    int i;
    int mode64 = co64_required(track); // use 32 bit size variant if possible
    int64_t pos = avio_tell(pb);
    avio_wb32(pb, 0); /* size */
    if (mode64)
        ffio_wfourcc(pb, "co64");
    else
        ffio_wfourcc(pb, "stco");
    avio_wb32(pb, 0); /* version & flags */
    avio_wb32(pb, track->chunkCount); /* entry count */
    for (i = 0; i < track->entry; i++) {
        if (!track->cluster[i].chunkNum)
            continue;
        if (mode64 == 1)
            avio_wb64(pb, track->cluster[i].pos + track->data_offset);
        else
            avio_wb32(pb, track->cluster[i].pos + track->data_offset);
    }
    return update_size(pb, pos);
}

/* Sample size atom */
static int mov_write_stsz_tag(AVIOContext *pb, MOVTrack *track)
{
    int equalChunks = 1;
    int i, j, entries = 0, tst = -1, oldtst = -1;

    int64_t pos = avio_tell(pb);
    avio_wb32(pb, 0); /* size */
    ffio_wfourcc(pb, "stsz");
    avio_wb32(pb, 0); /* version & flags */

    for (i = 0; i < track->entry; i++) {
        tst = track->cluster[i].size / track->cluster[i].entries;
        if (oldtst != -1 && tst != oldtst)
            equalChunks = 0;
        oldtst = tst;
        entries += track->cluster[i].entries;
    }
    if (equalChunks && track->entry) {
        int sSize = track->entry ? track->cluster[0].size / track->cluster[0].entries : 0;
        sSize = FFMAX(1, sSize); // adpcm mono case could make sSize == 0
        avio_wb32(pb, sSize); // sample size
        avio_wb32(pb, entries); // sample count
    } else {
        avio_wb32(pb, 0); // sample size
        avio_wb32(pb, entries); // sample count
        for (i = 0; i < track->entry; i++) {
            for (j = 0; j < track->cluster[i].entries; j++) {
                avio_wb32(pb, track->cluster[i].size /
                          track->cluster[i].entries);
            }
        }
    }
    return update_size(pb, pos);
}

/* Sample to chunk atom */
static int mov_write_stsc_tag(AVIOContext *pb, MOVTrack *track)
{
    int index = 0, oldval = -1, i;
    int64_t entryPos, curpos;

    int64_t pos = avio_tell(pb);
    avio_wb32(pb, 0); /* size */
    ffio_wfourcc(pb, "stsc");
    avio_wb32(pb, 0); // version & flags
    entryPos = avio_tell(pb);
    avio_wb32(pb, track->chunkCount); // entry count
    for (i = 0; i < track->entry; i++) {
        if (oldval != track->cluster[i].samples_in_chunk && track->cluster[i].chunkNum) {
            avio_wb32(pb, track->cluster[i].chunkNum); // first chunk
            avio_wb32(pb, track->cluster[i].samples_in_chunk); // samples per chunk
            avio_wb32(pb, 0x1); // sample description index
            oldval = track->cluster[i].samples_in_chunk;
            index++;
        }
    }
    curpos = avio_tell(pb);
    avio_seek(pb, entryPos, SEEK_SET);
    avio_wb32(pb, index); // rewrite size
    avio_seek(pb, curpos, SEEK_SET);

    return update_size(pb, pos);
}

/* Sync sample atom */
static int mov_write_stss_tag(AVIOContext *pb, MOVTrack *track, uint32_t flag)
{
    int64_t curpos, entryPos;
    int i, index = 0;
    int64_t pos = avio_tell(pb);
    avio_wb32(pb, 0); // size
    ffio_wfourcc(pb, flag == MOV_SYNC_SAMPLE ? "stss" : "stps");
    avio_wb32(pb, 0); // version & flags
    entryPos = avio_tell(pb);
    avio_wb32(pb, track->entry); // entry count
    for (i = 0; i < track->entry; i++) {
        if (track->cluster[i].flags & flag) {
            avio_wb32(pb, i + 1);
            index++;
        }
    }
    curpos = avio_tell(pb);
    avio_seek(pb, entryPos, SEEK_SET);
    avio_wb32(pb, index); // rewrite size
    avio_seek(pb, curpos, SEEK_SET);
    return update_size(pb, pos);
}

static int mov_write_amr_tag(AVIOContext *pb, MOVTrack *track)
{
    avio_wb32(pb, 0x11); /* size */
    if (track->mode == MODE_MOV) ffio_wfourcc(pb, "samr");
    else                         ffio_wfourcc(pb, "damr");
    ffio_wfourcc(pb, "FFMP");
    avio_w8(pb, 0); /* decoder version */

    avio_wb16(pb, 0x81FF); /* Mode set (all modes for AMR_NB) */
    avio_w8(pb, 0x00); /* Mode change period (no restriction) */
    avio_w8(pb, 0x01); /* Frames per sample */
    return 0x11;
}

static int mov_write_ac3_tag(AVIOContext *pb, MOVTrack *track)
{
    GetBitContext gbc;
    PutBitContext pbc;
    uint8_t buf[3];
    int fscod, bsid, bsmod, acmod, lfeon, frmsizecod;

    if (track->vos_len < 7)
        return -1;

    avio_wb32(pb, 11);
    ffio_wfourcc(pb, "dac3");

    init_get_bits(&gbc, track->vos_data + 4, (track->vos_len - 4) * 8);
    fscod      = get_bits(&gbc, 2);
    frmsizecod = get_bits(&gbc, 6);
    bsid       = get_bits(&gbc, 5);
    bsmod      = get_bits(&gbc, 3);
    acmod      = get_bits(&gbc, 3);
    if (acmod == 2) {
        skip_bits(&gbc, 2); // dsurmod
    } else {
        if ((acmod & 1) && acmod != 1)
            skip_bits(&gbc, 2); // cmixlev
        if (acmod & 4)
            skip_bits(&gbc, 2); // surmixlev
    }
    lfeon = get_bits1(&gbc);

    init_put_bits(&pbc, buf, sizeof(buf));
    put_bits(&pbc, 2, fscod);
    put_bits(&pbc, 5, bsid);
    put_bits(&pbc, 3, bsmod);
    put_bits(&pbc, 3, acmod);
    put_bits(&pbc, 1, lfeon);
    put_bits(&pbc, 5, frmsizecod >> 1); // bit_rate_code
    put_bits(&pbc, 5, 0); // reserved

    flush_put_bits(&pbc);
    avio_write(pb, buf, sizeof(buf));

    return 11;
}

/**
 * This function writes extradata "as is".
 * Extradata must be formatted like a valid atom (with size and tag).
 */
static int mov_write_extradata_tag(AVIOContext *pb, MOVTrack *track)
{
    avio_write(pb, track->enc->extradata, track->enc->extradata_size);
    return track->enc->extradata_size;
}

static int mov_write_enda_tag(AVIOContext *pb)
{
    avio_wb32(pb, 10);
    ffio_wfourcc(pb, "enda");
    avio_wb16(pb, 1); /* little endian */
    return 10;
}

static int mov_write_enda_tag_be(AVIOContext *pb)
{
  avio_wb32(pb, 10);
  ffio_wfourcc(pb, "enda");
  avio_wb16(pb, 0); /* big endian */
  return 10;
}

static void put_descr(AVIOContext *pb, int tag, unsigned int size)
{
    int i = 3;
    avio_w8(pb, tag);
    for (; i > 0; i--)
        avio_w8(pb, (size >> (7 * i)) | 0x80);
    avio_w8(pb, size & 0x7F);
}

static unsigned compute_avg_bitrate(MOVTrack *track)
{
    uint64_t size = 0;
    int i;
    if (!track->track_duration)
        return 0;
    for (i = 0; i < track->entry; i++)
        size += track->cluster[i].size;
    return size * 8 * track->timescale / track->track_duration;
}

static int mov_write_esds_tag(AVIOContext *pb, MOVTrack *track) // Basic
{
    int64_t pos = avio_tell(pb);
    int decoder_specific_info_len = track->vos_len ? 5 + track->vos_len : 0;
    unsigned avg_bitrate;

    avio_wb32(pb, 0); // size
    ffio_wfourcc(pb, "esds");
    avio_wb32(pb, 0); // Version

    // ES descriptor
    put_descr(pb, 0x03, 3 + 5+13 + decoder_specific_info_len + 5+1);
    avio_wb16(pb, track->track_id);
    avio_w8(pb, 0x00); // flags (= no flags)

    // DecoderConfig descriptor
    put_descr(pb, 0x04, 13 + decoder_specific_info_len);

    // Object type indication
    if ((track->enc->codec_id == AV_CODEC_ID_MP2 ||
         track->enc->codec_id == AV_CODEC_ID_MP3) &&
        track->enc->sample_rate > 24000)
        avio_w8(pb, 0x6B); // 11172-3
    else
        avio_w8(pb, ff_codec_get_tag(ff_mp4_obj_type, track->enc->codec_id));

    // the following fields is made of 6 bits to identify the streamtype (4 for video, 5 for audio)
    // plus 1 bit to indicate upstream and 1 bit set to 1 (reserved)
    if (track->enc->codec_id == AV_CODEC_ID_DVD_SUBTITLE)
        avio_w8(pb, (0x38 << 2) | 1); // flags (= NeroSubpicStream)
    else if (track->enc->codec_type == AVMEDIA_TYPE_AUDIO)
        avio_w8(pb, 0x15); // flags (= Audiostream)
    else
        avio_w8(pb, 0x11); // flags (= Visualstream)

    avio_wb24(pb, track->enc->rc_buffer_size >> 3); // Buffersize DB

    avg_bitrate = compute_avg_bitrate(track);
    // maxbitrate (FIXME should be max rate in any 1 sec window)
    avio_wb32(pb, FFMAX3(track->enc->bit_rate, track->enc->rc_max_rate, avg_bitrate));
    avio_wb32(pb, avg_bitrate);

    if (track->vos_len) {
        // DecoderSpecific info descriptor
        put_descr(pb, 0x05, track->vos_len);
        avio_write(pb, track->vos_data, track->vos_len);
    }

    // SL descriptor
    put_descr(pb, 0x06, 1);
    avio_w8(pb, 0x02);
    return update_size(pb, pos);
}

static int mov_pcm_le_gt16(enum AVCodecID codec_id)
{
    return codec_id == AV_CODEC_ID_PCM_S24LE ||
           codec_id == AV_CODEC_ID_PCM_S32LE ||
           codec_id == AV_CODEC_ID_PCM_F32LE ||
           codec_id == AV_CODEC_ID_PCM_F64LE;
}

static int mov_pcm_be_gt16(enum AVCodecID codec_id)
{
    return codec_id == AV_CODEC_ID_PCM_S24BE ||
           codec_id == AV_CODEC_ID_PCM_S32BE ||
           codec_id == AV_CODEC_ID_PCM_F32BE ||
           codec_id == AV_CODEC_ID_PCM_F64BE;
}

static int mov_write_ms_tag(AVIOContext *pb, MOVTrack *track)
{
    int ret;
    int64_t pos = avio_tell(pb);
    avio_wb32(pb, 0);
    avio_wl32(pb, track->tag); // store it byteswapped
    track->enc->codec_tag = av_bswap16(track->tag >> 16);
    if ((ret = ff_put_wav_header(pb, track->enc, 0)) < 0)
        return ret;
    return update_size(pb, pos);
}

static int mov_write_wfex_tag(AVIOContext *pb, MOVTrack *track)
{
    int ret;
    int64_t pos = avio_tell(pb);
    avio_wb32(pb, 0);
    ffio_wfourcc(pb, "wfex");
    if ((ret = ff_put_wav_header(pb, track->enc, FF_PUT_WAV_HEADER_FORCE_WAVEFORMATEX)) < 0)
        return ret;
    return update_size(pb, pos);
}

static int mov_write_chan_tag(AVIOContext *pb, MOVTrack *track)
{
    uint32_t layout_tag, bitmap;
    int64_t pos = avio_tell(pb);

    layout_tag = ff_mov_get_channel_layout_tag(track->enc->codec_id,
                                               track->enc->channel_layout,
                                               &bitmap);
    if (!layout_tag) {
        av_log(track->enc, AV_LOG_WARNING, "not writing 'chan' tag due to "
               "lack of channel information\n");
        return 0;
    }

    avio_wb32(pb, 0);           // Size
    ffio_wfourcc(pb, "chan");   // Type
    avio_w8(pb, 0);             // Version
    avio_wb24(pb, 0);           // Flags
    avio_wb32(pb, layout_tag);  // mChannelLayoutTag
    avio_wb32(pb, bitmap);      // mChannelBitmap
    avio_wb32(pb, 0);           // mNumberChannelDescriptions

    return update_size(pb, pos);
}

static int mov_write_wave_tag(AVIOContext *pb, MOVTrack *track)
{
    int64_t pos = avio_tell(pb);

    avio_wb32(pb, 0);     /* size */
    ffio_wfourcc(pb, "wave");

    if (track->enc->codec_id != AV_CODEC_ID_QDM2) {
    avio_wb32(pb, 12);    /* size */
    ffio_wfourcc(pb, "frma");
    avio_wl32(pb, track->tag);
    }

    if (track->enc->codec_id == AV_CODEC_ID_AAC) {
        /* useless atom needed by mplayer, ipod, not needed by quicktime */
        avio_wb32(pb, 12); /* size */
        ffio_wfourcc(pb, "mp4a");
        avio_wb32(pb, 0);
        mov_write_esds_tag(pb, track);
    } else if (mov_pcm_le_gt16(track->enc->codec_id))  {
      mov_write_enda_tag(pb);
    } else if (mov_pcm_be_gt16(track->enc->codec_id))  {
      mov_write_enda_tag_be(pb);
    } else if (track->enc->codec_id == AV_CODEC_ID_AMR_NB) {
        mov_write_amr_tag(pb, track);
    } else if (track->enc->codec_id == AV_CODEC_ID_AC3) {
        mov_write_ac3_tag(pb, track);
    } else if (track->enc->codec_id == AV_CODEC_ID_ALAC ||
               track->enc->codec_id == AV_CODEC_ID_QDM2) {
        mov_write_extradata_tag(pb, track);
    } else if (track->enc->codec_id == AV_CODEC_ID_ADPCM_MS ||
               track->enc->codec_id == AV_CODEC_ID_ADPCM_IMA_WAV) {
        mov_write_ms_tag(pb, track);
    }

    avio_wb32(pb, 8);     /* size */
    avio_wb32(pb, 0);     /* null tag */

    return update_size(pb, pos);
}

static int mov_write_dvc1_structs(MOVTrack *track, uint8_t *buf)
{
    uint8_t *unescaped;
    const uint8_t *start, *next, *end = track->vos_data + track->vos_len;
    int unescaped_size, seq_found = 0;
    int level = 0, interlace = 0;
    int packet_seq   = track->vc1_info.packet_seq;
    int packet_entry = track->vc1_info.packet_entry;
    int slices       = track->vc1_info.slices;
    PutBitContext pbc;

    if (track->start_dts == AV_NOPTS_VALUE) {
        /* No packets written yet, vc1_info isn't authoritative yet. */
        /* Assume inline sequence and entry headers. This will be
         * overwritten at the end if the file is seekable. */
        packet_seq = packet_entry = 1;
    }

    unescaped = av_mallocz(track->vos_len + FF_INPUT_BUFFER_PADDING_SIZE);
    if (!unescaped)
        return AVERROR(ENOMEM);
    start = find_next_marker(track->vos_data, end);
    for (next = start; next < end; start = next) {
        GetBitContext gb;
        int size;
        next = find_next_marker(start + 4, end);
        size = next - start - 4;
        if (size <= 0)
            continue;
        unescaped_size = vc1_unescape_buffer(start + 4, size, unescaped);
        init_get_bits(&gb, unescaped, 8 * unescaped_size);
        if (AV_RB32(start) == VC1_CODE_SEQHDR) {
            int profile = get_bits(&gb, 2);
            if (profile != PROFILE_ADVANCED) {
                av_free(unescaped);
                return AVERROR(ENOSYS);
            }
            seq_found = 1;
            level = get_bits(&gb, 3);
            /* chromaformat, frmrtq_postproc, bitrtq_postproc, postprocflag,
             * width, height */
            skip_bits_long(&gb, 2 + 3 + 5 + 1 + 2*12);
            skip_bits(&gb, 1); /* broadcast */
            interlace = get_bits1(&gb);
            skip_bits(&gb, 4); /* tfcntrflag, finterpflag, reserved, psf */
        }
    }
    if (!seq_found) {
        av_free(unescaped);
        return AVERROR(ENOSYS);
    }

    init_put_bits(&pbc, buf, 7);
    /* VC1DecSpecStruc */
    put_bits(&pbc, 4, 12); /* profile - advanced */
    put_bits(&pbc, 3, level);
    put_bits(&pbc, 1, 0); /* reserved */
    /* VC1AdvDecSpecStruc */
    put_bits(&pbc, 3, level);
    put_bits(&pbc, 1, 0); /* cbr */
    put_bits(&pbc, 6, 0); /* reserved */
    put_bits(&pbc, 1, !interlace); /* no interlace */
    put_bits(&pbc, 1, !packet_seq); /* no multiple seq */
    put_bits(&pbc, 1, !packet_entry); /* no multiple entry */
    put_bits(&pbc, 1, !slices); /* no slice code */
    put_bits(&pbc, 1, 0); /* no bframe */
    put_bits(&pbc, 1, 0); /* reserved */
    put_bits32(&pbc, track->enc->time_base.den); /* framerate */
    flush_put_bits(&pbc);

    av_free(unescaped);

    return 0;
}

static int mov_write_dvc1_tag(AVIOContext *pb, MOVTrack *track)
{
    uint8_t buf[7] = { 0 };
    int ret;

    if ((ret = mov_write_dvc1_structs(track, buf)) < 0)
        return ret;

    avio_wb32(pb, track->vos_len + 8 + sizeof(buf));
    ffio_wfourcc(pb, "dvc1");
    track->vc1_info.struct_offset = avio_tell(pb);
    avio_write(pb, buf, sizeof(buf));
    avio_write(pb, track->vos_data, track->vos_len);

    return 0;
}

static int mov_write_glbl_tag(AVIOContext *pb, MOVTrack *track)
{
    avio_wb32(pb, track->vos_len + 8);
    ffio_wfourcc(pb, "glbl");
    avio_write(pb, track->vos_data, track->vos_len);
    return 8 + track->vos_len;
}

/**
 * Compute flags for 'lpcm' tag.
 * See CoreAudioTypes and AudioStreamBasicDescription at Apple.
 */
static int mov_get_lpcm_flags(enum AVCodecID codec_id)
{
    switch (codec_id) {
    case AV_CODEC_ID_PCM_F32BE:
    case AV_CODEC_ID_PCM_F64BE:
        return 11;
    case AV_CODEC_ID_PCM_F32LE:
    case AV_CODEC_ID_PCM_F64LE:
        return 9;
    case AV_CODEC_ID_PCM_U8:
        return 10;
    case AV_CODEC_ID_PCM_S16BE:
    case AV_CODEC_ID_PCM_S24BE:
    case AV_CODEC_ID_PCM_S32BE:
        return 14;
    case AV_CODEC_ID_PCM_S8:
    case AV_CODEC_ID_PCM_S16LE:
    case AV_CODEC_ID_PCM_S24LE:
    case AV_CODEC_ID_PCM_S32LE:
        return 12;
    default:
        return 0;
    }
}

static int get_cluster_duration(MOVTrack *track, int cluster_idx)
{
    int64_t next_dts;

    if (cluster_idx >= track->entry)
        return 0;

    if (cluster_idx + 1 == track->entry)
        next_dts = track->track_duration + track->start_dts;
    else
        next_dts = track->cluster[cluster_idx + 1].dts;

    next_dts -= track->cluster[cluster_idx].dts;

    av_assert0(next_dts >= 0);
    av_assert0(next_dts <= INT_MAX);

    return next_dts;
}

static int get_samples_per_packet(MOVTrack *track)
{
    int i, first_duration;

// return track->enc->frame_size;

    /* use 1 for raw PCM */
    if (!track->audio_vbr)
        return 1;

    /* check to see if duration is constant for all clusters */
    if (!track->entry)
        return 0;
    first_duration = get_cluster_duration(track, 0);
    for (i = 1; i < track->entry; i++) {
        if (get_cluster_duration(track, i) != first_duration)
            return 0;
    }
    return first_duration;
}

static int mov_write_audio_tag(AVIOContext *pb, MOVTrack *track)
{
    int64_t pos = avio_tell(pb);
    int version = 0;
    uint32_t tag = track->tag;

    if (track->mode == MODE_MOV) {
        if (track->timescale > UINT16_MAX) {
            if (mov_get_lpcm_flags(track->enc->codec_id))
                tag = AV_RL32("lpcm");
            version = 2;
        } else if (track->audio_vbr || mov_pcm_le_gt16(track->enc->codec_id) ||
                   mov_pcm_be_gt16(track->enc->codec_id) ||
                   track->enc->codec_id == AV_CODEC_ID_ADPCM_MS ||
                   track->enc->codec_id == AV_CODEC_ID_ADPCM_IMA_WAV ||
                   track->enc->codec_id == AV_CODEC_ID_QDM2) {
            version = 1;
        }
    }

    avio_wb32(pb, 0); /* size */
    avio_wl32(pb, tag); // store it byteswapped
    avio_wb32(pb, 0); /* Reserved */
    avio_wb16(pb, 0); /* Reserved */
    avio_wb16(pb, 1); /* Data-reference index, XXX  == 1 */

    /* SoundDescription */
    avio_wb16(pb, version); /* Version */
    avio_wb16(pb, 0); /* Revision level */
    avio_wb32(pb, 0); /* Reserved */

    if (version == 2) {
        avio_wb16(pb, 3);
        avio_wb16(pb, 16);
        avio_wb16(pb, 0xfffe);
        avio_wb16(pb, 0);
        avio_wb32(pb, 0x00010000);
        avio_wb32(pb, 72);
        avio_wb64(pb, av_double2int(track->enc->sample_rate));
        avio_wb32(pb, track->enc->channels);
        avio_wb32(pb, 0x7F000000);
        avio_wb32(pb, av_get_bits_per_sample(track->enc->codec_id));
        avio_wb32(pb, mov_get_lpcm_flags(track->enc->codec_id));
        avio_wb32(pb, track->sample_size);
        avio_wb32(pb, get_samples_per_packet(track));
    } else {
        if (track->mode == MODE_MOV) {
            avio_wb16(pb, track->enc->channels);
            if (track->enc->codec_id == AV_CODEC_ID_PCM_U8 ||
                track->enc->codec_id == AV_CODEC_ID_PCM_S8)
                avio_wb16(pb, 8); /* bits per sample */
            else
                avio_wb16(pb, 16);
            avio_wb16(pb, track->audio_vbr ? -2 : 0); /* compression ID */
        } else { /* reserved for mp4/3gp */
            avio_wb16(pb, 2);
            avio_wb16(pb, 16);
            avio_wb16(pb, 0);
        }

        avio_wb16(pb, 0); /* packet size (= 0) */
        avio_wb16(pb, track->enc->sample_rate <= UINT16_MAX ?
                      track->enc->sample_rate : 0);
        avio_wb16(pb, 0); /* Reserved */
    }

    if (version == 1) { /* SoundDescription V1 extended info */
        if (mov_pcm_le_gt16(track->enc->codec_id) ||
            mov_pcm_be_gt16(track->enc->codec_id))
            avio_wb32(pb, 1); /*  must be 1 for  uncompressed formats */
        else
            avio_wb32(pb, track->enc->frame_size); /* Samples per packet */
        avio_wb32(pb, track->sample_size / track->enc->channels); /* Bytes per packet */
        avio_wb32(pb, track->sample_size); /* Bytes per frame */
        avio_wb32(pb, 2); /* Bytes per sample */
    }

    if (track->mode == MODE_MOV &&
        (track->enc->codec_id == AV_CODEC_ID_AAC           ||
         track->enc->codec_id == AV_CODEC_ID_AC3           ||
         track->enc->codec_id == AV_CODEC_ID_AMR_NB        ||
         track->enc->codec_id == AV_CODEC_ID_ALAC          ||
         track->enc->codec_id == AV_CODEC_ID_ADPCM_MS      ||
         track->enc->codec_id == AV_CODEC_ID_ADPCM_IMA_WAV ||
         track->enc->codec_id == AV_CODEC_ID_QDM2          ||
         (mov_pcm_le_gt16(track->enc->codec_id) && version==1) ||
         (mov_pcm_be_gt16(track->enc->codec_id) && version==1)))
        mov_write_wave_tag(pb, track);
    else if (track->tag == MKTAG('m','p','4','a'))
        mov_write_esds_tag(pb, track);
    else if (track->enc->codec_id == AV_CODEC_ID_AMR_NB)
        mov_write_amr_tag(pb, track);
    else if (track->enc->codec_id == AV_CODEC_ID_AC3)
        mov_write_ac3_tag(pb, track);
    else if (track->enc->codec_id == AV_CODEC_ID_ALAC)
        mov_write_extradata_tag(pb, track);
    else if (track->enc->codec_id == AV_CODEC_ID_WMAPRO)
        mov_write_wfex_tag(pb, track);
    else if (track->vos_len > 0)
        mov_write_glbl_tag(pb, track);

    if (track->mode == MODE_MOV && track->enc->codec_type == AVMEDIA_TYPE_AUDIO)
        mov_write_chan_tag(pb, track);

    return update_size(pb, pos);
}

static int mov_write_d263_tag(AVIOContext *pb)
{
    avio_wb32(pb, 0xf); /* size */
    ffio_wfourcc(pb, "d263");
    ffio_wfourcc(pb, "FFMP");
    avio_w8(pb, 0); /* decoder version */
    /* FIXME use AVCodecContext level/profile, when encoder will set values */
    avio_w8(pb, 0xa); /* level */
    avio_w8(pb, 0); /* profile */
    return 0xf;
}

static int mov_write_avcc_tag(AVIOContext *pb, MOVTrack *track)
{
    int64_t pos = avio_tell(pb);

    avio_wb32(pb, 0);
    ffio_wfourcc(pb, "avcC");
    ff_isom_write_avcc(pb, track->vos_data, track->vos_len);
    return update_size(pb, pos);
}

static int mov_write_hvcc_tag(AVIOContext *pb, MOVTrack *track)
{
    int64_t pos = avio_tell(pb);

    avio_wb32(pb, 0);
    ffio_wfourcc(pb, "hvcC");
    ff_isom_write_hvcc(pb, track->vos_data, track->vos_len, 0);
    return update_size(pb, pos);
}

/* also used by all avid codecs (dv, imx, meridien) and their variants */
static int mov_write_avid_tag(AVIOContext *pb, MOVTrack *track)
{
    int i;
    avio_wb32(pb, 24); /* size */
    ffio_wfourcc(pb, "ACLR");
    ffio_wfourcc(pb, "ACLR");
    ffio_wfourcc(pb, "0001");
    avio_wb32(pb, 2); /* yuv range: full 1 / normal 2 */
    avio_wb32(pb, 0); /* unknown */

    avio_wb32(pb, 24); /* size */
    ffio_wfourcc(pb, "APRG");
    ffio_wfourcc(pb, "APRG");
    ffio_wfourcc(pb, "0001");
    avio_wb32(pb, 1); /* unknown */
    avio_wb32(pb, 0); /* unknown */

    avio_wb32(pb, 120); /* size */
    ffio_wfourcc(pb, "ARES");
    ffio_wfourcc(pb, "ARES");
    ffio_wfourcc(pb, "0001");
    avio_wb32(pb, AV_RB32(track->vos_data + 0x28)); /* dnxhd cid, some id ? */
    avio_wb32(pb, track->enc->width);
    /* values below are based on samples created with quicktime and avid codecs */
    if (track->vos_data[5] & 2) { // interlaced
        avio_wb32(pb, track->enc->height / 2);
        avio_wb32(pb, 2); /* unknown */
        avio_wb32(pb, 0); /* unknown */
        avio_wb32(pb, 4); /* unknown */
    } else {
        avio_wb32(pb, track->enc->height);
        avio_wb32(pb, 1); /* unknown */
        avio_wb32(pb, 0); /* unknown */
        if (track->enc->height == 1080)
            avio_wb32(pb, 5); /* unknown */
        else
            avio_wb32(pb, 6); /* unknown */
    }
    /* padding */
    for (i = 0; i < 10; i++)
        avio_wb64(pb, 0);

    /* extra padding for stsd needed */
    avio_wb32(pb, 0);
    return 0;
}

static int mp4_get_codec_tag(AVFormatContext *s, MOVTrack *track)
{
    int tag = track->enc->codec_tag;

    if (!ff_codec_get_tag(ff_mp4_obj_type, track->enc->codec_id))
        return 0;

    if      (track->enc->codec_id == AV_CODEC_ID_H264)      tag = MKTAG('a','v','c','1');
    else if (track->enc->codec_id == AV_CODEC_ID_HEVC)      tag = MKTAG('h','e','v','1');
    else if (track->enc->codec_id == AV_CODEC_ID_AC3)       tag = MKTAG('a','c','-','3');
    else if (track->enc->codec_id == AV_CODEC_ID_DIRAC)     tag = MKTAG('d','r','a','c');
    else if (track->enc->codec_id == AV_CODEC_ID_MOV_TEXT)  tag = MKTAG('t','x','3','g');
    else if (track->enc->codec_id == AV_CODEC_ID_VC1)       tag = MKTAG('v','c','-','1');
    else if (track->enc->codec_type == AVMEDIA_TYPE_VIDEO)  tag = MKTAG('m','p','4','v');
    else if (track->enc->codec_type == AVMEDIA_TYPE_AUDIO)  tag = MKTAG('m','p','4','a');
    else if (track->enc->codec_id == AV_CODEC_ID_DVD_SUBTITLE)  tag = MKTAG('m','p','4','s');

    return tag;
}

static const AVCodecTag codec_ipod_tags[] = {
    { AV_CODEC_ID_H264,     MKTAG('a','v','c','1') },
    { AV_CODEC_ID_MPEG4,    MKTAG('m','p','4','v') },
    { AV_CODEC_ID_AAC,      MKTAG('m','p','4','a') },
    { AV_CODEC_ID_ALAC,     MKTAG('a','l','a','c') },
    { AV_CODEC_ID_AC3,      MKTAG('a','c','-','3') },
    { AV_CODEC_ID_MOV_TEXT, MKTAG('t','x','3','g') },
    { AV_CODEC_ID_MOV_TEXT, MKTAG('t','e','x','t') },
    { AV_CODEC_ID_NONE, 0 },
};

static int ipod_get_codec_tag(AVFormatContext *s, MOVTrack *track)
{
    int tag = track->enc->codec_tag;

    // keep original tag for subs, ipod supports both formats
    if (!(track->enc->codec_type == AVMEDIA_TYPE_SUBTITLE &&
          (tag == MKTAG('t', 'x', '3', 'g') ||
           tag == MKTAG('t', 'e', 'x', 't'))))
        tag = ff_codec_get_tag(codec_ipod_tags, track->enc->codec_id);

    if (!av_match_ext(s->filename, "m4a") && !av_match_ext(s->filename, "m4v"))
        av_log(s, AV_LOG_WARNING, "Warning, extension is not .m4a nor .m4v "
               "Quicktime/Ipod might not play the file\n");

    return tag;
}

static int mov_get_dv_codec_tag(AVFormatContext *s, MOVTrack *track)
{
    int tag;

    if (track->enc->width == 720) { /* SD */
        if (track->enc->height == 480) { /* NTSC */
            if  (track->enc->pix_fmt == AV_PIX_FMT_YUV422P) tag = MKTAG('d','v','5','n');
            else                                            tag = MKTAG('d','v','c',' ');
       }else if (track->enc->pix_fmt == AV_PIX_FMT_YUV422P) tag = MKTAG('d','v','5','p');
        else if (track->enc->pix_fmt == AV_PIX_FMT_YUV420P) tag = MKTAG('d','v','c','p');
        else                                                tag = MKTAG('d','v','p','p');
    } else if (track->enc->height == 720) { /* HD 720 line */
        if  (track->enc->time_base.den == 50)               tag = MKTAG('d','v','h','q');
        else                                                tag = MKTAG('d','v','h','p');
    } else if (track->enc->height == 1080) { /* HD 1080 line */
        if  (track->enc->time_base.den == 25)               tag = MKTAG('d','v','h','5');
        else                                                tag = MKTAG('d','v','h','6');
    } else {
        av_log(s, AV_LOG_ERROR, "unsupported height for dv codec\n");
        return 0;
    }

    return tag;
}

static AVRational find_fps(AVFormatContext *s, AVStream *st)
{
    AVRational rate = {st->codec->time_base.den, st->codec->time_base.num};
    /* if the codec time base makes no sense, try to fallback on stream frame rate */
    if (av_timecode_check_frame_rate(rate) < 0) {
        av_log(s, AV_LOG_DEBUG, "timecode: tbc=%d/%d invalid, fallback on %d/%d\n",
               rate.num, rate.den, st->avg_frame_rate.num, st->avg_frame_rate.den);
        rate = st->avg_frame_rate;
    }

    return rate;
}

static int mov_get_mpeg2_xdcam_codec_tag(AVFormatContext *s, MOVTrack *track)
{
    int tag = track->enc->codec_tag;
    int interlaced = track->enc->field_order > AV_FIELD_PROGRESSIVE;
    AVStream *st = track->st;
    int rate = av_q2d(find_fps(s, st));

    if (!tag)
        tag = MKTAG('m', '2', 'v', '1'); //fallback tag

    if (track->enc->pix_fmt == AV_PIX_FMT_YUV420P) {
        if (track->enc->width == 1280 && track->enc->height == 720) {
            if (!interlaced) {
                if      (rate == 24) tag = MKTAG('x','d','v','4');
                else if (rate == 25) tag = MKTAG('x','d','v','5');
                else if (rate == 30) tag = MKTAG('x','d','v','1');
                else if (rate == 50) tag = MKTAG('x','d','v','a');
                else if (rate == 60) tag = MKTAG('x','d','v','9');
            }
        } else if (track->enc->width == 1440 && track->enc->height == 1080) {
            if (!interlaced) {
                if      (rate == 24) tag = MKTAG('x','d','v','6');
                else if (rate == 25) tag = MKTAG('x','d','v','7');
                else if (rate == 30) tag = MKTAG('x','d','v','8');
            } else {
                if      (rate == 25) tag = MKTAG('x','d','v','3');
                else if (rate == 30) tag = MKTAG('x','d','v','2');
            }
        } else if (track->enc->width == 1920 && track->enc->height == 1080) {
            if (!interlaced) {
                if      (rate == 24) tag = MKTAG('x','d','v','d');
                else if (rate == 25) tag = MKTAG('x','d','v','e');
                else if (rate == 30) tag = MKTAG('x','d','v','f');
            } else {
                if      (rate == 25) tag = MKTAG('x','d','v','c');
                else if (rate == 30) tag = MKTAG('x','d','v','b');
            }
        }
    } else if (track->enc->pix_fmt == AV_PIX_FMT_YUV422P) {
        if (track->enc->width == 1280 && track->enc->height == 720) {
            if (!interlaced) {
                if      (rate == 24) tag = MKTAG('x','d','5','4');
                else if (rate == 25) tag = MKTAG('x','d','5','5');
                else if (rate == 30) tag = MKTAG('x','d','5','1');
                else if (rate == 50) tag = MKTAG('x','d','5','a');
                else if (rate == 60) tag = MKTAG('x','d','5','9');
            }
        } else if (track->enc->width == 1920 && track->enc->height == 1080) {
            if (!interlaced) {
                if      (rate == 24) tag = MKTAG('x','d','5','d');
                else if (rate == 25) tag = MKTAG('x','d','5','e');
                else if (rate == 30) tag = MKTAG('x','d','5','f');
            } else {
                if      (rate == 25) tag = MKTAG('x','d','5','c');
                else if (rate == 30) tag = MKTAG('x','d','5','b');
            }
        }
    }

    return tag;
}

static const struct {
    enum AVPixelFormat pix_fmt;
    uint32_t tag;
    unsigned bps;
} mov_pix_fmt_tags[] = {
    { AV_PIX_FMT_YUYV422, MKTAG('y','u','v','2'),  0 },
    { AV_PIX_FMT_YUYV422, MKTAG('y','u','v','s'),  0 },
    { AV_PIX_FMT_UYVY422, MKTAG('2','v','u','y'),  0 },
    { AV_PIX_FMT_RGB555BE,MKTAG('r','a','w',' '), 16 },
    { AV_PIX_FMT_RGB555LE,MKTAG('L','5','5','5'), 16 },
    { AV_PIX_FMT_RGB565LE,MKTAG('L','5','6','5'), 16 },
    { AV_PIX_FMT_RGB565BE,MKTAG('B','5','6','5'), 16 },
    { AV_PIX_FMT_GRAY16BE,MKTAG('b','1','6','g'), 16 },
    { AV_PIX_FMT_RGB24,   MKTAG('r','a','w',' '), 24 },
    { AV_PIX_FMT_BGR24,   MKTAG('2','4','B','G'), 24 },
    { AV_PIX_FMT_ARGB,    MKTAG('r','a','w',' '), 32 },
    { AV_PIX_FMT_BGRA,    MKTAG('B','G','R','A'), 32 },
    { AV_PIX_FMT_RGBA,    MKTAG('R','G','B','A'), 32 },
    { AV_PIX_FMT_ABGR,    MKTAG('A','B','G','R'), 32 },
    { AV_PIX_FMT_RGB48BE, MKTAG('b','4','8','r'), 48 },
};

static int mov_get_rawvideo_codec_tag(AVFormatContext *s, MOVTrack *track)
{
    int tag = track->enc->codec_tag;
    int i;
    enum AVPixelFormat pix_fmt;

    for (i = 0; i < FF_ARRAY_ELEMS(mov_pix_fmt_tags); i++) {
        if (track->enc->pix_fmt == mov_pix_fmt_tags[i].pix_fmt) {
            tag = mov_pix_fmt_tags[i].tag;
            track->enc->bits_per_coded_sample = mov_pix_fmt_tags[i].bps;
            if (track->enc->codec_tag == mov_pix_fmt_tags[i].tag)
                break;
        }
    }

    pix_fmt = avpriv_find_pix_fmt(avpriv_pix_fmt_bps_mov,
                                  track->enc->bits_per_coded_sample);
    if (tag == MKTAG('r','a','w',' ') &&
        track->enc->pix_fmt != pix_fmt &&
        track->enc->pix_fmt != AV_PIX_FMT_NONE)
        av_log(s, AV_LOG_ERROR, "%s rawvideo cannot be written to mov, output file will be unreadable\n",
               av_get_pix_fmt_name(track->enc->pix_fmt));
    return tag;
}

static int mov_get_codec_tag(AVFormatContext *s, MOVTrack *track)
{
    int tag = track->enc->codec_tag;

    if (!tag || (track->enc->strict_std_compliance >= FF_COMPLIANCE_NORMAL &&
                 (track->enc->codec_id == AV_CODEC_ID_DVVIDEO ||
                  track->enc->codec_id == AV_CODEC_ID_RAWVIDEO ||
                  track->enc->codec_id == AV_CODEC_ID_H263 ||
                  track->enc->codec_id == AV_CODEC_ID_MPEG2VIDEO ||
                  av_get_bits_per_sample(track->enc->codec_id)))) { // pcm audio
        if (track->enc->codec_id == AV_CODEC_ID_DVVIDEO)
            tag = mov_get_dv_codec_tag(s, track);
        else if (track->enc->codec_id == AV_CODEC_ID_RAWVIDEO)
            tag = mov_get_rawvideo_codec_tag(s, track);
        else if (track->enc->codec_id == AV_CODEC_ID_MPEG2VIDEO)
            tag = mov_get_mpeg2_xdcam_codec_tag(s, track);
        else if (track->enc->codec_type == AVMEDIA_TYPE_VIDEO) {
            tag = ff_codec_get_tag(ff_codec_movvideo_tags, track->enc->codec_id);
            if (!tag) { // if no mac fcc found, try with Microsoft tags
                tag = ff_codec_get_tag(ff_codec_bmp_tags, track->enc->codec_id);
                if (tag)
                    av_log(s, AV_LOG_WARNING, "Using MS style video codec tag, "
                           "the file may be unplayable!\n");
            }
        } else if (track->enc->codec_type == AVMEDIA_TYPE_AUDIO) {
            tag = ff_codec_get_tag(ff_codec_movaudio_tags, track->enc->codec_id);
            if (!tag) { // if no mac fcc found, try with Microsoft tags
                int ms_tag = ff_codec_get_tag(ff_codec_wav_tags, track->enc->codec_id);
                if (ms_tag) {
                    tag = MKTAG('m', 's', ((ms_tag >> 8) & 0xff), (ms_tag & 0xff));
                    av_log(s, AV_LOG_WARNING, "Using MS style audio codec tag, "
                           "the file may be unplayable!\n");
                }
            }
        } else if (track->enc->codec_type == AVMEDIA_TYPE_SUBTITLE)
            tag = ff_codec_get_tag(ff_codec_movsubtitle_tags, track->enc->codec_id);
    }

    return tag;
}

static const AVCodecTag codec_3gp_tags[] = {
    { AV_CODEC_ID_H263,     MKTAG('s','2','6','3') },
    { AV_CODEC_ID_H264,     MKTAG('a','v','c','1') },
    { AV_CODEC_ID_MPEG4,    MKTAG('m','p','4','v') },
    { AV_CODEC_ID_AAC,      MKTAG('m','p','4','a') },
    { AV_CODEC_ID_AMR_NB,   MKTAG('s','a','m','r') },
    { AV_CODEC_ID_AMR_WB,   MKTAG('s','a','w','b') },
    { AV_CODEC_ID_MOV_TEXT, MKTAG('t','x','3','g') },
    { AV_CODEC_ID_NONE, 0 },
};

static const AVCodecTag codec_f4v_tags[] = { // XXX: add GIF/PNG/JPEG?
    { AV_CODEC_ID_MP3,    MKTAG('.','m','p','3') },
    { AV_CODEC_ID_AAC,    MKTAG('m','p','4','a') },
    { AV_CODEC_ID_H264,   MKTAG('a','v','c','1') },
    { AV_CODEC_ID_VP6A,   MKTAG('V','P','6','A') },
    { AV_CODEC_ID_VP6F,   MKTAG('V','P','6','F') },
    { AV_CODEC_ID_NONE, 0 },
};

static int mov_find_codec_tag(AVFormatContext *s, MOVTrack *track)
{
    int tag;

    if (track->mode == MODE_MP4 || track->mode == MODE_PSP)
        tag = mp4_get_codec_tag(s, track);
    else if (track->mode == MODE_ISM) {
        tag = mp4_get_codec_tag(s, track);
        if (!tag && track->enc->codec_id == AV_CODEC_ID_WMAPRO)
            tag = MKTAG('w', 'm', 'a', ' ');
    } else if (track->mode == MODE_IPOD)
        tag = ipod_get_codec_tag(s, track);
    else if (track->mode & MODE_3GP)
        tag = ff_codec_get_tag(codec_3gp_tags, track->enc->codec_id);
    else if (track->mode == MODE_F4V)
        tag = ff_codec_get_tag(codec_f4v_tags, track->enc->codec_id);
    else
        tag = mov_get_codec_tag(s, track);

    return tag;
}

/** Write uuid atom.
 * Needed to make file play in iPods running newest firmware
 * goes after avcC atom in moov.trak.mdia.minf.stbl.stsd.avc1
 */
static int mov_write_uuid_tag_ipod(AVIOContext *pb)
{
    avio_wb32(pb, 28);
    ffio_wfourcc(pb, "uuid");
    avio_wb32(pb, 0x6b6840f2);
    avio_wb32(pb, 0x5f244fc5);
    avio_wb32(pb, 0xba39a51b);
    avio_wb32(pb, 0xcf0323f3);
    avio_wb32(pb, 0x0);
    return 28;
}

static const uint16_t fiel_data[] = {
    0x0000, 0x0100, 0x0201, 0x0206, 0x0209, 0x020e
};

static int mov_write_fiel_tag(AVIOContext *pb, MOVTrack *track)
{
    unsigned mov_field_order = 0;
    if (track->enc->field_order < FF_ARRAY_ELEMS(fiel_data))
        mov_field_order = fiel_data[track->enc->field_order];
    else
        return 0;
    avio_wb32(pb, 10);
    ffio_wfourcc(pb, "fiel");
    avio_wb16(pb, mov_field_order);
    return 10;
}

static int mov_write_subtitle_tag(AVIOContext *pb, MOVTrack *track)
{
    int64_t pos = avio_tell(pb);
    avio_wb32(pb, 0);    /* size */
    avio_wl32(pb, track->tag); // store it byteswapped
    avio_wb32(pb, 0);    /* Reserved */
    avio_wb16(pb, 0);    /* Reserved */
    avio_wb16(pb, 1);    /* Data-reference index */

    if (track->enc->codec_id == AV_CODEC_ID_DVD_SUBTITLE)
        mov_write_esds_tag(pb, track);
    else if (track->enc->extradata_size)
        avio_write(pb, track->enc->extradata, track->enc->extradata_size);

    return update_size(pb, pos);
}

static int mov_write_pasp_tag(AVIOContext *pb, MOVTrack *track)
{
    AVRational sar;
    av_reduce(&sar.num, &sar.den, track->enc->sample_aspect_ratio.num,
              track->enc->sample_aspect_ratio.den, INT_MAX);

    avio_wb32(pb, 16);
    ffio_wfourcc(pb, "pasp");
    avio_wb32(pb, sar.num);
    avio_wb32(pb, sar.den);
    return 16;
}

static void find_compressor(char * compressor_name, int len, MOVTrack *track)
{
    int xdcam_res =  (track->enc->width == 1280 && track->enc->height == 720)
                  || (track->enc->width == 1440 && track->enc->height == 1080)
                  || (track->enc->width == 1920 && track->enc->height == 1080);

    if (track->mode == MODE_MOV && track->enc->codec && track->enc->codec->name) {
        av_strlcpy(compressor_name, track->enc->codec->name, 32);
    } else if (track->enc->codec_id == AV_CODEC_ID_MPEG2VIDEO && xdcam_res) {
        int interlaced = track->enc->field_order > AV_FIELD_PROGRESSIVE;
        AVStream *st = track->st;
        int rate = av_q2d(find_fps(NULL, st));
        av_strlcatf(compressor_name, len, "XDCAM");
        if (track->enc->pix_fmt == AV_PIX_FMT_YUV422P) {
            av_strlcatf(compressor_name, len, " HD422");
        } else if(track->enc->width == 1440) {
            av_strlcatf(compressor_name, len, " HD");
        } else
            av_strlcatf(compressor_name, len, " EX");

        av_strlcatf(compressor_name, len, " %d%c", track->enc->height, interlaced ? 'i' : 'p');

        av_strlcatf(compressor_name, len, "%d", rate * (interlaced + 1));
    }
}

static int mov_write_video_tag(AVIOContext *pb, MOVTrack *track)
{
    int64_t pos = avio_tell(pb);
    char compressor_name[32] = { 0 };

    avio_wb32(pb, 0); /* size */
    avio_wl32(pb, track->tag); // store it byteswapped
    avio_wb32(pb, 0); /* Reserved */
    avio_wb16(pb, 0); /* Reserved */
    avio_wb16(pb, 1); /* Data-reference index */

    avio_wb16(pb, 0); /* Codec stream version */
    avio_wb16(pb, 0); /* Codec stream revision (=0) */
    if (track->mode == MODE_MOV) {
        ffio_wfourcc(pb, "FFMP"); /* Vendor */
        if (track->enc->codec_id == AV_CODEC_ID_RAWVIDEO) {
            avio_wb32(pb, 0); /* Temporal Quality */
            avio_wb32(pb, 0x400); /* Spatial Quality = lossless*/
        } else {
            avio_wb32(pb, 0x200); /* Temporal Quality = normal */
            avio_wb32(pb, 0x200); /* Spatial Quality = normal */
        }
    } else {
        avio_wb32(pb, 0); /* Reserved */
        avio_wb32(pb, 0); /* Reserved */
        avio_wb32(pb, 0); /* Reserved */
    }
    avio_wb16(pb, track->enc->width); /* Video width */
    avio_wb16(pb, track->height); /* Video height */
    avio_wb32(pb, 0x00480000); /* Horizontal resolution 72dpi */
    avio_wb32(pb, 0x00480000); /* Vertical resolution 72dpi */
    avio_wb32(pb, 0); /* Data size (= 0) */
    avio_wb16(pb, 1); /* Frame count (= 1) */

    /* FIXME not sure, ISO 14496-1 draft where it shall be set to 0 */
    find_compressor(compressor_name, 32, track);
    avio_w8(pb, strlen(compressor_name));
    avio_write(pb, compressor_name, 31);

    if (track->mode == MODE_MOV && track->enc->bits_per_coded_sample)
        avio_wb16(pb, track->enc->bits_per_coded_sample);
    else
        avio_wb16(pb, 0x18); /* Reserved */
    avio_wb16(pb, 0xffff); /* Reserved */
    if (track->tag == MKTAG('m','p','4','v'))
        mov_write_esds_tag(pb, track);
    else if (track->enc->codec_id == AV_CODEC_ID_H263)
        mov_write_d263_tag(pb);
    else if (track->enc->codec_id == AV_CODEC_ID_AVUI ||
            track->enc->codec_id == AV_CODEC_ID_SVQ3) {
        mov_write_extradata_tag(pb, track);
        avio_wb32(pb, 0);
    } else if (track->enc->codec_id == AV_CODEC_ID_DNXHD)
        mov_write_avid_tag(pb, track);
    else if (track->enc->codec_id == AV_CODEC_ID_HEVC)
        mov_write_hvcc_tag(pb, track);
    else if (track->enc->codec_id == AV_CODEC_ID_H264) {
        mov_write_avcc_tag(pb, track);
        if (track->mode == MODE_IPOD)
            mov_write_uuid_tag_ipod(pb);
    } else if (track->enc->codec_id == AV_CODEC_ID_VC1 && track->vos_len > 0)
        mov_write_dvc1_tag(pb, track);
    else if (track->enc->codec_id == AV_CODEC_ID_VP6F ||
             track->enc->codec_id == AV_CODEC_ID_VP6A) {
        /* Don't write any potential extradata here - the cropping
         * is signalled via the normal width/height fields. */
    } else if (track->vos_len > 0)
        mov_write_glbl_tag(pb, track);

    if (track->enc->codec_id != AV_CODEC_ID_H264 &&
        track->enc->codec_id != AV_CODEC_ID_MPEG4 &&
        track->enc->codec_id != AV_CODEC_ID_DNXHD)
        if (track->enc->field_order != AV_FIELD_UNKNOWN)
            mov_write_fiel_tag(pb, track);

    if (track->enc->sample_aspect_ratio.den && track->enc->sample_aspect_ratio.num &&
        track->enc->sample_aspect_ratio.den != track->enc->sample_aspect_ratio.num) {
        mov_write_pasp_tag(pb, track);
    }

    return update_size(pb, pos);
}

static int mov_write_rtp_tag(AVIOContext *pb, MOVTrack *track)
{
    int64_t pos = avio_tell(pb);
    avio_wb32(pb, 0); /* size */
    ffio_wfourcc(pb, "rtp ");
    avio_wb32(pb, 0); /* Reserved */
    avio_wb16(pb, 0); /* Reserved */
    avio_wb16(pb, 1); /* Data-reference index */

    avio_wb16(pb, 1); /* Hint track version */
    avio_wb16(pb, 1); /* Highest compatible version */
    avio_wb32(pb, track->max_packet_size); /* Max packet size */

    avio_wb32(pb, 12); /* size */
    ffio_wfourcc(pb, "tims");
    avio_wb32(pb, track->timescale);

    return update_size(pb, pos);
}

static int mov_write_tmcd_tag(AVIOContext *pb, MOVTrack *track)
{
    int64_t pos = avio_tell(pb);
#if 1
    int frame_duration = av_rescale(track->timescale, track->enc->time_base.num, track->enc->time_base.den);
    int nb_frames = 1.0/av_q2d(track->enc->time_base) + 0.5;

    if (nb_frames > 255) {
        av_log(NULL, AV_LOG_ERROR, "fps %d is too large\n", nb_frames);
        return AVERROR(EINVAL);
    }

    avio_wb32(pb, 0); /* size */
    ffio_wfourcc(pb, "tmcd");               /* Data format */
    avio_wb32(pb, 0);                       /* Reserved */
    avio_wb32(pb, 1);                       /* Data reference index */
    avio_wb32(pb, 0);                       /* Flags */
    avio_wb32(pb, track->timecode_flags);   /* Flags (timecode) */
    avio_wb32(pb, track->timescale);        /* Timescale */
    avio_wb32(pb, frame_duration);          /* Frame duration */
    avio_w8(pb, nb_frames);                 /* Number of frames */
    avio_wb24(pb, 0);                       /* Reserved */
    /* TODO: source reference string */
#else

    avio_wb32(pb, 0); /* size */
    ffio_wfourcc(pb, "tmcd");               /* Data format */
    avio_wb32(pb, 0);                       /* Reserved */
    avio_wb32(pb, 1);                       /* Data reference index */
    if (track->enc->extradata_size)
        avio_write(pb, track->enc->extradata, track->enc->extradata_size);
#endif
    return update_size(pb, pos);
}

static int mov_write_stsd_tag(AVIOContext *pb, MOVTrack *track)
{
    int64_t pos = avio_tell(pb);
    avio_wb32(pb, 0); /* size */
    ffio_wfourcc(pb, "stsd");
    avio_wb32(pb, 0); /* version & flags */
    avio_wb32(pb, 1); /* entry count */
    if (track->enc->codec_type == AVMEDIA_TYPE_VIDEO)
        mov_write_video_tag(pb, track);
    else if (track->enc->codec_type == AVMEDIA_TYPE_AUDIO)
        mov_write_audio_tag(pb, track);
    else if (track->enc->codec_type == AVMEDIA_TYPE_SUBTITLE)
        mov_write_subtitle_tag(pb, track);
    else if (track->enc->codec_tag == MKTAG('r','t','p',' '))
        mov_write_rtp_tag(pb, track);
    else if (track->enc->codec_tag == MKTAG('t','m','c','d'))
        mov_write_tmcd_tag(pb, track);
    return update_size(pb, pos);
}

static int mov_write_ctts_tag(AVIOContext *pb, MOVTrack *track)
{
    MOVStts *ctts_entries;
    uint32_t entries = 0;
    uint32_t atom_size;
    int i;

    ctts_entries = av_malloc((track->entry + 1) * sizeof(*ctts_entries)); /* worst case */
    ctts_entries[0].count = 1;
    ctts_entries[0].duration = track->cluster[0].cts;
    for (i = 1; i < track->entry; i++) {
        if (track->cluster[i].cts == ctts_entries[entries].duration) {
            ctts_entries[entries].count++; /* compress */
        } else {
            entries++;
            ctts_entries[entries].duration = track->cluster[i].cts;
            ctts_entries[entries].count = 1;
        }
    }
    entries++; /* last one */
    atom_size = 16 + (entries * 8);
    avio_wb32(pb, atom_size); /* size */
    ffio_wfourcc(pb, "ctts");
    avio_wb32(pb, 0); /* version & flags */
    avio_wb32(pb, entries); /* entry count */
    for (i = 0; i < entries; i++) {
        avio_wb32(pb, ctts_entries[i].count);
        avio_wb32(pb, ctts_entries[i].duration);
    }
    av_free(ctts_entries);
    return atom_size;
}

/* Time to sample atom */
static int mov_write_stts_tag(AVIOContext *pb, MOVTrack *track)
{
    MOVStts *stts_entries;
    uint32_t entries = -1;
    uint32_t atom_size;
    int i;

    if (track->enc->codec_type == AVMEDIA_TYPE_AUDIO && !track->audio_vbr) {
        stts_entries = av_malloc(sizeof(*stts_entries)); /* one entry */
        stts_entries[0].count = track->sample_count;
        stts_entries[0].duration = 1;
        entries = 1;
    } else {
        stts_entries = track->entry ?
                       av_malloc(track->entry * sizeof(*stts_entries)) : /* worst case */
                       NULL;
        for (i = 0; i < track->entry; i++) {
            int duration = get_cluster_duration(track, i);
            if (i && duration == stts_entries[entries].duration) {
                stts_entries[entries].count++; /* compress */
            } else {
                entries++;
                stts_entries[entries].duration = duration;
                stts_entries[entries].count = 1;
            }
        }
        entries++; /* last one */
    }
    atom_size = 16 + (entries * 8);
    avio_wb32(pb, atom_size); /* size */
    ffio_wfourcc(pb, "stts");
    avio_wb32(pb, 0); /* version & flags */
    avio_wb32(pb, entries); /* entry count */
    for (i = 0; i < entries; i++) {
        avio_wb32(pb, stts_entries[i].count);
        avio_wb32(pb, stts_entries[i].duration);
    }
    av_free(stts_entries);
    return atom_size;
}

static int mov_write_dref_tag(AVIOContext *pb)
{
    avio_wb32(pb, 28); /* size */
    ffio_wfourcc(pb, "dref");
    avio_wb32(pb, 0); /* version & flags */
    avio_wb32(pb, 1); /* entry count */

    avio_wb32(pb, 0xc); /* size */
    //FIXME add the alis and rsrc atom
    ffio_wfourcc(pb, "url ");
    avio_wb32(pb, 1); /* version & flags */

    return 28;
}

static int mov_write_stbl_tag(AVIOContext *pb, MOVTrack *track)
{
    int64_t pos = avio_tell(pb);
    avio_wb32(pb, 0); /* size */
    ffio_wfourcc(pb, "stbl");
    mov_write_stsd_tag(pb, track);
    mov_write_stts_tag(pb, track);
    if ((track->enc->codec_type == AVMEDIA_TYPE_VIDEO ||
         track->enc->codec_tag == MKTAG('r','t','p',' ')) &&
        track->has_keyframes && track->has_keyframes < track->entry)
        mov_write_stss_tag(pb, track, MOV_SYNC_SAMPLE);
    if (track->mode == MODE_MOV && track->flags & MOV_TRACK_STPS)
        mov_write_stss_tag(pb, track, MOV_PARTIAL_SYNC_SAMPLE);
    if (track->enc->codec_type == AVMEDIA_TYPE_VIDEO &&
        track->flags & MOV_TRACK_CTTS)
        mov_write_ctts_tag(pb, track);
    mov_write_stsc_tag(pb, track);
    mov_write_stsz_tag(pb, track);
    mov_write_stco_tag(pb, track);
    return update_size(pb, pos);
}

static int mov_write_dinf_tag(AVIOContext *pb)
{
    int64_t pos = avio_tell(pb);
    avio_wb32(pb, 0); /* size */
    ffio_wfourcc(pb, "dinf");
    mov_write_dref_tag(pb);
    return update_size(pb, pos);
}

static int mov_write_nmhd_tag(AVIOContext *pb)
{
    avio_wb32(pb, 12);
    ffio_wfourcc(pb, "nmhd");
    avio_wb32(pb, 0);
    return 12;
}

static int mov_write_tcmi_tag(AVIOContext *pb, MOVTrack *track)
{
    int64_t pos = avio_tell(pb);
    const char *font = "Lucida Grande";
    avio_wb32(pb, 0);                   /* size */
    ffio_wfourcc(pb, "tcmi");           /* timecode media information atom */
    avio_wb32(pb, 0);                   /* version & flags */
    avio_wb16(pb, 0);                   /* text font */
    avio_wb16(pb, 0);                   /* text face */
    avio_wb16(pb, 12);                  /* text size */
    avio_wb16(pb, 0);                   /* (unknown, not in the QT specs...) */
    avio_wb16(pb, 0x0000);              /* text color (red) */
    avio_wb16(pb, 0x0000);              /* text color (green) */
    avio_wb16(pb, 0x0000);              /* text color (blue) */
    avio_wb16(pb, 0xffff);              /* background color (red) */
    avio_wb16(pb, 0xffff);              /* background color (green) */
    avio_wb16(pb, 0xffff);              /* background color (blue) */
    avio_w8(pb, strlen(font));          /* font len (part of the pascal string) */
    avio_write(pb, font, strlen(font)); /* font name */
    return update_size(pb, pos);
}

static int mov_write_gmhd_tag(AVIOContext *pb, MOVTrack *track)
{
    int64_t pos = avio_tell(pb);
    avio_wb32(pb, 0);      /* size */
    ffio_wfourcc(pb, "gmhd");
    avio_wb32(pb, 0x18);   /* gmin size */
    ffio_wfourcc(pb, "gmin");/* generic media info */
    avio_wb32(pb, 0);      /* version & flags */
    avio_wb16(pb, 0x40);   /* graphics mode = */
    avio_wb16(pb, 0x8000); /* opColor (r?) */
    avio_wb16(pb, 0x8000); /* opColor (g?) */
    avio_wb16(pb, 0x8000); /* opColor (b?) */
    avio_wb16(pb, 0);      /* balance */
    avio_wb16(pb, 0);      /* reserved */

    /*
     * This special text atom is required for
     * Apple Quicktime chapters. The contents
     * don't appear to be documented, so the
     * bytes are copied verbatim.
     */
    if (track->tag != MKTAG('c','6','0','8')) {
    avio_wb32(pb, 0x2C);   /* size */
    ffio_wfourcc(pb, "text");
    avio_wb16(pb, 0x01);
    avio_wb32(pb, 0x00);
    avio_wb32(pb, 0x00);
    avio_wb32(pb, 0x00);
    avio_wb32(pb, 0x01);
    avio_wb32(pb, 0x00);
    avio_wb32(pb, 0x00);
    avio_wb32(pb, 0x00);
    avio_wb32(pb, 0x00004000);
    avio_wb16(pb, 0x0000);
    }

    if (track->enc->codec_tag == MKTAG('t','m','c','d')) {
        int64_t tmcd_pos = avio_tell(pb);
        avio_wb32(pb, 0); /* size */
        ffio_wfourcc(pb, "tmcd");
        mov_write_tcmi_tag(pb, track);
        update_size(pb, tmcd_pos);
    }
    return update_size(pb, pos);
}

static int mov_write_smhd_tag(AVIOContext *pb)
{
    avio_wb32(pb, 16); /* size */
    ffio_wfourcc(pb, "smhd");
    avio_wb32(pb, 0); /* version & flags */
    avio_wb16(pb, 0); /* reserved (balance, normally = 0) */
    avio_wb16(pb, 0); /* reserved */
    return 16;
}

static int mov_write_vmhd_tag(AVIOContext *pb)
{
    avio_wb32(pb, 0x14); /* size (always 0x14) */
    ffio_wfourcc(pb, "vmhd");
    avio_wb32(pb, 0x01); /* version & flags */
    avio_wb64(pb, 0); /* reserved (graphics mode = copy) */
    return 0x14;
}

static int is_clcp_track(MOVTrack *track)
{
    return track->tag == MKTAG('c','7','0','8') ||
           track->tag == MKTAG('c','6','0','8');
}

static int mov_write_hdlr_tag(AVIOContext *pb, MOVTrack *track)
{
    const char *hdlr, *descr = NULL, *hdlr_type = NULL;
    int64_t pos = avio_tell(pb);

    hdlr      = "dhlr";
    hdlr_type = "url ";
    descr     = "DataHandler";

    if (track) {
        hdlr = (track->mode == MODE_MOV) ? "mhlr" : "\0\0\0\0";
        if (track->enc->codec_type == AVMEDIA_TYPE_VIDEO) {
            hdlr_type = "vide";
            descr     = "VideoHandler";
        } else if (track->enc->codec_type == AVMEDIA_TYPE_AUDIO) {
            hdlr_type = "soun";
            descr     = "SoundHandler";
        } else if (track->enc->codec_type == AVMEDIA_TYPE_SUBTITLE) {
            if (is_clcp_track(track)) {
                hdlr_type = "clcp";
                descr = "ClosedCaptionHandler";
            } else {
                if (track->tag == MKTAG('t','x','3','g')) {
                    hdlr_type = "sbtl";
                } else if (track->tag == MKTAG('m','p','4','s')) {
                    hdlr_type = "subp";
                } else {
                    hdlr_type = "text";
                }
            descr = "SubtitleHandler";
            }
        } else if (track->enc->codec_tag == MKTAG('r','t','p',' ')) {
            hdlr_type = "hint";
            descr     = "HintHandler";
        } else if (track->enc->codec_tag == MKTAG('t','m','c','d')) {
            hdlr_type = "tmcd";
            descr = "TimeCodeHandler";
        } else {
            char tag_buf[32];
            av_get_codec_tag_string(tag_buf, sizeof(tag_buf),
                                    track->enc->codec_tag);

            av_log(track->enc, AV_LOG_WARNING,
                   "Unknown hldr_type for %s / 0x%04X, writing dummy values\n",
                   tag_buf, track->enc->codec_tag);
        }
    }

    avio_wb32(pb, 0); /* size */
    ffio_wfourcc(pb, "hdlr");
    avio_wb32(pb, 0); /* Version & flags */
    avio_write(pb, hdlr, 4); /* handler */
    ffio_wfourcc(pb, hdlr_type); /* handler type */
    avio_wb32(pb, 0); /* reserved */
    avio_wb32(pb, 0); /* reserved */
    avio_wb32(pb, 0); /* reserved */
    if (!track || track->mode == MODE_MOV)
        avio_w8(pb, strlen(descr)); /* pascal string */
    avio_write(pb, descr, strlen(descr)); /* handler description */
    if (track && track->mode != MODE_MOV)
        avio_w8(pb, 0); /* c string */
    return update_size(pb, pos);
}

static int mov_write_hmhd_tag(AVIOContext *pb)
{
    /* This atom must be present, but leaving the values at zero
     * seems harmless. */
    avio_wb32(pb, 28); /* size */
    ffio_wfourcc(pb, "hmhd");
    avio_wb32(pb, 0); /* version, flags */
    avio_wb16(pb, 0); /* maxPDUsize */
    avio_wb16(pb, 0); /* avgPDUsize */
    avio_wb32(pb, 0); /* maxbitrate */
    avio_wb32(pb, 0); /* avgbitrate */
    avio_wb32(pb, 0); /* reserved */
    return 28;
}

static int mov_write_minf_tag(AVIOContext *pb, MOVTrack *track)
{
    int64_t pos = avio_tell(pb);
    avio_wb32(pb, 0); /* size */
    ffio_wfourcc(pb, "minf");
    if (track->enc->codec_type == AVMEDIA_TYPE_VIDEO)
        mov_write_vmhd_tag(pb);
    else if (track->enc->codec_type == AVMEDIA_TYPE_AUDIO)
        mov_write_smhd_tag(pb);
    else if (track->enc->codec_type == AVMEDIA_TYPE_SUBTITLE) {
        if (track->tag == MKTAG('t','e','x','t') || is_clcp_track(track)) {
            mov_write_gmhd_tag(pb, track);
        } else {
            mov_write_nmhd_tag(pb);
        }
    } else if (track->tag == MKTAG('r','t','p',' ')) {
        mov_write_hmhd_tag(pb);
    } else if (track->tag == MKTAG('t','m','c','d')) {
        mov_write_gmhd_tag(pb, track);
    }
    if (track->mode == MODE_MOV) /* FIXME: Why do it for MODE_MOV only ? */
        mov_write_hdlr_tag(pb, NULL);
    mov_write_dinf_tag(pb);
    mov_write_stbl_tag(pb, track);
    return update_size(pb, pos);
}

static int mov_write_mdhd_tag(AVIOContext *pb, MOVTrack *track)
{
    int version = track->track_duration < INT32_MAX ? 0 : 1;

    if (track->mode == MODE_ISM)
        version = 1;

    (version == 1) ? avio_wb32(pb, 44) : avio_wb32(pb, 32); /* size */
    ffio_wfourcc(pb, "mdhd");
    avio_w8(pb, version);
    avio_wb24(pb, 0); /* flags */
    if (version == 1) {
        avio_wb64(pb, track->time);
        avio_wb64(pb, track->time);
    } else {
        avio_wb32(pb, track->time); /* creation time */
        avio_wb32(pb, track->time); /* modification time */
    }
    avio_wb32(pb, track->timescale); /* time scale (sample rate for audio) */
    if (!track->entry)
        (version == 1) ? avio_wb64(pb, UINT64_C(0xffffffffffffffff)) : avio_wb32(pb, 0xffffffff);
    else
        (version == 1) ? avio_wb64(pb, track->track_duration) : avio_wb32(pb, track->track_duration); /* duration */
    avio_wb16(pb, track->language); /* language */
    avio_wb16(pb, 0); /* reserved (quality) */

    if (version != 0 && track->mode == MODE_MOV) {
        av_log(NULL, AV_LOG_ERROR,
               "FATAL error, file duration too long for timebase, this file will not be\n"
               "playable with quicktime. Choose a different timebase or a different\n"
               "container format\n");
    }

    return 32;
}

static int mov_write_mdia_tag(AVIOContext *pb, MOVTrack *track)
{
    int64_t pos = avio_tell(pb);
    avio_wb32(pb, 0); /* size */
    ffio_wfourcc(pb, "mdia");
    mov_write_mdhd_tag(pb, track);
    mov_write_hdlr_tag(pb, track);
    mov_write_minf_tag(pb, track);
    return update_size(pb, pos);
}

/* transformation matrix
     |a  b  u|
     |c  d  v|
     |tx ty w| */
static void write_matrix(AVIOContext *pb, int16_t a, int16_t b, int16_t c,
                         int16_t d, int16_t tx, int16_t ty)
{
    avio_wb32(pb, a << 16);  /* 16.16 format */
    avio_wb32(pb, b << 16);  /* 16.16 format */
    avio_wb32(pb, 0);        /* u in 2.30 format */
    avio_wb32(pb, c << 16);  /* 16.16 format */
    avio_wb32(pb, d << 16);  /* 16.16 format */
    avio_wb32(pb, 0);        /* v in 2.30 format */
    avio_wb32(pb, tx << 16); /* 16.16 format */
    avio_wb32(pb, ty << 16); /* 16.16 format */
    avio_wb32(pb, 1 << 30);  /* w in 2.30 format */
}

static int mov_write_tkhd_tag(AVIOContext *pb, MOVTrack *track, AVStream *st)
{
    int64_t duration = av_rescale_rnd(track->track_duration, MOV_TIMESCALE,
                                      track->timescale, AV_ROUND_UP);
    int version = duration < INT32_MAX ? 0 : 1;
    int rotation = 0;

    if (track->mode == MODE_ISM)
        version = 1;

    (version == 1) ? avio_wb32(pb, 104) : avio_wb32(pb, 92); /* size */
    ffio_wfourcc(pb, "tkhd");
    avio_w8(pb, version);
    avio_wb24(pb, (track->flags & MOV_TRACK_ENABLED) ?
                  MOV_TKHD_FLAG_ENABLED | MOV_TKHD_FLAG_IN_MOVIE :
                  MOV_TKHD_FLAG_IN_MOVIE);
    if (version == 1) {
        avio_wb64(pb, track->time);
        avio_wb64(pb, track->time);
    } else {
        avio_wb32(pb, track->time); /* creation time */
        avio_wb32(pb, track->time); /* modification time */
    }
    avio_wb32(pb, track->track_id); /* track-id */
    avio_wb32(pb, 0); /* reserved */
    if (!track->entry)
        (version == 1) ? avio_wb64(pb, UINT64_C(0xffffffffffffffff)) : avio_wb32(pb, 0xffffffff);
    else
        (version == 1) ? avio_wb64(pb, duration) : avio_wb32(pb, duration);

    avio_wb32(pb, 0); /* reserved */
    avio_wb32(pb, 0); /* reserved */
    avio_wb16(pb, 0); /* layer */
    avio_wb16(pb, st ? st->codec->codec_type : 0); /* alternate group) */
    /* Volume, only for audio */
    if (track->enc->codec_type == AVMEDIA_TYPE_AUDIO)
        avio_wb16(pb, 0x0100);
    else
        avio_wb16(pb, 0);
    avio_wb16(pb, 0); /* reserved */

    /* Matrix structure */
    if (st && st->metadata) {
        AVDictionaryEntry *rot = av_dict_get(st->metadata, "rotate", NULL, 0);
        rotation = (rot && rot->value) ? atoi(rot->value) : 0;
    }
    if (rotation == 90) {
        write_matrix(pb,  0,  1, -1,  0, track->enc->height, 0);
    } else if (rotation == 180) {
        write_matrix(pb, -1,  0,  0, -1, track->enc->width, track->enc->height);
    } else if (rotation == 270) {
        write_matrix(pb,  0, -1,  1,  0, 0, track->enc->width);
    } else {
        write_matrix(pb,  1,  0,  0,  1, 0, 0);
    }
    /* Track width and height, for visual only */
    if (st && (track->enc->codec_type == AVMEDIA_TYPE_VIDEO ||
               track->enc->codec_type == AVMEDIA_TYPE_SUBTITLE)) {
        if (track->mode == MODE_MOV) {
            avio_wb32(pb, track->enc->width << 16);
            avio_wb32(pb, track->height << 16);
        } else {
            double sample_aspect_ratio = av_q2d(st->sample_aspect_ratio);
            if (!sample_aspect_ratio || track->height != track->enc->height)
                sample_aspect_ratio = 1;
            avio_wb32(pb, sample_aspect_ratio * track->enc->width * 0x10000);
            avio_wb32(pb, track->height * 0x10000);
        }
    } else {
        avio_wb32(pb, 0);
        avio_wb32(pb, 0);
    }
    return 0x5c;
}

static int mov_write_tapt_tag(AVIOContext *pb, MOVTrack *track)
{
    int32_t width = av_rescale(track->enc->sample_aspect_ratio.num, track->enc->width,
                               track->enc->sample_aspect_ratio.den);

    int64_t pos = avio_tell(pb);

    avio_wb32(pb, 0); /* size */
    ffio_wfourcc(pb, "tapt");

    avio_wb32(pb, 20);
    ffio_wfourcc(pb, "clef");
    avio_wb32(pb, 0);
    avio_wb32(pb, width << 16);
    avio_wb32(pb, track->enc->height << 16);

    avio_wb32(pb, 20);
    ffio_wfourcc(pb, "prof");
    avio_wb32(pb, 0);
    avio_wb32(pb, width << 16);
    avio_wb32(pb, track->enc->height << 16);

    avio_wb32(pb, 20);
    ffio_wfourcc(pb, "enof");
    avio_wb32(pb, 0);
    avio_wb32(pb, track->enc->width << 16);
    avio_wb32(pb, track->enc->height << 16);

    return update_size(pb, pos);
}

// This box seems important for the psp playback ... without it the movie seems to hang
static int mov_write_edts_tag(AVIOContext *pb, MOVTrack *track)
{
    int64_t duration = av_rescale_rnd(track->track_duration, MOV_TIMESCALE,
                                      track->timescale, AV_ROUND_UP);
    int version = duration < INT32_MAX ? 0 : 1;
    int entry_size, entry_count, size;
    int64_t delay, start_ct = track->cluster[0].cts;
    delay = av_rescale_rnd(track->cluster[0].dts + start_ct, MOV_TIMESCALE,
                           track->timescale, AV_ROUND_DOWN);
    version |= delay < INT32_MAX ? 0 : 1;

    entry_size = (version == 1) ? 20 : 12;
    entry_count = 1 + (delay > 0);
    size = 24 + entry_count * entry_size;

    /* write the atom data */
    avio_wb32(pb, size);
    ffio_wfourcc(pb, "edts");
    avio_wb32(pb, size - 8);
    ffio_wfourcc(pb, "elst");
    avio_w8(pb, version);
    avio_wb24(pb, 0); /* flags */

    avio_wb32(pb, entry_count);
    if (delay > 0) { /* add an empty edit to delay presentation */
        if (version == 1) {
            avio_wb64(pb, delay);
            avio_wb64(pb, -1);
        } else {
            avio_wb32(pb, delay);
            avio_wb32(pb, -1);
        }
        avio_wb32(pb, 0x00010000);
    } else {
        av_assert0(av_rescale_rnd(track->cluster[0].dts, MOV_TIMESCALE, track->timescale, AV_ROUND_DOWN) <= 0);
        start_ct  = -FFMIN(track->cluster[0].dts, 0); //FFMIN needed due to rounding
        duration += delay;
    }

    /* duration */
    if (version == 1) {
        avio_wb64(pb, duration);
        avio_wb64(pb, start_ct);
    } else {
        avio_wb32(pb, duration);
        avio_wb32(pb, start_ct);
    }
    avio_wb32(pb, 0x00010000);
    return size;
}

static int mov_write_tref_tag(AVIOContext *pb, MOVTrack *track)
{
    avio_wb32(pb, 20);   // size
    ffio_wfourcc(pb, "tref");
    avio_wb32(pb, 12);   // size (subatom)
    avio_wl32(pb, track->tref_tag);
    avio_wb32(pb, track->tref_id);
    return 20;
}

// goes at the end of each track!  ... Critical for PSP playback ("Incompatible data" without it)
static int mov_write_uuid_tag_psp(AVIOContext *pb, MOVTrack *mov)
{
    avio_wb32(pb, 0x34); /* size ... reports as 28 in mp4box! */
    ffio_wfourcc(pb, "uuid");
    ffio_wfourcc(pb, "USMT");
    avio_wb32(pb, 0x21d24fce);
    avio_wb32(pb, 0xbb88695c);
    avio_wb32(pb, 0xfac9c740);
    avio_wb32(pb, 0x1c);     // another size here!
    ffio_wfourcc(pb, "MTDT");
    avio_wb32(pb, 0x00010012);
    avio_wb32(pb, 0x0a);
    avio_wb32(pb, 0x55c40000);
    avio_wb32(pb, 0x1);
    avio_wb32(pb, 0x0);
    return 0x34;
}

static int mov_write_udta_sdp(AVIOContext *pb, MOVTrack *track)
{
    AVFormatContext *ctx = track->rtp_ctx;
    char buf[1000] = "";
    int len;

    ff_sdp_write_media(buf, sizeof(buf), ctx->streams[0], track->src_track,
                       NULL, NULL, 0, 0, ctx);
    av_strlcatf(buf, sizeof(buf), "a=control:streamid=%d\r\n", track->track_id);
    len = strlen(buf);

    avio_wb32(pb, len + 24);
    ffio_wfourcc(pb, "udta");
    avio_wb32(pb, len + 16);
    ffio_wfourcc(pb, "hnti");
    avio_wb32(pb, len + 8);
    ffio_wfourcc(pb, "sdp ");
    avio_write(pb, buf, len);
    return len + 24;
}

static int mov_write_trak_tag(AVIOContext *pb, MOVMuxContext *mov,
                              MOVTrack *track, AVStream *st)
{
    int64_t pos = avio_tell(pb);
    avio_wb32(pb, 0); /* size */
    ffio_wfourcc(pb, "trak");
    mov_write_tkhd_tag(pb, track, st);
    if (supports_edts(mov))
        mov_write_edts_tag(pb, track);  // PSP Movies and several other cases require edts box
    if (track->tref_tag)
        mov_write_tref_tag(pb, track);
    mov_write_mdia_tag(pb, track);
    if (track->mode == MODE_PSP)
        mov_write_uuid_tag_psp(pb, track); // PSP Movies require this uuid box
    if (track->tag == MKTAG('r','t','p',' '))
        mov_write_udta_sdp(pb, track);
    if (track->mode == MODE_MOV) {
        if (track->enc->codec_type == AVMEDIA_TYPE_VIDEO) {
            double sample_aspect_ratio = av_q2d(st->sample_aspect_ratio);
            if (st->sample_aspect_ratio.num && 1.0 != sample_aspect_ratio) {
                mov_write_tapt_tag(pb, track);
            }
        }
        if (is_clcp_track(track) && st->sample_aspect_ratio.num) {
            mov_write_tapt_tag(pb, track);
        }
    }
    return update_size(pb, pos);
}

static int mov_write_iods_tag(AVIOContext *pb, MOVMuxContext *mov)
{
    int i, has_audio = 0, has_video = 0;
    int64_t pos = avio_tell(pb);
    int audio_profile = mov->iods_audio_profile;
    int video_profile = mov->iods_video_profile;
    for (i = 0; i < mov->nb_streams; i++) {
        if (mov->tracks[i].entry > 0) {
            has_audio |= mov->tracks[i].enc->codec_type == AVMEDIA_TYPE_AUDIO;
            has_video |= mov->tracks[i].enc->codec_type == AVMEDIA_TYPE_VIDEO;
        }
    }
    if (audio_profile < 0)
        audio_profile = 0xFF - has_audio;
    if (video_profile < 0)
        video_profile = 0xFF - has_video;
    avio_wb32(pb, 0x0); /* size */
    ffio_wfourcc(pb, "iods");
    avio_wb32(pb, 0);    /* version & flags */
    put_descr(pb, 0x10, 7);
    avio_wb16(pb, 0x004f);
    avio_w8(pb, 0xff);
    avio_w8(pb, 0xff);
    avio_w8(pb, audio_profile);
    avio_w8(pb, video_profile);
    avio_w8(pb, 0xff);
    return update_size(pb, pos);
}

static int mov_write_trex_tag(AVIOContext *pb, MOVTrack *track)
{
    avio_wb32(pb, 0x20); /* size */
    ffio_wfourcc(pb, "trex");
    avio_wb32(pb, 0);   /* version & flags */
    avio_wb32(pb, track->track_id); /* track ID */
    avio_wb32(pb, 1);   /* default sample description index */
    avio_wb32(pb, 0);   /* default sample duration */
    avio_wb32(pb, 0);   /* default sample size */
    avio_wb32(pb, 0);   /* default sample flags */
    return 0;
}

static int mov_write_mvex_tag(AVIOContext *pb, MOVMuxContext *mov)
{
    int64_t pos = avio_tell(pb);
    int i;
    avio_wb32(pb, 0x0); /* size */
    ffio_wfourcc(pb, "mvex");
    for (i = 0; i < mov->nb_streams; i++)
        mov_write_trex_tag(pb, &mov->tracks[i]);
    return update_size(pb, pos);
}

static int mov_write_mvhd_tag(AVIOContext *pb, MOVMuxContext *mov)
{
    int max_track_id = 1, i;
    int64_t max_track_len_temp, max_track_len = 0;
    int version;

    for (i = 0; i < mov->nb_streams; i++) {
        if (mov->tracks[i].entry > 0 && mov->tracks[i].timescale) {
            max_track_len_temp = av_rescale_rnd(mov->tracks[i].track_duration,
                                                MOV_TIMESCALE,
                                                mov->tracks[i].timescale,
                                                AV_ROUND_UP);
            if (max_track_len < max_track_len_temp)
                max_track_len = max_track_len_temp;
            if (max_track_id < mov->tracks[i].track_id)
                max_track_id = mov->tracks[i].track_id;
        }
    }

    version = max_track_len < UINT32_MAX ? 0 : 1;
    (version == 1) ? avio_wb32(pb, 120) : avio_wb32(pb, 108); /* size */
    ffio_wfourcc(pb, "mvhd");
    avio_w8(pb, version);
    avio_wb24(pb, 0); /* flags */
    if (version == 1) {
        avio_wb64(pb, mov->time);
        avio_wb64(pb, mov->time);
    } else {
        avio_wb32(pb, mov->time); /* creation time */
        avio_wb32(pb, mov->time); /* modification time */
    }
    avio_wb32(pb, MOV_TIMESCALE);
    (version == 1) ? avio_wb64(pb, max_track_len) : avio_wb32(pb, max_track_len); /* duration of longest track */

    avio_wb32(pb, 0x00010000); /* reserved (preferred rate) 1.0 = normal */
    avio_wb16(pb, 0x0100); /* reserved (preferred volume) 1.0 = normal */
    avio_wb16(pb, 0); /* reserved */
    avio_wb32(pb, 0); /* reserved */
    avio_wb32(pb, 0); /* reserved */

    /* Matrix structure */
    write_matrix(pb, 1, 0, 0, 1, 0, 0);

    avio_wb32(pb, 0); /* reserved (preview time) */
    avio_wb32(pb, 0); /* reserved (preview duration) */
    avio_wb32(pb, 0); /* reserved (poster time) */
    avio_wb32(pb, 0); /* reserved (selection time) */
    avio_wb32(pb, 0); /* reserved (selection duration) */
    avio_wb32(pb, 0); /* reserved (current time) */
    avio_wb32(pb, max_track_id + 1); /* Next track id */
    return 0x6c;
}

static int mov_write_itunes_hdlr_tag(AVIOContext *pb, MOVMuxContext *mov,
                                     AVFormatContext *s)
{
    avio_wb32(pb, 33); /* size */
    ffio_wfourcc(pb, "hdlr");
    avio_wb32(pb, 0);
    avio_wb32(pb, 0);
    ffio_wfourcc(pb, "mdir");
    ffio_wfourcc(pb, "appl");
    avio_wb32(pb, 0);
    avio_wb32(pb, 0);
    avio_w8(pb, 0);
    return 33;
}

/* helper function to write a data tag with the specified string as data */
static int mov_write_string_data_tag(AVIOContext *pb, const char *data, int lang, int long_style)
{
    if (long_style) {
        int size = 16 + strlen(data);
        avio_wb32(pb, size); /* size */
        ffio_wfourcc(pb, "data");
        avio_wb32(pb, 1);
        avio_wb32(pb, 0);
        avio_write(pb, data, strlen(data));
        return size;
    } else {
        if (!lang)
            lang = ff_mov_iso639_to_lang("und", 1);
        avio_wb16(pb, strlen(data)); /* string length */
        avio_wb16(pb, lang);
        avio_write(pb, data, strlen(data));
        return strlen(data) + 4;
    }
}

static int mov_write_string_tag(AVIOContext *pb, const char *name,
                                const char *value, int lang, int long_style)
{
    int size = 0;
    if (value && value[0]) {
        int64_t pos = avio_tell(pb);
        avio_wb32(pb, 0); /* size */
        ffio_wfourcc(pb, name);
        mov_write_string_data_tag(pb, value, lang, long_style);
        size = update_size(pb, pos);
    }
    return size;
}

static int mov_write_string_metadata(AVFormatContext *s, AVIOContext *pb,
                                     const char *name, const char *tag,
                                     int long_style)
{
    int l, lang = 0, len, len2;
    AVDictionaryEntry *t, *t2 = NULL;
    char tag2[16];

    if (!(t = av_dict_get(s->metadata, tag, NULL, 0)))
        return 0;

    len = strlen(t->key);
    snprintf(tag2, sizeof(tag2), "%s-", tag);
    while ((t2 = av_dict_get(s->metadata, tag2, t2, AV_DICT_IGNORE_SUFFIX))) {
        len2 = strlen(t2->key);
        if (len2 == len + 4 && !strcmp(t->value, t2->value)
            && (l = ff_mov_iso639_to_lang(&t2->key[len2 - 3], 1)) >= 0) {
            lang = l;
            break;
        }
    }
    return mov_write_string_tag(pb, name, t->value, lang, long_style);
}

/* iTunes bpm number */
static int mov_write_tmpo_tag(AVIOContext *pb, AVFormatContext *s)
{
    AVDictionaryEntry *t = av_dict_get(s->metadata, "tmpo", NULL, 0);
    int size = 0, tmpo = t ? atoi(t->value) : 0;
    if (tmpo) {
        size = 26;
        avio_wb32(pb, size);
        ffio_wfourcc(pb, "tmpo");
        avio_wb32(pb, size-8); /* size */
        ffio_wfourcc(pb, "data");
        avio_wb32(pb, 0x15);  //type specifier
        avio_wb32(pb, 0);
        avio_wb16(pb, tmpo);        // data
    }
    return size;
}

/* iTunes track or disc number */
static int mov_write_trkn_tag(AVIOContext *pb, MOVMuxContext *mov,
                              AVFormatContext *s, int disc)
{
    AVDictionaryEntry *t = av_dict_get(s->metadata,
                                       disc ? "disc" : "track",
                                       NULL, 0);
    int size = 0, track = t ? atoi(t->value) : 0;
    if (track) {
        int tracks = 0;
        char *slash = strchr(t->value, '/');
        if (slash)
            tracks = atoi(slash + 1);
        avio_wb32(pb, 32); /* size */
        ffio_wfourcc(pb, disc ? "disk" : "trkn");
        avio_wb32(pb, 24); /* size */
        ffio_wfourcc(pb, "data");
        avio_wb32(pb, 0);        // 8 bytes empty
        avio_wb32(pb, 0);
        avio_wb16(pb, 0);        // empty
        avio_wb16(pb, track);    // track / disc number
        avio_wb16(pb, tracks);   // total track / disc number
        avio_wb16(pb, 0);        // empty
        size = 32;
    }
    return size;
}

static int mov_write_int8_metadata(AVFormatContext *s, AVIOContext *pb,
                                   const char *name, const char *tag,
                                   int len)
{
    AVDictionaryEntry *t = NULL;
    uint8_t num;
    int size = 24 + len;

    if (len != 1 && len != 4)
        return -1;

    if (!(t = av_dict_get(s->metadata, tag, NULL, 0)))
        return 0;
    num = atoi(t->value);

    avio_wb32(pb, size);
    ffio_wfourcc(pb, name);
    avio_wb32(pb, size - 8);
    ffio_wfourcc(pb, "data");
    avio_wb32(pb, 0x15);
    avio_wb32(pb, 0);
    if (len==4) avio_wb32(pb, num);
    else        avio_w8 (pb, num);

    return size;
}

/* iTunes meta data list */
static int mov_write_ilst_tag(AVIOContext *pb, MOVMuxContext *mov,
                              AVFormatContext *s)
{
    int64_t pos = avio_tell(pb);
    avio_wb32(pb, 0); /* size */
    ffio_wfourcc(pb, "ilst");
    mov_write_string_metadata(s, pb, "\251nam", "title"    , 1);
    mov_write_string_metadata(s, pb, "\251ART", "artist"   , 1);
    mov_write_string_metadata(s, pb, "aART", "album_artist", 1);
    mov_write_string_metadata(s, pb, "\251wrt", "composer" , 1);
    mov_write_string_metadata(s, pb, "\251alb", "album"    , 1);
    mov_write_string_metadata(s, pb, "\251day", "date"     , 1);
    if (!mov->exact &&
        !mov_write_string_metadata(s, pb, "\251too", "encoding_tool", 1))
        mov_write_string_tag(pb, "\251too", LIBAVFORMAT_IDENT, 0, 1);
    mov_write_string_metadata(s, pb, "\251cmt", "comment"  , 1);
    mov_write_string_metadata(s, pb, "\251gen", "genre"    , 1);
    mov_write_string_metadata(s, pb, "\251cpy", "copyright", 1);
    mov_write_string_metadata(s, pb, "\251grp", "grouping" , 1);
    mov_write_string_metadata(s, pb, "\251lyr", "lyrics"   , 1);
    mov_write_string_metadata(s, pb, "desc",    "description",1);
    mov_write_string_metadata(s, pb, "ldes",    "synopsis" , 1);
    mov_write_string_metadata(s, pb, "tvsh",    "show"     , 1);
    mov_write_string_metadata(s, pb, "tven",    "episode_id",1);
    mov_write_string_metadata(s, pb, "tvnn",    "network"  , 1);
    mov_write_int8_metadata  (s, pb, "tves",    "episode_sort",4);
    mov_write_int8_metadata  (s, pb, "tvsn",    "season_number",4);
    mov_write_int8_metadata  (s, pb, "stik",    "media_type",1);
    mov_write_int8_metadata  (s, pb, "hdvd",    "hd_video",  1);
    mov_write_int8_metadata  (s, pb, "pgap",    "gapless_playback",1);
    mov_write_int8_metadata  (s, pb, "cpil",    "compilation", 1);
    mov_write_trkn_tag(pb, mov, s, 0); // track number
    mov_write_trkn_tag(pb, mov, s, 1); // disc number
    mov_write_tmpo_tag(pb, s);
    return update_size(pb, pos);
}

/* iTunes meta data tag */
static int mov_write_meta_tag(AVIOContext *pb, MOVMuxContext *mov,
                              AVFormatContext *s)
{
    int size = 0;
    int64_t pos = avio_tell(pb);
    avio_wb32(pb, 0); /* size */
    ffio_wfourcc(pb, "meta");
    avio_wb32(pb, 0);
    mov_write_itunes_hdlr_tag(pb, mov, s);
    mov_write_ilst_tag(pb, mov, s);
    size = update_size(pb, pos);
    return size;
}

static int utf8len(const uint8_t *b)
{
    int len = 0;
    int val;
    while (*b) {
        GET_UTF8(val, *b++, return -1;)
        len++;
    }
    return len;
}

static int ascii_to_wc(AVIOContext *pb, const uint8_t *b)
{
    int val;
    while (*b) {
        GET_UTF8(val, *b++, return -1;)
        avio_wb16(pb, val);
    }
    avio_wb16(pb, 0x00);
    return 0;
}

static uint16_t language_code(const char *str)
{
    return (((str[0] - 0x60) & 0x1F) << 10) +
           (((str[1] - 0x60) & 0x1F) <<  5) +
           (( str[2] - 0x60) & 0x1F);
}

static int mov_write_3gp_udta_tag(AVIOContext *pb, AVFormatContext *s,
                                  const char *tag, const char *str)
{
    int64_t pos = avio_tell(pb);
    AVDictionaryEntry *t = av_dict_get(s->metadata, str, NULL, 0);
    if (!t || !utf8len(t->value))
        return 0;
    avio_wb32(pb, 0);   /* size */
    ffio_wfourcc(pb, tag); /* type */
    avio_wb32(pb, 0);   /* version + flags */
    if (!strcmp(tag, "yrrc"))
        avio_wb16(pb, atoi(t->value));
    else {
        avio_wb16(pb, language_code("eng")); /* language */
        avio_write(pb, t->value, strlen(t->value) + 1); /* UTF8 string value */
        if (!strcmp(tag, "albm") &&
            (t = av_dict_get(s->metadata, "track", NULL, 0)))
            avio_w8(pb, atoi(t->value));
    }
    return update_size(pb, pos);
}

static int mov_write_chpl_tag(AVIOContext *pb, AVFormatContext *s)
{
    int64_t pos = avio_tell(pb);
    int i, nb_chapters = FFMIN(s->nb_chapters, 255);

    avio_wb32(pb, 0);            // size
    ffio_wfourcc(pb, "chpl");
    avio_wb32(pb, 0x01000000);   // version + flags
    avio_wb32(pb, 0);            // unknown
    avio_w8(pb, nb_chapters);

    for (i = 0; i < nb_chapters; i++) {
        AVChapter *c = s->chapters[i];
        AVDictionaryEntry *t;
        avio_wb64(pb, av_rescale_q(c->start, c->time_base, (AVRational){1,10000000}));

        if ((t = av_dict_get(c->metadata, "title", NULL, 0))) {
            int len = FFMIN(strlen(t->value), 255);
            avio_w8(pb, len);
            avio_write(pb, t->value, len);
        } else
            avio_w8(pb, 0);
    }
    return update_size(pb, pos);
}

static int mov_write_udta_tag(AVIOContext *pb, MOVMuxContext *mov,
                              AVFormatContext *s)
{
    AVIOContext *pb_buf;
    int ret, size;
    uint8_t *buf;

<<<<<<< HEAD
=======
    for (i = 0; i < s->nb_streams; i++)
        if (s->flags & AVFMT_FLAG_BITEXACT) {
            return 0;
        }

>>>>>>> 0c1959b0
    ret = avio_open_dyn_buf(&pb_buf);
    if (ret < 0)
        return ret;

    if (mov->mode & MODE_3GP) {
        mov_write_3gp_udta_tag(pb_buf, s, "perf", "artist");
        mov_write_3gp_udta_tag(pb_buf, s, "titl", "title");
        mov_write_3gp_udta_tag(pb_buf, s, "auth", "author");
        mov_write_3gp_udta_tag(pb_buf, s, "gnre", "genre");
        mov_write_3gp_udta_tag(pb_buf, s, "dscp", "comment");
        mov_write_3gp_udta_tag(pb_buf, s, "albm", "album");
        mov_write_3gp_udta_tag(pb_buf, s, "cprt", "copyright");
        mov_write_3gp_udta_tag(pb_buf, s, "yrrc", "date");
    } else if (mov->mode == MODE_MOV) { // the title field breaks gtkpod with mp4 and my suspicion is that stuff is not valid in mp4
        mov_write_string_metadata(s, pb_buf, "\251ART", "artist",      0);
        mov_write_string_metadata(s, pb_buf, "\251nam", "title",       0);
        mov_write_string_metadata(s, pb_buf, "\251aut", "author",      0);
        mov_write_string_metadata(s, pb_buf, "\251alb", "album",       0);
        mov_write_string_metadata(s, pb_buf, "\251day", "date",        0);
        mov_write_string_metadata(s, pb_buf, "\251swr", "encoder",     0);
        // currently ignored by mov.c
        mov_write_string_metadata(s, pb_buf, "\251des", "comment",     0);
        // add support for libquicktime, this atom is also actually read by mov.c
        mov_write_string_metadata(s, pb_buf, "\251cmt", "comment",     0);
        mov_write_string_metadata(s, pb_buf, "\251gen", "genre",       0);
        mov_write_string_metadata(s, pb_buf, "\251cpy", "copyright",   0);
    } else {
        /* iTunes meta data */
        mov_write_meta_tag(pb_buf, mov, s);
    }

    if (s->nb_chapters)
        mov_write_chpl_tag(pb_buf, s);

    if ((size = avio_close_dyn_buf(pb_buf, &buf)) > 0) {
        avio_wb32(pb, size + 8);
        ffio_wfourcc(pb, "udta");
        avio_write(pb, buf, size);
    }
    av_free(buf);

    return 0;
}

static void mov_write_psp_udta_tag(AVIOContext *pb,
                                   const char *str, const char *lang, int type)
{
    int len = utf8len(str) + 1;
    if (len <= 0)
        return;
    avio_wb16(pb, len * 2 + 10);        /* size */
    avio_wb32(pb, type);                /* type */
    avio_wb16(pb, language_code(lang)); /* language */
    avio_wb16(pb, 0x01);                /* ? */
    ascii_to_wc(pb, str);
}

static int mov_write_uuidusmt_tag(AVIOContext *pb, AVFormatContext *s)
{
    MOVMuxContext *mov = s->priv_data;
    AVDictionaryEntry *title = av_dict_get(s->metadata, "title", NULL, 0);
    int64_t pos, pos2;

    if (title) {
        pos = avio_tell(pb);
        avio_wb32(pb, 0); /* size placeholder*/
        ffio_wfourcc(pb, "uuid");
        ffio_wfourcc(pb, "USMT");
        avio_wb32(pb, 0x21d24fce); /* 96 bit UUID */
        avio_wb32(pb, 0xbb88695c);
        avio_wb32(pb, 0xfac9c740);

        pos2 = avio_tell(pb);
        avio_wb32(pb, 0); /* size placeholder*/
        ffio_wfourcc(pb, "MTDT");
        avio_wb16(pb, 4);

        // ?
        avio_wb16(pb, 0x0C);                 /* size */
        avio_wb32(pb, 0x0B);                 /* type */
        avio_wb16(pb, language_code("und")); /* language */
        avio_wb16(pb, 0x0);                  /* ? */
        avio_wb16(pb, 0x021C);               /* data */

        if (!mov->exact)
            mov_write_psp_udta_tag(pb, LIBAVCODEC_IDENT,      "eng", 0x04);
        mov_write_psp_udta_tag(pb, title->value,          "eng", 0x01);
        mov_write_psp_udta_tag(pb, "2006/04/01 11:11:11", "und", 0x03);

        update_size(pb, pos2);
        return update_size(pb, pos);
    }

    return 0;
}

static void build_chunks(MOVTrack *trk)
{
    int i;
    MOVIentry *chunk = &trk->cluster[0];
    uint64_t chunkSize = chunk->size;
    chunk->chunkNum = 1;
    if (trk->chunkCount)
        return;
    trk->chunkCount = 1;
    for (i = 1; i<trk->entry; i++){
        if (chunk->pos + chunkSize == trk->cluster[i].pos &&
            chunkSize + trk->cluster[i].size < (1<<20)){
            chunkSize             += trk->cluster[i].size;
            chunk->samples_in_chunk += trk->cluster[i].entries;
        } else {
            trk->cluster[i].chunkNum = chunk->chunkNum+1;
            chunk=&trk->cluster[i];
            chunkSize = chunk->size;
            trk->chunkCount++;
        }
    }
}

static int mov_write_moov_tag(AVIOContext *pb, MOVMuxContext *mov,
                              AVFormatContext *s)
{
    int i;
    int64_t pos = avio_tell(pb);
    avio_wb32(pb, 0); /* size placeholder*/
    ffio_wfourcc(pb, "moov");

    for (i = 0; i < mov->nb_streams; i++) {
        if (mov->tracks[i].entry <= 0 && !(mov->flags & FF_MOV_FLAG_FRAGMENT))
            continue;

        mov->tracks[i].time     = mov->time;
        mov->tracks[i].track_id = i + 1;

        if (mov->tracks[i].entry)
            build_chunks(&mov->tracks[i]);
    }

    if (mov->chapter_track)
        for (i = 0; i < s->nb_streams; i++) {
            mov->tracks[i].tref_tag = MKTAG('c','h','a','p');
            mov->tracks[i].tref_id  = mov->tracks[mov->chapter_track].track_id;
        }
    for (i = 0; i < mov->nb_streams; i++) {
        if (mov->tracks[i].tag == MKTAG('r','t','p',' ')) {
            mov->tracks[i].tref_tag = MKTAG('h','i','n','t');
            mov->tracks[i].tref_id =
                mov->tracks[mov->tracks[i].src_track].track_id;
        }
    }
    for (i = 0; i < mov->nb_streams; i++) {
        if (mov->tracks[i].tag == MKTAG('t','m','c','d')) {
            int src_trk = mov->tracks[i].src_track;
            mov->tracks[src_trk].tref_tag = mov->tracks[i].tag;
            mov->tracks[src_trk].tref_id  = mov->tracks[i].track_id;
            //src_trk may have a different timescale than the tmcd track
            mov->tracks[i].track_duration = av_rescale(mov->tracks[src_trk].track_duration,
                                                       mov->tracks[i].timescale,
                                                       mov->tracks[src_trk].timescale);
        }
    }

    mov_write_mvhd_tag(pb, mov);
    if (mov->mode != MODE_MOV && !mov->iods_skip)
        mov_write_iods_tag(pb, mov);
    for (i = 0; i < mov->nb_streams; i++) {
        if (mov->tracks[i].entry > 0 || mov->flags & FF_MOV_FLAG_FRAGMENT) {
            mov_write_trak_tag(pb, mov, &(mov->tracks[i]), i < s->nb_streams ? s->streams[i] : NULL);
        }
    }
    if (mov->flags & FF_MOV_FLAG_FRAGMENT)
        mov_write_mvex_tag(pb, mov); /* QuickTime requires trak to precede this */

    if (mov->mode == MODE_PSP)
        mov_write_uuidusmt_tag(pb, s);
    else
        mov_write_udta_tag(pb, mov, s);

    return update_size(pb, pos);
}

static void param_write_int(AVIOContext *pb, const char *name, int value)
{
    avio_printf(pb, "<param name=\"%s\" value=\"%d\" valuetype=\"data\"/>\n", name, value);
}

static void param_write_string(AVIOContext *pb, const char *name, const char *value)
{
    avio_printf(pb, "<param name=\"%s\" value=\"%s\" valuetype=\"data\"/>\n", name, value);
}

static void param_write_hex(AVIOContext *pb, const char *name, const uint8_t *value, int len)
{
    char buf[150];
    len = FFMIN(sizeof(buf) / 2 - 1, len);
    ff_data_to_hex(buf, value, len, 0);
    buf[2 * len] = '\0';
    avio_printf(pb, "<param name=\"%s\" value=\"%s\" valuetype=\"data\"/>\n", name, buf);
}

static int mov_write_isml_manifest(AVIOContext *pb, MOVMuxContext *mov)
{
    int64_t pos = avio_tell(pb);
    int i;
    static const uint8_t uuid[] = {
        0xa5, 0xd4, 0x0b, 0x30, 0xe8, 0x14, 0x11, 0xdd,
        0xba, 0x2f, 0x08, 0x00, 0x20, 0x0c, 0x9a, 0x66
    };

    avio_wb32(pb, 0);
    ffio_wfourcc(pb, "uuid");
    avio_write(pb, uuid, sizeof(uuid));
    avio_wb32(pb, 0);

    avio_printf(pb, "<?xml version=\"1.0\" encoding=\"utf-8\"?>\n");
    avio_printf(pb, "<smil xmlns=\"http://www.w3.org/2001/SMIL20/Language\">\n");
    avio_printf(pb, "<head>\n");
    if (!mov->exact)
        avio_printf(pb, "<meta name=\"creator\" content=\"%s\" />\n",
                    LIBAVFORMAT_IDENT);
    avio_printf(pb, "</head>\n");
    avio_printf(pb, "<body>\n");
    avio_printf(pb, "<switch>\n");
    for (i = 0; i < mov->nb_streams; i++) {
        MOVTrack *track = &mov->tracks[i];
        const char *type;
        /* track->track_id is initialized in write_moov, and thus isn't known
         * here yet */
        int track_id = i + 1;

        if (track->enc->codec_type == AVMEDIA_TYPE_VIDEO) {
            type = "video";
        } else if (track->enc->codec_type == AVMEDIA_TYPE_AUDIO) {
            type = "audio";
        } else {
            continue;
        }
        avio_printf(pb, "<%s systemBitrate=\"%d\">\n", type,
                                                       track->enc->bit_rate);
        param_write_int(pb, "systemBitrate", track->enc->bit_rate);
        param_write_int(pb, "trackID", track_id);
        if (track->enc->codec_type == AVMEDIA_TYPE_VIDEO) {
            if (track->enc->codec_id == AV_CODEC_ID_H264) {
                uint8_t *ptr;
                int size = track->enc->extradata_size;
                if (!ff_avc_write_annexb_extradata(track->enc->extradata, &ptr,
                                                   &size)) {
                    param_write_hex(pb, "CodecPrivateData",
                                    ptr ? ptr : track->enc->extradata,
                                    size);
                    av_free(ptr);
                }
                param_write_string(pb, "FourCC", "H264");
            } else if (track->enc->codec_id == AV_CODEC_ID_VC1) {
                param_write_string(pb, "FourCC", "WVC1");
                param_write_hex(pb, "CodecPrivateData", track->enc->extradata,
                                track->enc->extradata_size);
            }
            param_write_int(pb, "MaxWidth", track->enc->width);
            param_write_int(pb, "MaxHeight", track->enc->height);
            param_write_int(pb, "DisplayWidth", track->enc->width);
            param_write_int(pb, "DisplayHeight", track->enc->height);
        } else {
            if (track->enc->codec_id == AV_CODEC_ID_AAC) {
                param_write_string(pb, "FourCC", "AACL");
            } else if (track->enc->codec_id == AV_CODEC_ID_WMAPRO) {
                param_write_string(pb, "FourCC", "WMAP");
            }
            param_write_hex(pb, "CodecPrivateData", track->enc->extradata,
                            track->enc->extradata_size);
            param_write_int(pb, "AudioTag", ff_codec_get_tag(ff_codec_wav_tags,
                                                             track->enc->codec_id));
            param_write_int(pb, "Channels", track->enc->channels);
            param_write_int(pb, "SamplingRate", track->enc->sample_rate);
            param_write_int(pb, "BitsPerSample", 16);
            param_write_int(pb, "PacketSize", track->enc->block_align ?
                                              track->enc->block_align : 4);
        }
        avio_printf(pb, "</%s>\n", type);
    }
    avio_printf(pb, "</switch>\n");
    avio_printf(pb, "</body>\n");
    avio_printf(pb, "</smil>\n");

    return update_size(pb, pos);
}

static int mov_write_mfhd_tag(AVIOContext *pb, MOVMuxContext *mov)
{
    avio_wb32(pb, 16);
    ffio_wfourcc(pb, "mfhd");
    avio_wb32(pb, 0);
    avio_wb32(pb, mov->fragments);
    return 0;
}

static int mov_write_tfhd_tag(AVIOContext *pb, MOVMuxContext *mov,
                              MOVTrack *track, int64_t moof_offset)
{
    int64_t pos = avio_tell(pb);
    uint32_t flags = MOV_TFHD_DEFAULT_SIZE | MOV_TFHD_DEFAULT_DURATION |
                     MOV_TFHD_BASE_DATA_OFFSET;
    if (!track->entry) {
        flags |= MOV_TFHD_DURATION_IS_EMPTY;
    } else {
        flags |= MOV_TFHD_DEFAULT_FLAGS;
    }
    if (mov->flags & FF_MOV_FLAG_OMIT_TFHD_OFFSET)
        flags &= ~MOV_TFHD_BASE_DATA_OFFSET;

    /* Don't set a default sample size, the silverlight player refuses
     * to play files with that set. Don't set a default sample duration,
     * WMP freaks out if it is set. Don't set a base data offset, PIFF
     * file format says it MUST NOT be set. */
    if (track->mode == MODE_ISM)
        flags &= ~(MOV_TFHD_DEFAULT_SIZE | MOV_TFHD_DEFAULT_DURATION |
                   MOV_TFHD_BASE_DATA_OFFSET);

    avio_wb32(pb, 0); /* size placeholder */
    ffio_wfourcc(pb, "tfhd");
    avio_w8(pb, 0); /* version */
    avio_wb24(pb, flags);

    avio_wb32(pb, track->track_id); /* track-id */
    if (flags & MOV_TFHD_BASE_DATA_OFFSET)
        avio_wb64(pb, moof_offset);
    if (flags & MOV_TFHD_DEFAULT_DURATION) {
        track->default_duration = get_cluster_duration(track, 0);
        avio_wb32(pb, track->default_duration);
    }
    if (flags & MOV_TFHD_DEFAULT_SIZE) {
        track->default_size = track->entry ? track->cluster[0].size : 1;
        avio_wb32(pb, track->default_size);
    } else
        track->default_size = -1;

    if (flags & MOV_TFHD_DEFAULT_FLAGS) {
        track->default_sample_flags =
            track->enc->codec_type == AVMEDIA_TYPE_VIDEO ?
            (MOV_FRAG_SAMPLE_FLAG_DEPENDS_YES | MOV_FRAG_SAMPLE_FLAG_IS_NON_SYNC) :
            MOV_FRAG_SAMPLE_FLAG_DEPENDS_NO;
        avio_wb32(pb, track->default_sample_flags);
    }

    return update_size(pb, pos);
}

static uint32_t get_sample_flags(MOVTrack *track, MOVIentry *entry)
{
    return entry->flags & MOV_SYNC_SAMPLE ? MOV_FRAG_SAMPLE_FLAG_DEPENDS_NO :
           (MOV_FRAG_SAMPLE_FLAG_DEPENDS_YES | MOV_FRAG_SAMPLE_FLAG_IS_NON_SYNC);
}

static int mov_write_trun_tag(AVIOContext *pb, MOVMuxContext *mov,
                              MOVTrack *track, int moof_size)
{
    int64_t pos = avio_tell(pb);
    uint32_t flags = MOV_TRUN_DATA_OFFSET;
    int i;

    for (i = 0; i < track->entry; i++) {
        if (get_cluster_duration(track, i) != track->default_duration)
            flags |= MOV_TRUN_SAMPLE_DURATION;
        if (track->cluster[i].size != track->default_size)
            flags |= MOV_TRUN_SAMPLE_SIZE;
        if (i > 0 && get_sample_flags(track, &track->cluster[i]) != track->default_sample_flags)
            flags |= MOV_TRUN_SAMPLE_FLAGS;
    }
    if (!(flags & MOV_TRUN_SAMPLE_FLAGS))
        flags |= MOV_TRUN_FIRST_SAMPLE_FLAGS;
    if (track->flags & MOV_TRACK_CTTS)
        flags |= MOV_TRUN_SAMPLE_CTS;

    avio_wb32(pb, 0); /* size placeholder */
    ffio_wfourcc(pb, "trun");
    avio_w8(pb, 0); /* version */
    avio_wb24(pb, flags);

    avio_wb32(pb, track->entry); /* sample count */
    if (mov->flags & FF_MOV_FLAG_OMIT_TFHD_OFFSET &&
        !(mov->flags & FF_MOV_FLAG_SEPARATE_MOOF) &&
        track->track_id != 1)
        avio_wb32(pb, 0); /* Later tracks follow immediately after the previous one */
    else
        avio_wb32(pb, moof_size + 8 + track->data_offset +
                      track->cluster[0].pos); /* data offset */
    if (flags & MOV_TRUN_FIRST_SAMPLE_FLAGS)
        avio_wb32(pb, get_sample_flags(track, &track->cluster[0]));

    for (i = 0; i < track->entry; i++) {
        if (flags & MOV_TRUN_SAMPLE_DURATION)
            avio_wb32(pb, get_cluster_duration(track, i));
        if (flags & MOV_TRUN_SAMPLE_SIZE)
            avio_wb32(pb, track->cluster[i].size);
        if (flags & MOV_TRUN_SAMPLE_FLAGS)
            avio_wb32(pb, get_sample_flags(track, &track->cluster[i]));
        if (flags & MOV_TRUN_SAMPLE_CTS)
            avio_wb32(pb, track->cluster[i].cts);
    }

    return update_size(pb, pos);
}

static int mov_write_tfxd_tag(AVIOContext *pb, MOVTrack *track)
{
    int64_t pos = avio_tell(pb);
    static const uint8_t uuid[] = {
        0x6d, 0x1d, 0x9b, 0x05, 0x42, 0xd5, 0x44, 0xe6,
        0x80, 0xe2, 0x14, 0x1d, 0xaf, 0xf7, 0x57, 0xb2
    };

    avio_wb32(pb, 0); /* size placeholder */
    ffio_wfourcc(pb, "uuid");
    avio_write(pb, uuid, sizeof(uuid));
    avio_w8(pb, 1);
    avio_wb24(pb, 0);
    avio_wb64(pb, track->frag_start);
    avio_wb64(pb, track->start_dts + track->track_duration -
                  track->cluster[0].dts);

    return update_size(pb, pos);
}

static int mov_write_tfrf_tag(AVIOContext *pb, MOVMuxContext *mov,
                              MOVTrack *track, int entry)
{
    int n = track->nb_frag_info - 1 - entry, i;
    int size = 8 + 16 + 4 + 1 + 16*n;
    static const uint8_t uuid[] = {
        0xd4, 0x80, 0x7e, 0xf2, 0xca, 0x39, 0x46, 0x95,
        0x8e, 0x54, 0x26, 0xcb, 0x9e, 0x46, 0xa7, 0x9f
    };

    if (entry < 0)
        return 0;

    avio_seek(pb, track->frag_info[entry].tfrf_offset, SEEK_SET);
    avio_wb32(pb, size);
    ffio_wfourcc(pb, "uuid");
    avio_write(pb, uuid, sizeof(uuid));
    avio_w8(pb, 1);
    avio_wb24(pb, 0);
    avio_w8(pb, n);
    for (i = 0; i < n; i++) {
        int index = entry + 1 + i;
        avio_wb64(pb, track->frag_info[index].time);
        avio_wb64(pb, track->frag_info[index].duration);
    }
    if (n < mov->ism_lookahead) {
        int free_size = 16 * (mov->ism_lookahead - n);
        avio_wb32(pb, free_size);
        ffio_wfourcc(pb, "free");
        ffio_fill(pb, 0, free_size - 8);
    }

    return 0;
}

static int mov_write_tfrf_tags(AVIOContext *pb, MOVMuxContext *mov,
                               MOVTrack *track)
{
    int64_t pos = avio_tell(pb);
    int i;
    for (i = 0; i < mov->ism_lookahead; i++) {
        /* Update the tfrf tag for the last ism_lookahead fragments,
         * nb_frag_info - 1 is the next fragment to be written. */
        mov_write_tfrf_tag(pb, mov, track, track->nb_frag_info - 2 - i);
    }
    avio_seek(pb, pos, SEEK_SET);
    return 0;
}

static int mov_write_traf_tag(AVIOContext *pb, MOVMuxContext *mov,
                              MOVTrack *track, int64_t moof_offset,
                              int moof_size)
{
    int64_t pos = avio_tell(pb);
    avio_wb32(pb, 0); /* size placeholder */
    ffio_wfourcc(pb, "traf");

    mov_write_tfhd_tag(pb, mov, track, moof_offset);
    mov_write_trun_tag(pb, mov, track, moof_size);
    if (mov->mode == MODE_ISM) {
        mov_write_tfxd_tag(pb, track);

        if (mov->ism_lookahead) {
            int i, size = 16 + 4 + 1 + 16 * mov->ism_lookahead;

            track->tfrf_offset = avio_tell(pb);
            avio_wb32(pb, 8 + size);
            ffio_wfourcc(pb, "free");
            for (i = 0; i < size; i++)
                avio_w8(pb, 0);
        }
    }

    return update_size(pb, pos);
}

static int mov_write_moof_tag_internal(AVIOContext *pb, MOVMuxContext *mov,
                                       int tracks, int moof_size)
{
    int64_t pos = avio_tell(pb);
    int i;

    avio_wb32(pb, 0); /* size placeholder */
    ffio_wfourcc(pb, "moof");

    mov_write_mfhd_tag(pb, mov);
    for (i = 0; i < mov->nb_streams; i++) {
        MOVTrack *track = &mov->tracks[i];
        if (tracks >= 0 && i != tracks)
            continue;
        if (!track->entry)
            continue;
        mov_write_traf_tag(pb, mov, track, pos, moof_size);
    }

    return update_size(pb, pos);
}

static int mov_write_moof_tag(AVIOContext *pb, MOVMuxContext *mov, int tracks)
{
    AVIOContext *avio_buf;
    int ret, moof_size;

    if ((ret = ffio_open_null_buf(&avio_buf)) < 0)
        return ret;
    mov_write_moof_tag_internal(avio_buf, mov, tracks, 0);
    moof_size = ffio_close_null_buf(avio_buf);
    return mov_write_moof_tag_internal(pb, mov, tracks, moof_size);
}

static int mov_write_tfra_tag(AVIOContext *pb, MOVTrack *track)
{
    int64_t pos = avio_tell(pb);
    int i;

    avio_wb32(pb, 0); /* size placeholder */
    ffio_wfourcc(pb, "tfra");
    avio_w8(pb, 1); /* version */
    avio_wb24(pb, 0);

    avio_wb32(pb, track->track_id);
    avio_wb32(pb, 0); /* length of traf/trun/sample num */
    avio_wb32(pb, track->nb_frag_info);
    for (i = 0; i < track->nb_frag_info; i++) {
        avio_wb64(pb, track->frag_info[i].time);
        avio_wb64(pb, track->frag_info[i].offset);
        avio_w8(pb, 1); /* traf number */
        avio_w8(pb, 1); /* trun number */
        avio_w8(pb, 1); /* sample number */
    }

    return update_size(pb, pos);
}

static int mov_write_mfra_tag(AVIOContext *pb, MOVMuxContext *mov)
{
    int64_t pos = avio_tell(pb);
    int i;

    avio_wb32(pb, 0); /* size placeholder */
    ffio_wfourcc(pb, "mfra");
    /* An empty mfra atom is enough to indicate to the publishing point that
     * the stream has ended. */
    if (mov->flags & FF_MOV_FLAG_ISML)
        return update_size(pb, pos);

    for (i = 0; i < mov->nb_streams; i++) {
        MOVTrack *track = &mov->tracks[i];
        if (track->nb_frag_info)
            mov_write_tfra_tag(pb, track);
    }

    avio_wb32(pb, 16);
    ffio_wfourcc(pb, "mfro");
    avio_wb32(pb, 0); /* version + flags */
    avio_wb32(pb, avio_tell(pb) + 4 - pos);

    return update_size(pb, pos);
}

static int mov_write_mdat_tag(AVIOContext *pb, MOVMuxContext *mov)
{
    avio_wb32(pb, 8);    // placeholder for extended size field (64 bit)
    ffio_wfourcc(pb, mov->mode == MODE_MOV ? "wide" : "free");

    mov->mdat_pos = avio_tell(pb);
    avio_wb32(pb, 0); /* size placeholder*/
    ffio_wfourcc(pb, "mdat");
    return 0;
}

/* TODO: This needs to be more general */
static int mov_write_ftyp_tag(AVIOContext *pb, AVFormatContext *s)
{
    MOVMuxContext *mov = s->priv_data;
    int64_t pos = avio_tell(pb);
    int has_h264 = 0, has_video = 0;
    int minor = 0x200;
    int i;

    for (i = 0; i < s->nb_streams; i++) {
        AVStream *st = s->streams[i];
        if (st->codec->codec_type == AVMEDIA_TYPE_VIDEO)
            has_video = 1;
        if (st->codec->codec_id == AV_CODEC_ID_H264)
            has_h264 = 1;
    }

    avio_wb32(pb, 0); /* size */
    ffio_wfourcc(pb, "ftyp");

    if (mov->major_brand && strlen(mov->major_brand) >= 4)
        ffio_wfourcc(pb, mov->major_brand);
    else if (mov->mode == MODE_3GP) {
        ffio_wfourcc(pb, has_h264 ? "3gp6"  : "3gp4");
        minor =     has_h264 ?   0x100 :   0x200;
    } else if (mov->mode & MODE_3G2) {
        ffio_wfourcc(pb, has_h264 ? "3g2b"  : "3g2a");
        minor =     has_h264 ? 0x20000 : 0x10000;
    } else if (mov->mode == MODE_PSP)
        ffio_wfourcc(pb, "MSNV");
    else if (mov->mode == MODE_MP4)
        ffio_wfourcc(pb, "isom");
    else if (mov->mode == MODE_IPOD)
        ffio_wfourcc(pb, has_video ? "M4V ":"M4A ");
    else if (mov->mode == MODE_ISM)
        ffio_wfourcc(pb, "isml");
    else if (mov->mode == MODE_F4V)
        ffio_wfourcc(pb, "f4v ");
    else
        ffio_wfourcc(pb, "qt  ");

    avio_wb32(pb, minor);

    if (mov->mode == MODE_MOV)
        ffio_wfourcc(pb, "qt  ");
    else if (mov->mode == MODE_ISM) {
        ffio_wfourcc(pb, "piff");
        ffio_wfourcc(pb, "iso2");
    } else {
        ffio_wfourcc(pb, "isom");
        ffio_wfourcc(pb, "iso2");
        if (has_h264)
            ffio_wfourcc(pb, "avc1");
    }

    if (mov->mode == MODE_3GP)
        ffio_wfourcc(pb, has_h264 ? "3gp6":"3gp4");
    else if (mov->mode & MODE_3G2)
        ffio_wfourcc(pb, has_h264 ? "3g2b":"3g2a");
    else if (mov->mode == MODE_PSP)
        ffio_wfourcc(pb, "MSNV");
    else if (mov->mode == MODE_MP4)
        ffio_wfourcc(pb, "mp41");
    return update_size(pb, pos);
}

static void mov_write_uuidprof_tag(AVIOContext *pb, AVFormatContext *s)
{
    AVCodecContext *video_codec = s->streams[0]->codec;
    AVCodecContext *audio_codec = s->streams[1]->codec;
    int audio_rate = audio_codec->sample_rate;
    int frame_rate = ((video_codec->time_base.den) * (0x10000)) / (video_codec->time_base.num);
    int audio_kbitrate = audio_codec->bit_rate / 1000;
    int video_kbitrate = FFMIN(video_codec->bit_rate / 1000, 800 - audio_kbitrate);

    avio_wb32(pb, 0x94); /* size */
    ffio_wfourcc(pb, "uuid");
    ffio_wfourcc(pb, "PROF");

    avio_wb32(pb, 0x21d24fce); /* 96 bit UUID */
    avio_wb32(pb, 0xbb88695c);
    avio_wb32(pb, 0xfac9c740);

    avio_wb32(pb, 0x0);  /* ? */
    avio_wb32(pb, 0x3);  /* 3 sections ? */

    avio_wb32(pb, 0x14); /* size */
    ffio_wfourcc(pb, "FPRF");
    avio_wb32(pb, 0x0);  /* ? */
    avio_wb32(pb, 0x0);  /* ? */
    avio_wb32(pb, 0x0);  /* ? */

    avio_wb32(pb, 0x2c);  /* size */
    ffio_wfourcc(pb, "APRF"); /* audio */
    avio_wb32(pb, 0x0);
    avio_wb32(pb, 0x2);   /* TrackID */
    ffio_wfourcc(pb, "mp4a");
    avio_wb32(pb, 0x20f);
    avio_wb32(pb, 0x0);
    avio_wb32(pb, audio_kbitrate);
    avio_wb32(pb, audio_kbitrate);
    avio_wb32(pb, audio_rate);
    avio_wb32(pb, audio_codec->channels);

    avio_wb32(pb, 0x34);  /* size */
    ffio_wfourcc(pb, "VPRF");   /* video */
    avio_wb32(pb, 0x0);
    avio_wb32(pb, 0x1);    /* TrackID */
    if (video_codec->codec_id == AV_CODEC_ID_H264) {
        ffio_wfourcc(pb, "avc1");
        avio_wb16(pb, 0x014D);
        avio_wb16(pb, 0x0015);
    } else {
        ffio_wfourcc(pb, "mp4v");
        avio_wb16(pb, 0x0000);
        avio_wb16(pb, 0x0103);
    }
    avio_wb32(pb, 0x0);
    avio_wb32(pb, video_kbitrate);
    avio_wb32(pb, video_kbitrate);
    avio_wb32(pb, frame_rate);
    avio_wb32(pb, frame_rate);
    avio_wb16(pb, video_codec->width);
    avio_wb16(pb, video_codec->height);
    avio_wb32(pb, 0x010001); /* ? */
}

static int mov_parse_mpeg2_frame(AVPacket *pkt, uint32_t *flags)
{
    uint32_t c = -1;
    int i, closed_gop = 0;

    for (i = 0; i < pkt->size - 4; i++) {
        c = (c << 8) + pkt->data[i];
        if (c == 0x1b8) { // gop
            closed_gop = pkt->data[i + 4] >> 6 & 0x01;
        } else if (c == 0x100) { // pic
            int temp_ref = (pkt->data[i + 1] << 2) | (pkt->data[i + 2] >> 6);
            if (!temp_ref || closed_gop) // I picture is not reordered
                *flags = MOV_SYNC_SAMPLE;
            else
                *flags = MOV_PARTIAL_SYNC_SAMPLE;
            break;
        }
    }
    return 0;
}

static void mov_parse_vc1_frame(AVPacket *pkt, MOVTrack *trk, int fragment)
{
    const uint8_t *start, *next, *end = pkt->data + pkt->size;
    int seq = 0, entry = 0;
    int key = pkt->flags & AV_PKT_FLAG_KEY;
    start = find_next_marker(pkt->data, end);
    for (next = start; next < end; start = next) {
        next = find_next_marker(start + 4, end);
        switch (AV_RB32(start)) {
        case VC1_CODE_SEQHDR:
            seq = 1;
            break;
        case VC1_CODE_ENTRYPOINT:
            entry = 1;
            break;
        case VC1_CODE_SLICE:
            trk->vc1_info.slices = 1;
            break;
        }
    }
    if (!trk->entry && !fragment) {
        /* First packet in first fragment */
        trk->vc1_info.first_packet_seq   = seq;
        trk->vc1_info.first_packet_entry = entry;
    } else if ((seq && !trk->vc1_info.packet_seq) ||
               (entry && !trk->vc1_info.packet_entry)) {
        int i;
        for (i = 0; i < trk->entry; i++)
            trk->cluster[i].flags &= ~MOV_SYNC_SAMPLE;
        trk->has_keyframes = 0;
        if (seq)
            trk->vc1_info.packet_seq = 1;
        if (entry)
            trk->vc1_info.packet_entry = 1;
        if (!fragment) {
            /* First fragment */
            if ((!seq   || trk->vc1_info.first_packet_seq) &&
                (!entry || trk->vc1_info.first_packet_entry)) {
                /* First packet had the same headers as this one, readd the
                 * sync sample flag. */
                trk->cluster[0].flags |= MOV_SYNC_SAMPLE;
                trk->has_keyframes = 1;
            }
        }
    }
    if (trk->vc1_info.packet_seq && trk->vc1_info.packet_entry)
        key = seq && entry;
    else if (trk->vc1_info.packet_seq)
        key = seq;
    else if (trk->vc1_info.packet_entry)
        key = entry;
    if (key) {
        trk->cluster[trk->entry].flags |= MOV_SYNC_SAMPLE;
        trk->has_keyframes++;
    }
}

static int mov_flush_fragment(AVFormatContext *s)
{
    MOVMuxContext *mov = s->priv_data;
    int i, first_track = -1;
    int64_t mdat_size = 0;

    if (!(mov->flags & FF_MOV_FLAG_FRAGMENT))
        return 0;

    if (!(mov->flags & FF_MOV_FLAG_EMPTY_MOOV) && mov->fragments == 0) {
        int64_t pos = avio_tell(s->pb);
        uint8_t *buf;
        int buf_size, moov_size;

        for (i = 0; i < mov->nb_streams; i++)
            if (!mov->tracks[i].entry)
                break;
        /* Don't write the initial moov unless all tracks have data */
        if (i < mov->nb_streams)
            return 0;

        moov_size = get_moov_size(s);
        for (i = 0; i < mov->nb_streams; i++)
            mov->tracks[i].data_offset = pos + moov_size + 8;

        mov_write_moov_tag(s->pb, mov, s);

        buf_size = avio_close_dyn_buf(mov->mdat_buf, &buf);
        mov->mdat_buf = NULL;
        avio_wb32(s->pb, buf_size + 8);
        ffio_wfourcc(s->pb, "mdat");
        avio_write(s->pb, buf, buf_size);
        av_free(buf);

        mov->fragments++;
        mov->mdat_size = 0;
        for (i = 0; i < mov->nb_streams; i++) {
            if (mov->tracks[i].entry)
                mov->tracks[i].frag_start += mov->tracks[i].start_dts +
                                             mov->tracks[i].track_duration -
                                             mov->tracks[i].cluster[0].dts;
            mov->tracks[i].entry = 0;
        }
        avio_flush(s->pb);
        return 0;
    }

    for (i = 0; i < mov->nb_streams; i++) {
        MOVTrack *track = &mov->tracks[i];
        if (mov->flags & FF_MOV_FLAG_SEPARATE_MOOF)
            track->data_offset = 0;
        else
            track->data_offset = mdat_size;
        if (!track->mdat_buf)
            continue;
        mdat_size += avio_tell(track->mdat_buf);
        if (first_track < 0)
            first_track = i;
    }

    if (!mdat_size)
        return 0;

    for (i = 0; i < mov->nb_streams; i++) {
        MOVTrack *track = &mov->tracks[i];
        int buf_size, write_moof = 1, moof_tracks = -1;
        uint8_t *buf;
        int64_t duration = 0;

        if (track->entry)
            duration = track->start_dts + track->track_duration -
                       track->cluster[0].dts;
        if (mov->flags & FF_MOV_FLAG_SEPARATE_MOOF) {
            if (!track->mdat_buf)
                continue;
            mdat_size = avio_tell(track->mdat_buf);
            moof_tracks = i;
        } else {
            write_moof = i == first_track;
        }

        if (write_moof) {
            MOVFragmentInfo *info;
            avio_flush(s->pb);
            track->nb_frag_info++;
            if (track->nb_frag_info >= track->frag_info_capacity) {
                unsigned new_capacity = track->nb_frag_info + MOV_FRAG_INFO_ALLOC_INCREMENT;
                if (av_reallocp_array(&track->frag_info,
                                      new_capacity,
                                      sizeof(*track->frag_info)))
                    return AVERROR(ENOMEM);
                track->frag_info_capacity = new_capacity;
            }
            info = &track->frag_info[track->nb_frag_info - 1];
            info->offset   = avio_tell(s->pb);
            info->time     = mov->tracks[i].frag_start;
            info->duration = duration;
            mov_write_tfrf_tags(s->pb, mov, track);

            mov_write_moof_tag(s->pb, mov, moof_tracks);
            info->tfrf_offset = track->tfrf_offset;
            mov->fragments++;

            avio_wb32(s->pb, mdat_size + 8);
            ffio_wfourcc(s->pb, "mdat");
        }

        if (track->entry)
            track->frag_start += duration;
        track->entry = 0;
        if (!track->mdat_buf)
            continue;
        buf_size = avio_close_dyn_buf(track->mdat_buf, &buf);
        track->mdat_buf = NULL;

        avio_write(s->pb, buf, buf_size);
        av_free(buf);
    }

    mov->mdat_size = 0;

    avio_flush(s->pb);
    return 0;
}

int ff_mov_write_packet(AVFormatContext *s, AVPacket *pkt)
{
    MOVMuxContext *mov = s->priv_data;
    AVIOContext *pb = s->pb;
    MOVTrack *trk = &mov->tracks[pkt->stream_index];
    AVCodecContext *enc = trk->enc;
    unsigned int samples_in_chunk = 0;
    int size = pkt->size;
    uint8_t *reformatted_data = NULL;

    if (trk->entry) {
        int64_t duration = pkt->dts - trk->cluster[trk->entry - 1].dts;
        if (duration < 0 || duration > INT_MAX) {
            av_log(s, AV_LOG_ERROR, "Application provided duration: %"PRId64" / timestamp: %"PRId64" is out of range for mov/mp4 format\n",
                duration, pkt->dts
            );

            pkt->dts = trk->cluster[trk->entry - 1].dts + 1;
            pkt->pts = AV_NOPTS_VALUE;
        }
    }
    if (mov->flags & FF_MOV_FLAG_FRAGMENT) {
        int ret;
        if (mov->fragments > 0) {
            if (!trk->mdat_buf) {
                if ((ret = avio_open_dyn_buf(&trk->mdat_buf)) < 0)
                    return ret;
            }
            pb = trk->mdat_buf;
        } else {
            if (!mov->mdat_buf) {
                if ((ret = avio_open_dyn_buf(&mov->mdat_buf)) < 0)
                    return ret;
            }
            pb = mov->mdat_buf;
        }
    }

    if (enc->codec_id == AV_CODEC_ID_AMR_NB) {
        /* We must find out how many AMR blocks there are in one packet */
        static uint16_t packed_size[16] =
            {13, 14, 16, 18, 20, 21, 27, 32, 6, 0, 0, 0, 0, 0, 0, 1};
        int len = 0;

        while (len < size && samples_in_chunk < 100) {
            len += packed_size[(pkt->data[len] >> 3) & 0x0F];
            samples_in_chunk++;
        }
        if (samples_in_chunk > 1) {
            av_log(s, AV_LOG_ERROR, "fatal error, input is not a single packet, implement a AVParser for it\n");
            return -1;
        }
    } else if (enc->codec_id == AV_CODEC_ID_ADPCM_MS ||
               enc->codec_id == AV_CODEC_ID_ADPCM_IMA_WAV) {
        samples_in_chunk = enc->frame_size;
    } else if (trk->sample_size)
        samples_in_chunk = size / trk->sample_size;
    else
        samples_in_chunk = 1;

    /* copy extradata if it exists */
    if (trk->vos_len == 0 && enc->extradata_size > 0) {
        trk->vos_len  = enc->extradata_size;
        trk->vos_data = av_malloc(trk->vos_len);
        memcpy(trk->vos_data, enc->extradata, trk->vos_len);
    }

    if (enc->codec_id == AV_CODEC_ID_AAC && pkt->size > 2 &&
        (AV_RB16(pkt->data) & 0xfff0) == 0xfff0) {
        if (!s->streams[pkt->stream_index]->nb_frames) {
            av_log(s, AV_LOG_ERROR, "Malformed AAC bitstream detected: "
                   "use audio bitstream filter 'aac_adtstoasc' to fix it "
                   "('-bsf:a aac_adtstoasc' option with ffmpeg)\n");
            return -1;
        }
        av_log(s, AV_LOG_WARNING, "aac bitstream error\n");
    }
    if (enc->codec_id == AV_CODEC_ID_H264 && trk->vos_len > 0 && *(uint8_t *)trk->vos_data != 1) {
        /* from x264 or from bytestream h264 */
        /* nal reformating needed */
        if (trk->hint_track >= 0 && trk->hint_track < mov->nb_streams) {
            ff_avc_parse_nal_units_buf(pkt->data, &reformatted_data,
                                       &size);
            avio_write(pb, reformatted_data, size);
        } else {
            size = ff_avc_parse_nal_units(pb, pkt->data, pkt->size);
        }
    } else if (enc->codec_id == AV_CODEC_ID_HEVC && trk->vos_len > 6 &&
               (AV_RB24(trk->vos_data) == 1 || AV_RB32(trk->vos_data) == 1)) {
        /* extradata is Annex B, assume the bitstream is too and convert it */
        if (trk->hint_track >= 0 && trk->hint_track < mov->nb_streams) {
            ff_hevc_annexb2mp4_buf(pkt->data, &reformatted_data, &size, 0, NULL);
            avio_write(pb, reformatted_data, size);
        } else {
            size = ff_hevc_annexb2mp4(pb, pkt->data, pkt->size, 0, NULL);
        }
    } else {
        avio_write(pb, pkt->data, size);
    }

    if ((enc->codec_id == AV_CODEC_ID_DNXHD ||
         enc->codec_id == AV_CODEC_ID_AC3) && !trk->vos_len) {
        /* copy frame to create needed atoms */
        trk->vos_len  = size;
        trk->vos_data = av_malloc(size);
        if (!trk->vos_data)
            return AVERROR(ENOMEM);
        memcpy(trk->vos_data, pkt->data, size);
    }

    if (trk->entry >= trk->cluster_capacity) {
        unsigned new_capacity = 2 * (trk->entry + MOV_INDEX_CLUSTER_SIZE);
        if (av_reallocp_array(&trk->cluster, new_capacity,
                              sizeof(*trk->cluster)))
            return AVERROR(ENOMEM);
        trk->cluster_capacity = new_capacity;
    }

    trk->cluster[trk->entry].pos              = avio_tell(pb) - size;
    trk->cluster[trk->entry].samples_in_chunk = samples_in_chunk;
    trk->cluster[trk->entry].chunkNum         = 0;
    trk->cluster[trk->entry].size             = size;
    trk->cluster[trk->entry].entries          = samples_in_chunk;
    trk->cluster[trk->entry].dts              = pkt->dts;
    if (!trk->entry && trk->start_dts != AV_NOPTS_VALUE) {
        /* First packet of a new fragment. We already wrote the duration
         * of the last packet of the previous fragment based on track_duration,
         * which might not exactly match our dts. Therefore adjust the dts
         * of this packet to be what the previous packets duration implies. */
        trk->cluster[trk->entry].dts = trk->start_dts + trk->track_duration;
    }
    if (!trk->entry && trk->start_dts == AV_NOPTS_VALUE && !supports_edts(mov)) {
        trk->cluster[trk->entry].dts = trk->start_dts = 0;
    }
    if (trk->start_dts == AV_NOPTS_VALUE)
        trk->start_dts = pkt->dts;
    trk->track_duration = pkt->dts - trk->start_dts + pkt->duration;
    trk->last_sample_is_subtitle_end = 0;

    if (pkt->pts == AV_NOPTS_VALUE) {
        av_log(s, AV_LOG_WARNING, "pts has no value\n");
        pkt->pts = pkt->dts;
    }
    if (pkt->dts != pkt->pts)
        trk->flags |= MOV_TRACK_CTTS;
    trk->cluster[trk->entry].cts   = pkt->pts - pkt->dts;
    trk->cluster[trk->entry].flags = 0;
    if (enc->codec_id == AV_CODEC_ID_VC1) {
        mov_parse_vc1_frame(pkt, trk, mov->fragments);
    } else if (pkt->flags & AV_PKT_FLAG_KEY) {
        if (mov->mode == MODE_MOV && enc->codec_id == AV_CODEC_ID_MPEG2VIDEO &&
            trk->entry > 0) { // force sync sample for the first key frame
            mov_parse_mpeg2_frame(pkt, &trk->cluster[trk->entry].flags);
            if (trk->cluster[trk->entry].flags & MOV_PARTIAL_SYNC_SAMPLE)
                trk->flags |= MOV_TRACK_STPS;
        } else {
            trk->cluster[trk->entry].flags = MOV_SYNC_SAMPLE;
        }
        if (trk->cluster[trk->entry].flags & MOV_SYNC_SAMPLE)
            trk->has_keyframes++;
    }
    trk->entry++;
    trk->sample_count += samples_in_chunk;
    mov->mdat_size    += size;

    if (trk->hint_track >= 0 && trk->hint_track < mov->nb_streams)
        ff_mov_add_hinted_packet(s, pkt, trk->hint_track, trk->entry,
                                 reformatted_data, size);
    av_free(reformatted_data);
    return 0;
}

static int mov_write_single_packet(AVFormatContext *s, AVPacket *pkt)
{
        MOVMuxContext *mov = s->priv_data;
        MOVTrack *trk = &mov->tracks[pkt->stream_index];
        AVCodecContext *enc = trk->enc;
        int64_t frag_duration = 0;
        int size = pkt->size;

        if (!pkt->size)
            return 0;             /* Discard 0 sized packets */

        if (trk->entry && pkt->stream_index < s->nb_streams)
            frag_duration = av_rescale_q(pkt->dts - trk->cluster[0].dts,
                                         s->streams[pkt->stream_index]->time_base,
                                         AV_TIME_BASE_Q);
        if ((mov->max_fragment_duration &&
             frag_duration >= mov->max_fragment_duration) ||
             (mov->max_fragment_size && mov->mdat_size + size >= mov->max_fragment_size) ||
             (mov->flags & FF_MOV_FLAG_FRAG_KEYFRAME &&
              enc->codec_type == AVMEDIA_TYPE_VIDEO &&
              trk->entry && pkt->flags & AV_PKT_FLAG_KEY)) {
            if (frag_duration >= mov->min_fragment_duration)
                mov_flush_fragment(s);
        }

        return ff_mov_write_packet(s, pkt);
}

static int mov_write_subtitle_end_packet(AVFormatContext *s,
                                         int stream_index,
                                         int64_t dts) {
    AVPacket end;
    uint8_t data[2] = {0};
    int ret;

    av_init_packet(&end);
    end.size = sizeof(data);
    end.data = data;
    end.pts = dts;
    end.dts = dts;
    end.duration = 0;
    end.stream_index = stream_index;

    ret = mov_write_single_packet(s, &end);
    av_free_packet(&end);

    return ret;
}

static int mov_write_packet(AVFormatContext *s, AVPacket *pkt)
{
    if (!pkt) {
        mov_flush_fragment(s);
        return 1;
    } else {
        int i;
        MOVMuxContext *mov = s->priv_data;

        if (!pkt->size) return 0; /* Discard 0 sized packets */

        /*
         * Subtitles require special handling.
         *
         * 1) For full complaince, every track must have a sample at
         * dts == 0, which is rarely true for subtitles. So, as soon
         * as we see any packet with dts > 0, write an empty subtitle
         * at dts == 0 for any subtitle track with no samples in it.
         *
         * 2) For each subtitle track, check if the current packet's
         * dts is past the duration of the last subtitle sample. If
         * so, we now need to write an end sample for that subtitle.
         *
         * This must be done conditionally to allow for subtitles that
         * immediately replace each other, in which case an end sample
         * is not needed, and is, in fact, actively harmful.
         *
         * 3) See mov_write_trailer for how the final end sample is
         * handled.
         */
        for (i = 0; i < mov->nb_streams; i++) {
            MOVTrack *trk = &mov->tracks[i];
            int ret;

            if (trk->enc->codec_id == AV_CODEC_ID_MOV_TEXT &&
                trk->track_duration < pkt->dts &&
                (trk->entry == 0 || !trk->last_sample_is_subtitle_end)) {
                ret = mov_write_subtitle_end_packet(s, i, trk->track_duration);
                if (ret < 0) return ret;
                trk->last_sample_is_subtitle_end = 1;
            }
        }

        return mov_write_single_packet(s, pkt);
    }
}

// QuickTime chapters involve an additional text track with the chapter names
// as samples, and a tref pointing from the other tracks to the chapter one.
static int mov_create_chapter_track(AVFormatContext *s, int tracknum)
{
    AVIOContext *pb;

    MOVMuxContext *mov = s->priv_data;
    MOVTrack *track = &mov->tracks[tracknum];
    AVPacket pkt = { .stream_index = tracknum, .flags = AV_PKT_FLAG_KEY };
    int i, len;

    track->mode = mov->mode;
    track->tag = MKTAG('t','e','x','t');
    track->timescale = MOV_TIMESCALE;
    track->enc = avcodec_alloc_context3(NULL);
    if (!track->enc)
        return AVERROR(ENOMEM);
    track->enc->codec_type = AVMEDIA_TYPE_SUBTITLE;
#if 0
    // These properties are required to make QT recognize the chapter track
    uint8_t chapter_properties[43] = { 0, 0, 0, 0, 0, 0, 0, 1, };
    if (ff_alloc_extradata(track->enc, sizeof(chapter_properties)))
        return AVERROR(ENOMEM);
    memcpy(track->enc->extradata, chapter_properties, sizeof(chapter_properties));
#else
    if (avio_open_dyn_buf(&pb) >= 0) {
        int size;
        uint8_t *buf;

        /* Stub header (usually for Quicktime chapter track) */
        // TextSampleEntry
        avio_wb32(pb, 0x01); // displayFlags
        avio_w8(pb, 0x00);   // horizontal justification
        avio_w8(pb, 0x00);   // vertical justification
        avio_w8(pb, 0x00);   // bgColourRed
        avio_w8(pb, 0x00);   // bgColourGreen
        avio_w8(pb, 0x00);   // bgColourBlue
        avio_w8(pb, 0x00);   // bgColourAlpha
        // BoxRecord
        avio_wb16(pb, 0x00); // defTextBoxTop
        avio_wb16(pb, 0x00); // defTextBoxLeft
        avio_wb16(pb, 0x00); // defTextBoxBottom
        avio_wb16(pb, 0x00); // defTextBoxRight
        // StyleRecord
        avio_wb16(pb, 0x00); // startChar
        avio_wb16(pb, 0x00); // endChar
        avio_wb16(pb, 0x01); // fontID
        avio_w8(pb, 0x00);   // fontStyleFlags
        avio_w8(pb, 0x00);   // fontSize
        avio_w8(pb, 0x00);   // fgColourRed
        avio_w8(pb, 0x00);   // fgColourGreen
        avio_w8(pb, 0x00);   // fgColourBlue
        avio_w8(pb, 0x00);   // fgColourAlpha
        // FontTableBox
        avio_wb32(pb, 0x0D); // box size
        ffio_wfourcc(pb, "ftab"); // box atom name
        avio_wb16(pb, 0x01); // entry count
        // FontRecord
        avio_wb16(pb, 0x01); // font ID
        avio_w8(pb, 0x00);   // font name length

        if ((size = avio_close_dyn_buf(pb, &buf)) > 0) {
            track->enc->extradata = buf;
            track->enc->extradata_size = size;
        } else {
            av_freep(&buf);
        }
    }
#endif

    for (i = 0; i < s->nb_chapters; i++) {
        AVChapter *c = s->chapters[i];
        AVDictionaryEntry *t;

        int64_t end = av_rescale_q(c->end, c->time_base, (AVRational){1,MOV_TIMESCALE});
        pkt.pts = pkt.dts = av_rescale_q(c->start, c->time_base, (AVRational){1,MOV_TIMESCALE});
        pkt.duration = end - pkt.dts;

        if ((t = av_dict_get(c->metadata, "title", NULL, 0))) {
            len      = strlen(t->value);
            pkt.size = len + 2;
            pkt.data = av_malloc(pkt.size);
            if (!pkt.data)
                return AVERROR(ENOMEM);
            AV_WB16(pkt.data, len);
            memcpy(pkt.data + 2, t->value, len);
            ff_mov_write_packet(s, &pkt);
            av_freep(&pkt.data);
        }
    }

    return 0;
}

static int mov_create_timecode_track(AVFormatContext *s, int index, int src_index, const char *tcstr)
{
    int ret;
    MOVMuxContext *mov  = s->priv_data;
    MOVTrack *track     = &mov->tracks[index];
    AVStream *src_st    = s->streams[src_index];
    AVTimecode tc;
    AVPacket pkt    = {.stream_index = index, .flags = AV_PKT_FLAG_KEY, .size = 4};
    AVRational rate = find_fps(s, src_st);

    /* compute the frame number */
    ret = av_timecode_init_from_string(&tc, rate, tcstr, s);
    if (ret < 0)
        return ret;

    /* tmcd track based on video stream */
    track->mode      = mov->mode;
    track->tag       = MKTAG('t','m','c','d');
    track->src_track = src_index;
    track->timescale = mov->tracks[src_index].timescale;
    if (tc.flags & AV_TIMECODE_FLAG_DROPFRAME)
        track->timecode_flags |= MOV_TIMECODE_FLAG_DROPFRAME;

    /* encode context: tmcd data stream */
    track->enc = avcodec_alloc_context3(NULL);
    track->enc->codec_type = AVMEDIA_TYPE_DATA;
    track->enc->codec_tag  = track->tag;
    track->enc->time_base  = av_inv_q(rate);

    /* the tmcd track just contains one packet with the frame number */
    pkt.data = av_malloc(pkt.size);
    AV_WB32(pkt.data, tc.start);
    ret = ff_mov_write_packet(s, &pkt);
    av_free(pkt.data);
    return ret;
}

/*
 * st->disposition controls the "enabled" flag in the tkhd tag.
 * QuickTime will not play a track if it is not enabled.  So make sure
 * that one track of each type (audio, video, subtitle) is enabled.
 *
 * Subtitles are special.  For audio and video, setting "enabled" also
 * makes the track "default" (i.e. it is rendered when played). For
 * subtitles, an "enabled" subtitle is not rendered by default, but
 * if no subtitle is enabled, the subtitle menu in QuickTime will be
 * empty!
 */
static void enable_tracks(AVFormatContext *s)
{
    MOVMuxContext *mov = s->priv_data;
    int i;
    uint8_t enabled[AVMEDIA_TYPE_NB];
    int first[AVMEDIA_TYPE_NB];

    for (i = 0; i < AVMEDIA_TYPE_NB; i++) {
        enabled[i] = 0;
        first[i] = -1;
    }

    for (i = 0; i < s->nb_streams; i++) {
        AVStream *st = s->streams[i];

        if (st->codec->codec_type <= AVMEDIA_TYPE_UNKNOWN ||
            st->codec->codec_type >= AVMEDIA_TYPE_NB)
            continue;

        if (first[st->codec->codec_type] < 0)
            first[st->codec->codec_type] = i;
        if (st->disposition & AV_DISPOSITION_DEFAULT) {
            mov->tracks[i].flags |= MOV_TRACK_ENABLED;
            enabled[st->codec->codec_type] = 1;
        }
    }

    for (i = 0; i < AVMEDIA_TYPE_NB; i++) {
        switch (i) {
        case AVMEDIA_TYPE_VIDEO:
        case AVMEDIA_TYPE_AUDIO:
        case AVMEDIA_TYPE_SUBTITLE:
            if (!enabled[i] && first[i] >= 0)
                mov->tracks[first[i]].flags |= MOV_TRACK_ENABLED;
            break;
        }
    }
}

static void mov_free(AVFormatContext *s)
{
    MOVMuxContext *mov = s->priv_data;
    int i;

    if (mov->chapter_track) {
        if (mov->tracks[mov->chapter_track].enc)
            av_freep(&mov->tracks[mov->chapter_track].enc->extradata);
        av_freep(&mov->tracks[mov->chapter_track].enc);
    }

    for (i = 0; i < mov->nb_streams; i++) {
        if (mov->tracks[i].tag == MKTAG('r','t','p',' '))
            ff_mov_close_hinting(&mov->tracks[i]);
        else if (mov->tracks[i].tag == MKTAG('t','m','c','d') && mov->nb_meta_tmcd)
            av_freep(&mov->tracks[i].enc);
        av_freep(&mov->tracks[i].cluster);
        av_freep(&mov->tracks[i].frag_info);

        if (mov->tracks[i].vos_len)
            av_freep(&mov->tracks[i].vos_data);
    }

    av_freep(&mov->tracks);
}

static uint32_t rgb_to_yuv(uint32_t rgb)
{
    uint8_t r, g, b;
    int y, cb, cr;

    r = (rgb >> 16) & 0xFF;
    g = (rgb >>  8) & 0xFF;
    b = (rgb      ) & 0xFF;

    y  = av_clip_uint8( 16. +  0.257 * r + 0.504 * g + 0.098 * b);
    cb = av_clip_uint8(128. -  0.148 * r - 0.291 * g + 0.439 * b);
    cr = av_clip_uint8(128. +  0.439 * r - 0.368 * g - 0.071 * b);

    return (y << 16) | (cr << 8) | cb;
}

static int mov_create_dvd_sub_decoder_specific_info(MOVTrack *track,
                                                    AVStream *st)
{
    int i, width = 720, height = 480;
    int have_palette = 0, have_size = 0;
    uint32_t palette[16];
    char *cur = st->codec->extradata;

    while (cur && *cur) {
        if (strncmp("palette:", cur, 8) == 0) {
            int i, count;
            count = sscanf(cur + 8,
                "%06"PRIx32", %06"PRIx32", %06"PRIx32", %06"PRIx32", "
                "%06"PRIx32", %06"PRIx32", %06"PRIx32", %06"PRIx32", "
                "%06"PRIx32", %06"PRIx32", %06"PRIx32", %06"PRIx32", "
                "%06"PRIx32", %06"PRIx32", %06"PRIx32", %06"PRIx32"",
                &palette[ 0], &palette[ 1], &palette[ 2], &palette[ 3],
                &palette[ 4], &palette[ 5], &palette[ 6], &palette[ 7],
                &palette[ 8], &palette[ 9], &palette[10], &palette[11],
                &palette[12], &palette[13], &palette[14], &palette[15]);

            for (i = 0; i < count; i++) {
                palette[i] = rgb_to_yuv(palette[i]);
            }
            have_palette = 1;
        } else if (!strncmp("size:", cur, 5)) {
            sscanf(cur + 5, "%dx%d", &width, &height);
            have_size = 1;
        }
        if (have_palette && have_size)
            break;
        cur += strcspn(cur, "\n\r");
        cur += strspn(cur, "\n\r");
    }
    if (have_palette) {
        track->vos_data = av_malloc(16*4);
        if (!track->vos_data)
            return AVERROR(ENOMEM);
        for (i = 0; i < 16; i++) {
            AV_WB32(track->vos_data + i * 4, palette[i]);
        }
        track->vos_len = 16 * 4;
    }
    st->codec->width = width;
    st->codec->height = track->height = height;

    return 0;
}

static int mov_write_header(AVFormatContext *s)
{
    AVIOContext *pb = s->pb;
    MOVMuxContext *mov = s->priv_data;
    AVDictionaryEntry *t, *global_tcr = av_dict_get(s->metadata, "timecode", NULL, 0);
    int i, ret, hint_track = 0, tmcd_track = 0;

    /* Default mode == MP4 */
    mov->mode = MODE_MP4;

    if (s->oformat != NULL) {
        if (!strcmp("3gp", s->oformat->name)) mov->mode = MODE_3GP;
        else if (!strcmp("3g2", s->oformat->name)) mov->mode = MODE_3GP|MODE_3G2;
        else if (!strcmp("mov", s->oformat->name)) mov->mode = MODE_MOV;
        else if (!strcmp("psp", s->oformat->name)) mov->mode = MODE_PSP;
        else if (!strcmp("ipod",s->oformat->name)) mov->mode = MODE_IPOD;
        else if (!strcmp("ismv",s->oformat->name)) mov->mode = MODE_ISM;
        else if (!strcmp("f4v", s->oformat->name)) mov->mode = MODE_F4V;
    }

    for (i = 0; i < s->nb_streams; i++)
        if (s->streams[i]->codec->flags & CODEC_FLAG_BITEXACT)
            mov->exact = 1;

    /* Set the FRAGMENT flag if any of the fragmentation methods are
     * enabled. */
    if (mov->max_fragment_duration || mov->max_fragment_size ||
        mov->flags & (FF_MOV_FLAG_EMPTY_MOOV |
                      FF_MOV_FLAG_FRAG_KEYFRAME |
                      FF_MOV_FLAG_FRAG_CUSTOM))
        mov->flags |= FF_MOV_FLAG_FRAGMENT;

    /* Set other implicit flags immediately */
    if (mov->mode == MODE_ISM)
        mov->flags |= FF_MOV_FLAG_EMPTY_MOOV | FF_MOV_FLAG_SEPARATE_MOOF |
                      FF_MOV_FLAG_FRAGMENT;

    /* faststart: moov at the beginning of the file, if supported */
    if (mov->flags & FF_MOV_FLAG_FASTSTART) {
        if ((mov->flags & FF_MOV_FLAG_FRAGMENT) ||
            (s->flags & AVFMT_FLAG_CUSTOM_IO)) {
            av_log(s, AV_LOG_WARNING, "The faststart flag is incompatible "
                   "with fragmentation and custom IO, disabling faststart\n");
            mov->flags &= ~FF_MOV_FLAG_FASTSTART;
        } else
            mov->reserved_moov_size = -1;
    }

    if (!supports_edts(mov) && s->avoid_negative_ts < 0) {
        s->avoid_negative_ts = 2;
    }

    /* Non-seekable output is ok if using fragmentation. If ism_lookahead
     * is enabled, we don't support non-seekable output at all. */
    if (!s->pb->seekable &&
        (!(mov->flags & FF_MOV_FLAG_FRAGMENT) || mov->ism_lookahead)) {
        av_log(s, AV_LOG_ERROR, "muxer does not support non seekable output\n");
        return AVERROR(EINVAL);
    }

    mov_write_ftyp_tag(pb,s);
    if (mov->mode == MODE_PSP) {
        int video_streams_nb = 0, audio_streams_nb = 0, other_streams_nb = 0;
        for (i = 0; i < s->nb_streams; i++) {
            AVStream *st = s->streams[i];
            if (st->codec->codec_type == AVMEDIA_TYPE_VIDEO)
                video_streams_nb++;
            else if (st->codec->codec_type == AVMEDIA_TYPE_AUDIO)
                audio_streams_nb++;
            else
                other_streams_nb++;
            }

        if (video_streams_nb != 1 || audio_streams_nb != 1 || other_streams_nb) {
            av_log(s, AV_LOG_ERROR, "PSP mode need one video and one audio stream\n");
            return AVERROR(EINVAL);
        }
        mov_write_uuidprof_tag(pb, s);
    }

    mov->nb_streams = s->nb_streams;
    if (mov->mode & (MODE_MP4|MODE_MOV|MODE_IPOD) && s->nb_chapters)
        mov->chapter_track = mov->nb_streams++;

    if (mov->flags & FF_MOV_FLAG_RTP_HINT) {
        /* Add hint tracks for each audio and video stream */
        hint_track = mov->nb_streams;
        for (i = 0; i < s->nb_streams; i++) {
            AVStream *st = s->streams[i];
            if (st->codec->codec_type == AVMEDIA_TYPE_VIDEO ||
                st->codec->codec_type == AVMEDIA_TYPE_AUDIO) {
                mov->nb_streams++;
            }
        }
    }

    if (mov->mode == MODE_MOV) {
        tmcd_track = mov->nb_streams;

        /* +1 tmcd track for each video stream with a timecode */
        for (i = 0; i < s->nb_streams; i++) {
            AVStream *st = s->streams[i];
            if (st->codec->codec_type == AVMEDIA_TYPE_VIDEO &&
                (global_tcr || av_dict_get(st->metadata, "timecode", NULL, 0)))
                mov->nb_meta_tmcd++;
        }

        /* check if there is already a tmcd track to remux */
        if (mov->nb_meta_tmcd) {
            for (i = 0; i < s->nb_streams; i++) {
                AVStream *st = s->streams[i];
                if (st->codec->codec_tag == MKTAG('t','m','c','d')) {
                    av_log(s, AV_LOG_WARNING, "You requested a copy of the original timecode track "
                           "so timecode metadata are now ignored\n");
                    mov->nb_meta_tmcd = 0;
                }
            }
        }

        mov->nb_streams += mov->nb_meta_tmcd;
    }

    // Reserve an extra stream for chapters for the case where chapters
    // are written in the trailer
    mov->tracks = av_mallocz((mov->nb_streams + 1) * sizeof(*mov->tracks));
    if (!mov->tracks)
        return AVERROR(ENOMEM);

    for (i = 0; i < s->nb_streams; i++) {
        AVStream *st= s->streams[i];
        MOVTrack *track= &mov->tracks[i];
        AVDictionaryEntry *lang = av_dict_get(st->metadata, "language", NULL,0);

        track->enc = st->codec;
        track->st = st;
        track->language = ff_mov_iso639_to_lang(lang?lang->value:"und", mov->mode!=MODE_MOV);
        if (track->language < 0)
            track->language = 0;
        track->mode = mov->mode;
        track->tag  = mov_find_codec_tag(s, track);
        if (!track->tag) {
            av_log(s, AV_LOG_ERROR, "Could not find tag for codec %s in stream #%d, "
                   "codec not currently supported in container\n",
                   avcodec_get_name(st->codec->codec_id), i);
            ret = AVERROR(EINVAL);
            goto error;
        }
        /* If hinting of this track is enabled by a later hint track,
         * this is updated. */
        track->hint_track = -1;
        track->start_dts  = AV_NOPTS_VALUE;
        if (st->codec->codec_type == AVMEDIA_TYPE_VIDEO) {
            if (track->tag == MKTAG('m','x','3','p') || track->tag == MKTAG('m','x','3','n') ||
                track->tag == MKTAG('m','x','4','p') || track->tag == MKTAG('m','x','4','n') ||
                track->tag == MKTAG('m','x','5','p') || track->tag == MKTAG('m','x','5','n')) {
                if (st->codec->width != 720 || (st->codec->height != 608 && st->codec->height != 512)) {
                    av_log(s, AV_LOG_ERROR, "D-10/IMX must use 720x608 or 720x512 video resolution\n");
                    ret = AVERROR(EINVAL);
                    goto error;
                }
                track->height = track->tag >> 24 == 'n' ? 486 : 576;
            }
            if (mov->video_track_timescale) {
                track->timescale = mov->video_track_timescale;
            } else {
                track->timescale = st->codec->time_base.den;
                while(track->timescale < 10000)
                    track->timescale *= 2;
            }
            if (track->mode == MODE_MOV && track->timescale > 100000)
                av_log(s, AV_LOG_WARNING,
                       "WARNING codec timebase is very high. If duration is too long,\n"
                       "file may not be playable by quicktime. Specify a shorter timebase\n"
                       "or choose different container.\n");
        } else if (st->codec->codec_type == AVMEDIA_TYPE_AUDIO) {
            track->timescale = st->codec->sample_rate;
            if (!st->codec->frame_size && !av_get_bits_per_sample(st->codec->codec_id)) {
                av_log(s, AV_LOG_WARNING, "track %d: codec frame size is not set\n", i);
                track->audio_vbr = 1;
            }else if (st->codec->codec_id == AV_CODEC_ID_ADPCM_MS ||
                     st->codec->codec_id == AV_CODEC_ID_ADPCM_IMA_WAV ||
                     st->codec->codec_id == AV_CODEC_ID_ILBC){
                if (!st->codec->block_align) {
                    av_log(s, AV_LOG_ERROR, "track %d: codec block align is not set for adpcm\n", i);
                    ret = AVERROR(EINVAL);
                    goto error;
                }
                track->sample_size = st->codec->block_align;
            }else if (st->codec->frame_size > 1){ /* assume compressed audio */
                track->audio_vbr = 1;
            }else{
                track->sample_size = (av_get_bits_per_sample(st->codec->codec_id) >> 3) * st->codec->channels;
            }
            if (st->codec->codec_id == AV_CODEC_ID_ILBC ||
                st->codec->codec_id == AV_CODEC_ID_ADPCM_IMA_QT) {
                track->audio_vbr = 1;
            }
            if (track->mode != MODE_MOV &&
                track->enc->codec_id == AV_CODEC_ID_MP3 && track->timescale < 16000) {
                av_log(s, AV_LOG_ERROR, "track %d: muxing mp3 at %dhz is not supported\n",
                       i, track->enc->sample_rate);
                ret = AVERROR(EINVAL);
                goto error;
            }
        } else if (st->codec->codec_type == AVMEDIA_TYPE_SUBTITLE) {
            track->timescale = st->codec->time_base.den;
        } else if (st->codec->codec_type == AVMEDIA_TYPE_DATA) {
            track->timescale = st->codec->time_base.den;
        } else {
            track->timescale = MOV_TIMESCALE;
        }
        if (!track->height)
            track->height = st->codec->height;
        /* The ism specific timescale isn't mandatory, but is assumed by
         * some tools, such as mp4split. */
        if (mov->mode == MODE_ISM)
            track->timescale = 10000000;

        avpriv_set_pts_info(st, 64, 1, track->timescale);

        /* copy extradata if it exists */
        if (st->codec->extradata_size) {
            if (st->codec->codec_id == AV_CODEC_ID_DVD_SUBTITLE)
                mov_create_dvd_sub_decoder_specific_info(track, st);
            else {
                track->vos_len  = st->codec->extradata_size;
                track->vos_data = av_malloc(track->vos_len);
                memcpy(track->vos_data, st->codec->extradata, track->vos_len);
            }
        }
    }

    enable_tracks(s);


    if (mov->reserved_moov_size){
        mov->reserved_moov_pos= avio_tell(pb);
        if (mov->reserved_moov_size > 0)
            avio_skip(pb, mov->reserved_moov_size);
    }

    if (mov->flags & FF_MOV_FLAG_FRAGMENT) {
        /* If no fragmentation options have been set, set a default. */
        if (!(mov->flags & (FF_MOV_FLAG_FRAG_KEYFRAME |
                            FF_MOV_FLAG_FRAG_CUSTOM)) &&
            !mov->max_fragment_duration && !mov->max_fragment_size)
            mov->flags |= FF_MOV_FLAG_FRAG_KEYFRAME;
    } else {
        if (mov->flags & FF_MOV_FLAG_FASTSTART)
            mov->reserved_moov_pos = avio_tell(pb);
        mov_write_mdat_tag(pb, mov);
    }

    if (t = av_dict_get(s->metadata, "creation_time", NULL, 0))
        mov->time = ff_iso8601_to_unix_time(t->value);
    if (mov->time)
        mov->time += 0x7C25B080; // 1970 based -> 1904 based

    if (mov->chapter_track)
        if ((ret = mov_create_chapter_track(s, mov->chapter_track)) < 0)
            goto error;

    if (mov->flags & FF_MOV_FLAG_RTP_HINT) {
        /* Initialize the hint tracks for each audio and video stream */
        for (i = 0; i < s->nb_streams; i++) {
            AVStream *st = s->streams[i];
            if (st->codec->codec_type == AVMEDIA_TYPE_VIDEO ||
                st->codec->codec_type == AVMEDIA_TYPE_AUDIO) {
                if ((ret = ff_mov_init_hinting(s, hint_track, i)) < 0)
                    goto error;
                hint_track++;
            }
        }
    }

    if (mov->nb_meta_tmcd) {
        /* Initialize the tmcd tracks */
        for (i = 0; i < s->nb_streams; i++) {
            AVStream *st = s->streams[i];
            t = global_tcr;

            if (st->codec->codec_type == AVMEDIA_TYPE_VIDEO) {
                if (!t)
                    t = av_dict_get(st->metadata, "timecode", NULL, 0);
                if (!t)
                    continue;
                if ((ret = mov_create_timecode_track(s, tmcd_track, i, t->value)) < 0)
                    goto error;
                tmcd_track++;
            }
        }
    }

    avio_flush(pb);

    if (mov->flags & FF_MOV_FLAG_ISML)
        mov_write_isml_manifest(pb, mov);

    if (mov->flags & FF_MOV_FLAG_EMPTY_MOOV) {
        mov_write_moov_tag(pb, mov, s);
        mov->fragments++;
    }

    return 0;
 error:
    mov_free(s);
    return ret;
}

static int get_moov_size(AVFormatContext *s)
{
    int ret;
    AVIOContext *moov_buf;
    MOVMuxContext *mov = s->priv_data;

    if ((ret = ffio_open_null_buf(&moov_buf)) < 0)
        return ret;
    mov_write_moov_tag(moov_buf, mov, s);
    return ffio_close_null_buf(moov_buf);
}

/*
 * This function gets the moov size if moved to the top of the file: the chunk
 * offset table can switch between stco (32-bit entries) to co64 (64-bit
 * entries) when the moov is moved to the beginning, so the size of the moov
 * would change. It also updates the chunk offset tables.
 */
static int compute_moov_size(AVFormatContext *s)
{
    int i, moov_size, moov_size2;
    MOVMuxContext *mov = s->priv_data;

    moov_size = get_moov_size(s);
    if (moov_size < 0)
        return moov_size;

    for (i = 0; i < mov->nb_streams; i++)
        mov->tracks[i].data_offset += moov_size;

    moov_size2 = get_moov_size(s);
    if (moov_size2 < 0)
        return moov_size2;

    /* if the size changed, we just switched from stco to co64 and need to
     * update the offsets */
    if (moov_size2 != moov_size)
        for (i = 0; i < mov->nb_streams; i++)
            mov->tracks[i].data_offset += moov_size2 - moov_size;

    return moov_size2;
}

static int shift_data(AVFormatContext *s)
{
    int ret = 0, moov_size;
    MOVMuxContext *mov = s->priv_data;
    int64_t pos, pos_end = avio_tell(s->pb);
    uint8_t *buf, *read_buf[2];
    int read_buf_id = 0;
    int read_size[2];
    AVIOContext *read_pb;

    moov_size = compute_moov_size(s);
    if (moov_size < 0)
        return moov_size;

    buf = av_malloc(moov_size * 2);
    if (!buf)
        return AVERROR(ENOMEM);
    read_buf[0] = buf;
    read_buf[1] = buf + moov_size;

    /* Shift the data: the AVIO context of the output can only be used for
     * writing, so we re-open the same output, but for reading. It also avoids
     * a read/seek/write/seek back and forth. */
    avio_flush(s->pb);
    ret = avio_open(&read_pb, s->filename, AVIO_FLAG_READ);
    if (ret < 0) {
        av_log(s, AV_LOG_ERROR, "Unable to re-open %s output file for "
               "the second pass (faststart)\n", s->filename);
        goto end;
    }

    /* mark the end of the shift to up to the last data we wrote, and get ready
     * for writing */
    pos_end = avio_tell(s->pb);
    avio_seek(s->pb, mov->reserved_moov_pos + moov_size, SEEK_SET);

    /* start reading at where the new moov will be placed */
    avio_seek(read_pb, mov->reserved_moov_pos, SEEK_SET);
    pos = avio_tell(read_pb);

#define READ_BLOCK do {                                                             \
    read_size[read_buf_id] = avio_read(read_pb, read_buf[read_buf_id], moov_size);  \
    read_buf_id ^= 1;                                                               \
} while (0)

    /* shift data by chunk of at most moov_size */
    READ_BLOCK;
    do {
        int n;
        READ_BLOCK;
        n = read_size[read_buf_id];
        if (n <= 0)
            break;
        avio_write(s->pb, read_buf[read_buf_id], n);
        pos += n;
    } while (pos < pos_end);
    avio_close(read_pb);

end:
    av_free(buf);
    return ret;
}

static int mov_write_trailer(AVFormatContext *s)
{
    MOVMuxContext *mov = s->priv_data;
    AVIOContext *pb = s->pb;
    int res = 0;
    int i;
    int64_t moov_pos;

    /*
     * Before actually writing the trailer, make sure that there are no
     * dangling subtitles, that need a terminating sample.
     */
    for (i = 0; i < mov->nb_streams; i++) {
        MOVTrack *trk = &mov->tracks[i];
        if (trk->enc->codec_id == AV_CODEC_ID_MOV_TEXT &&
            !trk->last_sample_is_subtitle_end) {
            mov_write_subtitle_end_packet(s, i, trk->track_duration);
            trk->last_sample_is_subtitle_end = 1;
        }
    }

    // If there were no chapters when the header was written, but there
    // are chapters now, write them in the trailer.  This only works
    // when we are not doing fragments.
    if (!mov->chapter_track && !(mov->flags & FF_MOV_FLAG_FRAGMENT)) {
        if (mov->mode & (MODE_MP4|MODE_MOV|MODE_IPOD) && s->nb_chapters) {
            mov->chapter_track = mov->nb_streams++;
            if ((res = mov_create_chapter_track(s, mov->chapter_track)) < 0)
                goto error;
        }
    }

    if (!(mov->flags & FF_MOV_FLAG_FRAGMENT)) {
        moov_pos = avio_tell(pb);

        /* Write size of mdat tag */
        if (mov->mdat_size + 8 <= UINT32_MAX) {
            avio_seek(pb, mov->mdat_pos, SEEK_SET);
            avio_wb32(pb, mov->mdat_size + 8);
        } else {
            /* overwrite 'wide' placeholder atom */
            avio_seek(pb, mov->mdat_pos - 8, SEEK_SET);
            /* special value: real atom size will be 64 bit value after
             * tag field */
            avio_wb32(pb, 1);
            ffio_wfourcc(pb, "mdat");
            avio_wb64(pb, mov->mdat_size + 16);
        }
        avio_seek(pb, mov->reserved_moov_size > 0 ? mov->reserved_moov_pos : moov_pos, SEEK_SET);

        if (mov->flags & FF_MOV_FLAG_FASTSTART) {
            av_log(s, AV_LOG_INFO, "Starting second pass: moving the moov atom to the beginning of the file\n");
            res = shift_data(s);
            if (res == 0) {
                avio_seek(s->pb, mov->reserved_moov_pos, SEEK_SET);
                mov_write_moov_tag(pb, mov, s);
            }
        } else if (mov->reserved_moov_size > 0) {
            int64_t size;
            mov_write_moov_tag(pb, mov, s);
            size = mov->reserved_moov_size - (avio_tell(pb) - mov->reserved_moov_pos);
            if (size < 8){
                av_log(s, AV_LOG_ERROR, "reserved_moov_size is too small, needed %"PRId64" additional\n", 8-size);
                return -1;
            }
            avio_wb32(pb, size);
            ffio_wfourcc(pb, "free");
            for (i = 0; i < size; i++)
                avio_w8(pb, 0);
            avio_seek(pb, moov_pos, SEEK_SET);
        } else {
            mov_write_moov_tag(pb, mov, s);
        }
    } else {
        mov_flush_fragment(s);
        mov_write_mfra_tag(pb, mov);
    }

    for (i = 0; i < mov->nb_streams; i++) {
        if (mov->flags & FF_MOV_FLAG_FRAGMENT &&
            mov->tracks[i].vc1_info.struct_offset && s->pb->seekable) {
            int64_t off = avio_tell(pb);
            uint8_t buf[7];
            if (mov_write_dvc1_structs(&mov->tracks[i], buf) >= 0) {
                avio_seek(pb, mov->tracks[i].vc1_info.struct_offset, SEEK_SET);
                avio_write(pb, buf, 7);
                avio_seek(pb, off, SEEK_SET);
            }
        }
    }

error:
    mov_free(s);

    return res;
}

#if CONFIG_MOV_MUXER
MOV_CLASS(mov)
AVOutputFormat ff_mov_muxer = {
    .name              = "mov",
    .long_name         = NULL_IF_CONFIG_SMALL("QuickTime / MOV"),
    .extensions        = "mov",
    .priv_data_size    = sizeof(MOVMuxContext),
    .audio_codec       = AV_CODEC_ID_AAC,
    .video_codec       = CONFIG_LIBX264_ENCODER ?
                         AV_CODEC_ID_H264 : AV_CODEC_ID_MPEG4,
    .write_header      = mov_write_header,
    .write_packet      = mov_write_packet,
    .write_trailer     = mov_write_trailer,
    .flags             = AVFMT_GLOBALHEADER | AVFMT_ALLOW_FLUSH | AVFMT_TS_NEGATIVE,
    .codec_tag         = (const AVCodecTag* const []){
        ff_codec_movvideo_tags, ff_codec_movaudio_tags, 0
    },
    .priv_class        = &mov_muxer_class,
};
#endif
#if CONFIG_TGP_MUXER
MOV_CLASS(tgp)
AVOutputFormat ff_tgp_muxer = {
    .name              = "3gp",
    .long_name         = NULL_IF_CONFIG_SMALL("3GP (3GPP file format)"),
    .extensions        = "3gp",
    .priv_data_size    = sizeof(MOVMuxContext),
    .audio_codec       = AV_CODEC_ID_AMR_NB,
    .video_codec       = AV_CODEC_ID_H263,
    .write_header      = mov_write_header,
    .write_packet      = mov_write_packet,
    .write_trailer     = mov_write_trailer,
    .flags             = AVFMT_GLOBALHEADER | AVFMT_ALLOW_FLUSH | AVFMT_TS_NEGATIVE,
    .codec_tag         = (const AVCodecTag* const []){ codec_3gp_tags, 0 },
    .priv_class        = &tgp_muxer_class,
};
#endif
#if CONFIG_MP4_MUXER
MOV_CLASS(mp4)
AVOutputFormat ff_mp4_muxer = {
    .name              = "mp4",
    .long_name         = NULL_IF_CONFIG_SMALL("MP4 (MPEG-4 Part 14)"),
    .mime_type         = "application/mp4",
    .extensions        = "mp4",
    .priv_data_size    = sizeof(MOVMuxContext),
    .audio_codec       = AV_CODEC_ID_AAC,
    .video_codec       = CONFIG_LIBX264_ENCODER ?
                         AV_CODEC_ID_H264 : AV_CODEC_ID_MPEG4,
    .write_header      = mov_write_header,
    .write_packet      = mov_write_packet,
    .write_trailer     = mov_write_trailer,
    .flags             = AVFMT_GLOBALHEADER | AVFMT_ALLOW_FLUSH | AVFMT_TS_NEGATIVE,
    .codec_tag         = (const AVCodecTag* const []){ ff_mp4_obj_type, 0 },
    .priv_class        = &mp4_muxer_class,
};
#endif
#if CONFIG_PSP_MUXER
MOV_CLASS(psp)
AVOutputFormat ff_psp_muxer = {
    .name              = "psp",
    .long_name         = NULL_IF_CONFIG_SMALL("PSP MP4 (MPEG-4 Part 14)"),
    .extensions        = "mp4,psp",
    .priv_data_size    = sizeof(MOVMuxContext),
    .audio_codec       = AV_CODEC_ID_AAC,
    .video_codec       = CONFIG_LIBX264_ENCODER ?
                         AV_CODEC_ID_H264 : AV_CODEC_ID_MPEG4,
    .write_header      = mov_write_header,
    .write_packet      = mov_write_packet,
    .write_trailer     = mov_write_trailer,
    .flags             = AVFMT_GLOBALHEADER | AVFMT_ALLOW_FLUSH | AVFMT_TS_NEGATIVE,
    .codec_tag         = (const AVCodecTag* const []){ ff_mp4_obj_type, 0 },
    .priv_class        = &psp_muxer_class,
};
#endif
#if CONFIG_TG2_MUXER
MOV_CLASS(tg2)
AVOutputFormat ff_tg2_muxer = {
    .name              = "3g2",
    .long_name         = NULL_IF_CONFIG_SMALL("3GP2 (3GPP2 file format)"),
    .extensions        = "3g2",
    .priv_data_size    = sizeof(MOVMuxContext),
    .audio_codec       = AV_CODEC_ID_AMR_NB,
    .video_codec       = AV_CODEC_ID_H263,
    .write_header      = mov_write_header,
    .write_packet      = mov_write_packet,
    .write_trailer     = mov_write_trailer,
    .flags             = AVFMT_GLOBALHEADER | AVFMT_ALLOW_FLUSH | AVFMT_TS_NEGATIVE,
    .codec_tag         = (const AVCodecTag* const []){ codec_3gp_tags, 0 },
    .priv_class        = &tg2_muxer_class,
};
#endif
#if CONFIG_IPOD_MUXER
MOV_CLASS(ipod)
AVOutputFormat ff_ipod_muxer = {
    .name              = "ipod",
    .long_name         = NULL_IF_CONFIG_SMALL("iPod H.264 MP4 (MPEG-4 Part 14)"),
    .mime_type         = "application/mp4",
    .extensions        = "m4v,m4a",
    .priv_data_size    = sizeof(MOVMuxContext),
    .audio_codec       = AV_CODEC_ID_AAC,
    .video_codec       = AV_CODEC_ID_H264,
    .write_header      = mov_write_header,
    .write_packet      = mov_write_packet,
    .write_trailer     = mov_write_trailer,
    .flags             = AVFMT_GLOBALHEADER | AVFMT_ALLOW_FLUSH | AVFMT_TS_NEGATIVE,
    .codec_tag         = (const AVCodecTag* const []){ codec_ipod_tags, 0 },
    .priv_class        = &ipod_muxer_class,
};
#endif
#if CONFIG_ISMV_MUXER
MOV_CLASS(ismv)
AVOutputFormat ff_ismv_muxer = {
    .name              = "ismv",
    .long_name         = NULL_IF_CONFIG_SMALL("ISMV/ISMA (Smooth Streaming)"),
    .mime_type         = "application/mp4",
    .extensions        = "ismv,isma",
    .priv_data_size    = sizeof(MOVMuxContext),
    .audio_codec       = AV_CODEC_ID_AAC,
    .video_codec       = AV_CODEC_ID_H264,
    .write_header      = mov_write_header,
    .write_packet      = mov_write_packet,
    .write_trailer     = mov_write_trailer,
    .flags             = AVFMT_GLOBALHEADER | AVFMT_ALLOW_FLUSH | AVFMT_TS_NEGATIVE,
    .codec_tag         = (const AVCodecTag* const []){ ff_mp4_obj_type, 0 },
    .priv_class        = &ismv_muxer_class,
};
#endif
#if CONFIG_F4V_MUXER
MOV_CLASS(f4v)
AVOutputFormat ff_f4v_muxer = {
    .name              = "f4v",
    .long_name         = NULL_IF_CONFIG_SMALL("F4V Adobe Flash Video"),
    .mime_type         = "application/f4v",
    .extensions        = "f4v",
    .priv_data_size    = sizeof(MOVMuxContext),
    .audio_codec       = AV_CODEC_ID_AAC,
    .video_codec       = AV_CODEC_ID_H264,
    .write_header      = mov_write_header,
    .write_packet      = mov_write_packet,
    .write_trailer     = mov_write_trailer,
    .flags             = AVFMT_GLOBALHEADER | AVFMT_ALLOW_FLUSH,
    .codec_tag         = (const AVCodecTag* const []){ codec_f4v_tags, 0 },
    .priv_class        = &f4v_muxer_class,
};
#endif<|MERGE_RESOLUTION|>--- conflicted
+++ resolved
@@ -2387,14 +2387,6 @@
     int ret, size;
     uint8_t *buf;
 
-<<<<<<< HEAD
-=======
-    for (i = 0; i < s->nb_streams; i++)
-        if (s->flags & AVFMT_FLAG_BITEXACT) {
-            return 0;
-        }
-
->>>>>>> 0c1959b0
     ret = avio_open_dyn_buf(&pb_buf);
     if (ret < 0)
         return ret;
@@ -3880,7 +3872,7 @@
     }
 
     for (i = 0; i < s->nb_streams; i++)
-        if (s->streams[i]->codec->flags & CODEC_FLAG_BITEXACT)
+        if (s->flags & AVFMT_FLAG_BITEXACT)
             mov->exact = 1;
 
     /* Set the FRAGMENT flag if any of the fragmentation methods are
