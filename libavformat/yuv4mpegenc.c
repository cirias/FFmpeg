--- conflicted
+++ resolved
@@ -48,22 +48,12 @@
     if (aspectn == 0 && aspectd == 1)
         aspectd = 0;  // 0:0 means unknown
 
-<<<<<<< HEAD
-    inter = 'p'; /* progressive is the default */
-    if (st->codec->coded_frame && st->codec->coded_frame->interlaced_frame)
-        inter = st->codec->coded_frame->top_field_first ? 't' : 'b';
-    if (st->codec->field_order == AV_FIELD_PROGRESSIVE) {
-        inter = 'p';
-    } else if (st->codec->field_order == AV_FIELD_TB || st->codec->field_order == AV_FIELD_TT) {
-        inter = 't';
-    } else if (st->codec->field_order == AV_FIELD_BT || st->codec->field_order == AV_FIELD_BB) {
-        inter = 'b';
-=======
     switch (st->codec->field_order) {
+    case AV_FIELD_TB:
     case AV_FIELD_TT: inter = 't'; break;
+    case AV_FIELD_BT:
     case AV_FIELD_BB: inter = 'b'; break;
     default:          inter = 'p'; break;
->>>>>>> 650d3840
     }
 
     switch (st->codec->pix_fmt) {
