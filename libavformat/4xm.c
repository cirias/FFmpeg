/*
 * 4X Technologies .4xm File Demuxer (no muxer)
 * Copyright (c) 2003  The ffmpeg Project
 *
 * This file is part of FFmpeg.
 *
 * FFmpeg is free software; you can redistribute it and/or
 * modify it under the terms of the GNU Lesser General Public
 * License as published by the Free Software Foundation; either
 * version 2.1 of the License, or (at your option) any later version.
 *
 * FFmpeg is distributed in the hope that it will be useful,
 * but WITHOUT ANY WARRANTY; without even the implied warranty of
 * MERCHANTABILITY or FITNESS FOR A PARTICULAR PURPOSE.  See the GNU
 * Lesser General Public License for more details.
 *
 * You should have received a copy of the GNU Lesser General Public
 * License along with FFmpeg; if not, write to the Free Software
 * Foundation, Inc., 51 Franklin Street, Fifth Floor, Boston, MA 02110-1301 USA
 */

/**
 * @file
 * 4X Technologies file demuxer
 * by Mike Melanson (melanson@pcisys.net)
 * for more information on the .4xm file format, visit:
 *   http://www.pcisys.net/~melanson/codecs/
 */

#include "libavutil/intreadwrite.h"
#include "libavutil/intfloat.h"
#include "avformat.h"
#include "internal.h"

#define     RIFF_TAG MKTAG('R', 'I', 'F', 'F')
#define  FOURXMV_TAG MKTAG('4', 'X', 'M', 'V')
#define     LIST_TAG MKTAG('L', 'I', 'S', 'T')
#define     HEAD_TAG MKTAG('H', 'E', 'A', 'D')
#define     TRK__TAG MKTAG('T', 'R', 'K', '_')
#define     MOVI_TAG MKTAG('M', 'O', 'V', 'I')
#define     VTRK_TAG MKTAG('V', 'T', 'R', 'K')
#define     STRK_TAG MKTAG('S', 'T', 'R', 'K')
#define     std__TAG MKTAG('s', 't', 'd', '_')
#define     name_TAG MKTAG('n', 'a', 'm', 'e')
#define     vtrk_TAG MKTAG('v', 't', 'r', 'k')
#define     strk_TAG MKTAG('s', 't', 'r', 'k')
#define     ifrm_TAG MKTAG('i', 'f', 'r', 'm')
#define     pfrm_TAG MKTAG('p', 'f', 'r', 'm')
#define     cfrm_TAG MKTAG('c', 'f', 'r', 'm')
#define     ifr2_TAG MKTAG('i', 'f', 'r', '2')
#define     pfr2_TAG MKTAG('p', 'f', 'r', '2')
#define     cfr2_TAG MKTAG('c', 'f', 'r', '2')
#define     snd__TAG MKTAG('s', 'n', 'd', '_')

#define vtrk_SIZE 0x44
#define strk_SIZE 0x28

#define GET_LIST_HEADER() \
    fourcc_tag = avio_rl32(pb); \
    size       = avio_rl32(pb); \
    if (fourcc_tag != LIST_TAG) \
        return AVERROR_INVALIDDATA; \
    fourcc_tag = avio_rl32(pb);

typedef struct AudioTrack {
    int sample_rate;
    int bits;
    int channels;
    int stream_index;
    int adpcm;
    int64_t audio_pts;
} AudioTrack;

typedef struct FourxmDemuxContext {
    int width;
    int height;
    int video_stream_index;
    int track_count;
    AudioTrack *tracks;

    int64_t video_pts;
    float fps;
} FourxmDemuxContext;

static int fourxm_probe(AVProbeData *p)
{
    if ((AV_RL32(&p->buf[0]) != RIFF_TAG) ||
        (AV_RL32(&p->buf[8]) != FOURXMV_TAG))
        return 0;

    return AVPROBE_SCORE_MAX;
}

static int fourxm_read_header(AVFormatContext *s)
{
    AVIOContext *pb = s->pb;
    unsigned int fourcc_tag;
    unsigned int size;
    int header_size;
    FourxmDemuxContext *fourxm = s->priv_data;
    unsigned char *header;
    int i, ret;
    AVStream *st;

    fourxm->track_count = 0;
    fourxm->tracks      = NULL;
    fourxm->fps         = 1.0;

    /* skip the first 3 32-bit numbers */
    avio_skip(pb, 12);

    /* check for LIST-HEAD */
    GET_LIST_HEADER();
    header_size = size - 4;
    if (fourcc_tag != HEAD_TAG || header_size < 0)
        return AVERROR_INVALIDDATA;

    /* allocate space for the header and load the whole thing */
    header = av_malloc(header_size);
    if (!header)
        return AVERROR(ENOMEM);
    if (avio_read(pb, header, header_size) != header_size) {
        av_free(header);
        return AVERROR(EIO);
    }

    /* take the lazy approach and search for any and all vtrk and strk chunks */
    for (i = 0; i < header_size - 8; i++) {
        fourcc_tag = AV_RL32(&header[i]);
<<<<<<< HEAD
        size = AV_RL32(&header[i + 4]);
        if (size > header_size - i - 8 && (fourcc_tag == vtrk_TAG || fourcc_tag == strk_TAG)) {
            av_log(s, AV_LOG_ERROR, "chunk larger than array %d>%d\n", size, header_size - i - 8);
            return AVERROR_INVALIDDATA;
        }
=======
        size       = AV_RL32(&header[i + 4]);
>>>>>>> e6496ea7

        if (fourcc_tag == std__TAG) {
            if (header_size < i + 16) {
                av_log(s, AV_LOG_ERROR, "std TAG truncated\n");
                return AVERROR_INVALIDDATA;
            }
            fourxm->fps = av_int2float(AV_RL32(&header[i + 12]));
        } else if (fourcc_tag == vtrk_TAG) {
            /* check that there is enough data */
            if (size != vtrk_SIZE) {
                ret = AVERROR_INVALIDDATA;
                goto fail;
            }
            fourxm->width  = AV_RL32(&header[i + 36]);
            fourxm->height = AV_RL32(&header[i + 40]);

            /* allocate a new AVStream */
            st = avformat_new_stream(s, NULL);
            if (!st) {
                ret = AVERROR(ENOMEM);
                goto fail;
            }
            avpriv_set_pts_info(st, 60, 1, fourxm->fps);

            fourxm->video_stream_index = st->index;

            st->codec->codec_type     = AVMEDIA_TYPE_VIDEO;
            st->codec->codec_id       = AV_CODEC_ID_4XM;
            st->codec->extradata_size = 4;
            st->codec->extradata      = av_malloc(4);
            AV_WL32(st->codec->extradata, AV_RL32(&header[i + 16]));
            st->codec->width  = fourxm->width;
            st->codec->height = fourxm->height;

            i += 8 + size;
        } else if (fourcc_tag == strk_TAG) {
            int current_track;
            /* check that there is enough data */
            if (size != strk_SIZE) {
                ret= AVERROR_INVALIDDATA;
                goto fail;
            }
            current_track = AV_RL32(&header[i + 8]);
            if((unsigned)current_track >= UINT_MAX / sizeof(AudioTrack) - 1){
                av_log(s, AV_LOG_ERROR, "current_track too large\n");
                ret = AVERROR_INVALIDDATA;
                goto fail;
            }
            if (current_track + 1 > fourxm->track_count) {
                fourxm->tracks = av_realloc_f(fourxm->tracks,
                                              sizeof(AudioTrack),
                                              current_track + 1);
                if (!fourxm->tracks) {
                    ret = AVERROR(ENOMEM);
                    goto fail;
                }
                memset(&fourxm->tracks[fourxm->track_count], 0,
                       sizeof(AudioTrack) * (current_track + 1 - fourxm->track_count));
                fourxm->track_count = current_track + 1;
            }
            fourxm->tracks[current_track].adpcm       = AV_RL32(&header[i + 12]);
            fourxm->tracks[current_track].channels    = AV_RL32(&header[i + 36]);
            fourxm->tracks[current_track].sample_rate = AV_RL32(&header[i + 40]);
            fourxm->tracks[current_track].bits        = AV_RL32(&header[i + 44]);
            fourxm->tracks[current_track].audio_pts   = 0;
            if (fourxm->tracks[current_track].channels    <= 0 ||
                fourxm->tracks[current_track].sample_rate <= 0 ||
                fourxm->tracks[current_track].bits        < 0) {
                av_log(s, AV_LOG_ERROR, "audio header invalid\n");
<<<<<<< HEAD
                ret = AVERROR_INVALIDDATA;
                goto fail;
            }
            if(!fourxm->tracks[current_track].adpcm && fourxm->tracks[current_track].bits<8){
                av_log(s, AV_LOG_ERROR, "bits unspecified for non ADPCM\n");
                ret = AVERROR_INVALIDDATA;
=======
                ret = -1;
>>>>>>> e6496ea7
                goto fail;
            }
            i += 8 + size;

            /* allocate a new AVStream */
            st = avformat_new_stream(s, NULL);
            if (!st) {
                ret = AVERROR(ENOMEM);
                goto fail;
            }

            st->id = current_track;
            avpriv_set_pts_info(st, 60, 1,
                                fourxm->tracks[current_track].sample_rate);

            fourxm->tracks[current_track].stream_index = st->index;

            st->codec->codec_type = AVMEDIA_TYPE_AUDIO;
            st->codec->codec_tag = 0;
            st->codec->channels              = fourxm->tracks[current_track].channels;
            st->codec->sample_rate           = fourxm->tracks[current_track].sample_rate;
            st->codec->bits_per_coded_sample = fourxm->tracks[current_track].bits;
            st->codec->bit_rate              = st->codec->channels * st->codec->sample_rate *
                st->codec->bits_per_coded_sample;
            st->codec->block_align = st->codec->channels * st->codec->bits_per_coded_sample;
            if (fourxm->tracks[current_track].adpcm){
                st->codec->codec_id = AV_CODEC_ID_ADPCM_4XM;
            } else if (st->codec->bits_per_coded_sample == 8) {
                st->codec->codec_id = AV_CODEC_ID_PCM_U8;
            } else
                st->codec->codec_id = AV_CODEC_ID_PCM_S16LE;
        }
    }

    /* skip over the LIST-MOVI chunk (which is where the stream should be */
    GET_LIST_HEADER();
    if (fourcc_tag != MOVI_TAG) {
        ret = AVERROR_INVALIDDATA;
        goto fail;
    }

    av_free(header);
    /* initialize context members */
    fourxm->video_pts = -1;  /* first frame will push to 0 */

    return 0;
fail:
    av_freep(&fourxm->tracks);
    av_free(header);
    return ret;
}

static int fourxm_read_packet(AVFormatContext *s,
                              AVPacket *pkt)
{
    FourxmDemuxContext *fourxm = s->priv_data;
    AVIOContext *pb            = s->pb;
    unsigned int fourcc_tag;
    unsigned int size;
    int ret = 0;
    unsigned int track_number;
    int packet_read = 0;
    unsigned char header[8];
    int audio_frame_count;

    while (!packet_read) {
        if ((ret = avio_read(s->pb, header, 8)) < 0)
            return ret;
        fourcc_tag = AV_RL32(&header[0]);
<<<<<<< HEAD
        size = AV_RL32(&header[4]);
        if (url_feof(pb))
=======
        size       = AV_RL32(&header[4]);
        if (pb->eof_reached)
>>>>>>> e6496ea7
            return AVERROR(EIO);
        switch (fourcc_tag) {
        case LIST_TAG:
            /* this is a good time to bump the video pts */
            fourxm->video_pts++;

            /* skip the LIST-* tag and move on to the next fourcc */
            avio_rl32(pb);
            break;

        case ifrm_TAG:
        case pfrm_TAG:
        case cfrm_TAG:
        case ifr2_TAG:
        case pfr2_TAG:
        case cfr2_TAG:
            /* allocate 8 more bytes than 'size' to account for fourcc
             * and size */
            if (size + 8 < size || av_new_packet(pkt, size + 8))
                return AVERROR(EIO);
            pkt->stream_index = fourxm->video_stream_index;
            pkt->pts          = fourxm->video_pts;
            pkt->pos          = avio_tell(s->pb);
            memcpy(pkt->data, header, 8);
            ret = avio_read(s->pb, &pkt->data[8], size);

            if (ret < 0) {
                av_free_packet(pkt);
            } else
                packet_read = 1;
            break;

        case snd__TAG:
            track_number = avio_rl32(pb);
            avio_skip(pb, 4);
            size -= 8;

            if (track_number < fourxm->track_count &&
                fourxm->tracks[track_number].channels > 0) {
                ret = av_get_packet(s->pb, pkt, size);
                if (ret < 0)
                    return AVERROR(EIO);
                pkt->stream_index =
                    fourxm->tracks[track_number].stream_index;
                pkt->pts    = fourxm->tracks[track_number].audio_pts;
                packet_read = 1;

                /* pts accounting */
                audio_frame_count = size;
                if (fourxm->tracks[track_number].adpcm)
                    audio_frame_count -= 2 * (fourxm->tracks[track_number].channels);
                audio_frame_count /= fourxm->tracks[track_number].channels;
                if (fourxm->tracks[track_number].adpcm) {
                    audio_frame_count *= 2;
                } else
                    audio_frame_count /=
                        (fourxm->tracks[track_number].bits / 8);
                fourxm->tracks[track_number].audio_pts += audio_frame_count;
            } else {
                avio_skip(pb, size);
            }
            break;

        default:
            avio_skip(pb, size);
            break;
        }
    }
    return ret;
}

static int fourxm_read_close(AVFormatContext *s)
{
    FourxmDemuxContext *fourxm = s->priv_data;

    av_freep(&fourxm->tracks);

    return 0;
}

AVInputFormat ff_fourxm_demuxer = {
    .name           = "4xm",
    .long_name      = NULL_IF_CONFIG_SMALL("4X Technologies"),
    .priv_data_size = sizeof(FourxmDemuxContext),
    .read_probe     = fourxm_probe,
    .read_header    = fourxm_read_header,
    .read_packet    = fourxm_read_packet,
    .read_close     = fourxm_read_close,
};<|MERGE_RESOLUTION|>--- conflicted
+++ resolved
@@ -127,15 +127,11 @@
     /* take the lazy approach and search for any and all vtrk and strk chunks */
     for (i = 0; i < header_size - 8; i++) {
         fourcc_tag = AV_RL32(&header[i]);
-<<<<<<< HEAD
-        size = AV_RL32(&header[i + 4]);
+        size       = AV_RL32(&header[i + 4]);
         if (size > header_size - i - 8 && (fourcc_tag == vtrk_TAG || fourcc_tag == strk_TAG)) {
             av_log(s, AV_LOG_ERROR, "chunk larger than array %d>%d\n", size, header_size - i - 8);
             return AVERROR_INVALIDDATA;
         }
-=======
-        size       = AV_RL32(&header[i + 4]);
->>>>>>> e6496ea7
 
         if (fourcc_tag == std__TAG) {
             if (header_size < i + 16) {
@@ -205,16 +201,12 @@
                 fourxm->tracks[current_track].sample_rate <= 0 ||
                 fourxm->tracks[current_track].bits        < 0) {
                 av_log(s, AV_LOG_ERROR, "audio header invalid\n");
-<<<<<<< HEAD
                 ret = AVERROR_INVALIDDATA;
                 goto fail;
             }
             if(!fourxm->tracks[current_track].adpcm && fourxm->tracks[current_track].bits<8){
                 av_log(s, AV_LOG_ERROR, "bits unspecified for non ADPCM\n");
                 ret = AVERROR_INVALIDDATA;
-=======
-                ret = -1;
->>>>>>> e6496ea7
                 goto fail;
             }
             i += 8 + size;
@@ -284,13 +276,8 @@
         if ((ret = avio_read(s->pb, header, 8)) < 0)
             return ret;
         fourcc_tag = AV_RL32(&header[0]);
-<<<<<<< HEAD
-        size = AV_RL32(&header[4]);
+        size       = AV_RL32(&header[4]);
         if (url_feof(pb))
-=======
-        size       = AV_RL32(&header[4]);
-        if (pb->eof_reached)
->>>>>>> e6496ea7
             return AVERROR(EIO);
         switch (fourcc_tag) {
         case LIST_TAG:
