FATE_QT-$(call DEMDEC, MOV, EIGHTBPS) += fate-8bps
fate-8bps: CMD = framecrc -i $(TARGET_SAMPLES)/8bps/full9iron-partial.mov -pix_fmt rgb24

FATE_QT-$(call DEMDEC, MOV, QDM2) += fate-qdm2
fate-qdm2: CMD = pcm -i $(TARGET_SAMPLES)/qt-surge-suite/surge-2-16-B-QDM2.mov
fate-qdm2: CMP = oneoff
fate-qdm2: REF = $(SAMPLES)/qt-surge-suite/surge-2-16-B-QDM2.pcm
fate-qdm2: FUZZ = 2

FATE_QT-$(call DEMDEC, MOV, PCM_ALAW) += fate-qt-alaw-mono
fate-qt-alaw-mono: CMD = md5 -i $(TARGET_SAMPLES)/qt-surge-suite/surge-1-16-B-alaw.mov -f s16le

FATE_QT-$(call DEMDEC, MOV, PCM_ALAW) += fate-qt-alaw-stereo
fate-qt-alaw-stereo: CMD = md5 -i $(TARGET_SAMPLES)/qt-surge-suite/surge-2-16-B-alaw.mov -f s16le

FATE_QT-$(call DEMDEC, MOV, ADPCM_IMA_QT) += fate-qt-ima4-mono
fate-qt-ima4-mono: CMD = md5 -i $(TARGET_SAMPLES)/qt-surge-suite/surge-1-16-B-ima4.mov -f s16le

FATE_QT-$(call DEMDEC, MOV, ADPCM_IMA_QT) += fate-qt-ima4-stereo
fate-qt-ima4-stereo: CMD = md5 -i $(TARGET_SAMPLES)/qt-surge-suite/surge-2-16-B-ima4.mov -f s16le

FATE_QT-$(call DEMDEC, MOV, MACE3) += fate-qt-mac3-mono
fate-qt-mac3-mono: CMD = md5 -i $(TARGET_SAMPLES)/qt-surge-suite/surge-1-8-MAC3.mov -f s16le

FATE_QT-$(call DEMDEC, MOV, MACE3) += fate-qt-mac3-stereo
fate-qt-mac3-stereo: CMD = md5 -i $(TARGET_SAMPLES)/qt-surge-suite/surge-2-8-MAC3.mov -f s16le

FATE_QT-$(call DEMDEC, MOV, MACE6) += fate-qt-mac6-mono
fate-qt-mac6-mono: CMD = md5 -i $(TARGET_SAMPLES)/qt-surge-suite/surge-1-8-MAC6.mov -f s16le

FATE_QT-$(call DEMDEC, MOV, MACE6) += fate-qt-mac6-stereo
fate-qt-mac6-stereo: CMD = md5 -i $(TARGET_SAMPLES)/qt-surge-suite/surge-2-8-MAC6.mov -f s16le

FATE_QT-$(call DEMDEC, MOV, PCM_MULAW) += fate-qt-ulaw-mono
fate-qt-ulaw-mono: CMD = md5 -i $(TARGET_SAMPLES)/qt-surge-suite/surge-1-16-B-ulaw.mov -f s16le

FATE_QT-$(call DEMDEC, MOV, PCM_MULAW) += fate-qt-ulaw-stereo
fate-qt-ulaw-stereo: CMD = md5 -i $(TARGET_SAMPLES)/qt-surge-suite/surge-2-16-B-ulaw.mov -f s16le

FATE_QT-$(call DEMDEC, MOV, QDRAW) += fate-quickdraw
fate-quickdraw: CMD = framecrc -i $(TARGET_SAMPLES)/quickdraw/Airplane.mov -pix_fmt rgb24

FATE_QT-$(call DEMDEC, MOV, RPZA) += fate-rpza
fate-rpza: CMD = framecrc -i $(TARGET_SAMPLES)/rpza/rpza2.mov -t 2 -pix_fmt rgb24

FATE_QT-$(call DEMDEC, MOV, SVQ1) += fate-svq1
fate-svq1: CMD = framecrc -i $(TARGET_SAMPLES)/svq1/marymary-shackles.mov -an -t 10

<<<<<<< HEAD
FATE_QT-$(call ALLYES, MOV_DEMUXER SVQ3_DECODER ZLIB) += fate-svq3
fate-svq3: CMD = framecrc -i $(TARGET_SAMPLES)/svq3/Vertical400kbit.sorenson3.mov -t 6 -an

FATE_QT += $(FATE_QT-yes)

FATE_SAMPLES_FFMPEG += $(FATE_QT)
fate-qt: $(FATE_QT)
=======
FATE_SAMPLES_AVCONV-$(call DEMDEC, MOV, SVQ1) += fate-svq1-headerswap
fate-svq1-headerswap: CMD = framecrc -i $(TARGET_SAMPLES)/svq1/ct_ending_cut.mov -frames 4

FATE_SAMPLES_AVCONV-$(call ALLYES, MOV_DEMUXER SVQ3_DECODER ZLIB) += fate-svq3
fate-svq3: CMD = framecrc -i $(TARGET_SAMPLES)/svq3/Vertical400kbit.sorenson3.mov -t 6 -an
>>>>>>> e21d8530
<|MERGE_RESOLUTION|>--- conflicted
+++ resolved
@@ -46,18 +46,13 @@
 FATE_QT-$(call DEMDEC, MOV, SVQ1) += fate-svq1
 fate-svq1: CMD = framecrc -i $(TARGET_SAMPLES)/svq1/marymary-shackles.mov -an -t 10
 
-<<<<<<< HEAD
+FATE_QT-$(call DEMDEC, MOV, SVQ1) += fate-svq1-headerswap
+fate-svq1-headerswap: CMD = framecrc -i $(TARGET_SAMPLES)/svq1/ct_ending_cut.mov -frames 4
+
 FATE_QT-$(call ALLYES, MOV_DEMUXER SVQ3_DECODER ZLIB) += fate-svq3
 fate-svq3: CMD = framecrc -i $(TARGET_SAMPLES)/svq3/Vertical400kbit.sorenson3.mov -t 6 -an
 
 FATE_QT += $(FATE_QT-yes)
 
 FATE_SAMPLES_FFMPEG += $(FATE_QT)
-fate-qt: $(FATE_QT)
-=======
-FATE_SAMPLES_AVCONV-$(call DEMDEC, MOV, SVQ1) += fate-svq1-headerswap
-fate-svq1-headerswap: CMD = framecrc -i $(TARGET_SAMPLES)/svq1/ct_ending_cut.mov -frames 4
-
-FATE_SAMPLES_AVCONV-$(call ALLYES, MOV_DEMUXER SVQ3_DECODER ZLIB) += fate-svq3
-fate-svq3: CMD = framecrc -i $(TARGET_SAMPLES)/svq3/Vertical400kbit.sorenson3.mov -t 6 -an
->>>>>>> e21d8530
+fate-qt: $(FATE_QT)