--- conflicted
+++ resolved
@@ -321,11 +321,7 @@
         s->vdsp.emulated_edge_mc(s->sc.edge_emu_buffer, ptr_y,
                                  s->linesize, s->linesize,
                                  17, 17 + field_based,
-<<<<<<< HEAD
                                  src_x, src_y,
-=======
-                                 src_x, src_y * (1 << field_based),
->>>>>>> 02423513
                                  s->h_edge_pos, s->v_edge_pos);
         ptr_y = s->sc.edge_emu_buffer;
         if (!CONFIG_GRAY || !(s->avctx->flags & AV_CODEC_FLAG_GRAY)) {
@@ -335,20 +331,12 @@
             s->vdsp.emulated_edge_mc(ubuf, ptr_cb,
                                      s->uvlinesize, s->uvlinesize,
                                      9, 9 + field_based,
-<<<<<<< HEAD
                                      uvsrc_x, uvsrc_y,
-=======
-                                     uvsrc_x, uvsrc_y * (1 << field_based),
->>>>>>> 02423513
                                      s->h_edge_pos >> 1, s->v_edge_pos >> 1);
             s->vdsp.emulated_edge_mc(vbuf, ptr_cr,
                                      s->uvlinesize, s->uvlinesize,
                                      9, 9 + field_based,
-<<<<<<< HEAD
                                      uvsrc_x, uvsrc_y,
-=======
-                                     uvsrc_x, uvsrc_y * (1 << field_based),
->>>>>>> 02423513
                                      s->h_edge_pos >> 1, s->v_edge_pos >> 1);
             ptr_cb = ubuf;
             ptr_cr = vbuf;
