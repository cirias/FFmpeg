--- conflicted
+++ resolved
@@ -427,11 +427,6 @@
     .close          = XAVS_close,
     .capabilities   = CODEC_CAP_DELAY | CODEC_CAP_AUTO_THREADS,
     .pix_fmts       = (const enum AVPixelFormat[]) { AV_PIX_FMT_YUV420P, AV_PIX_FMT_NONE },
-<<<<<<< HEAD
-    .long_name      = NULL_IF_CONFIG_SMALL("libxavs Chinese AVS (Audio Video Standard)"),
     .priv_class     = &xavs_class,
-=======
-    .priv_class     = &class,
->>>>>>> b2bed932
     .defaults       = xavs_defaults,
 };