--- conflicted
+++ resolved
@@ -71,13 +71,8 @@
 
     unsigned int offset;
     int magic_num, endian;
-<<<<<<< HEAD
-    int x, y, i;
+    int x, y, i, ret;
     int w, h, bits_per_color, descriptor, elements, packing, total_size;
-=======
-    int x, y, ret;
-    int w, h, stride, bits_per_color, descriptor, elements, target_packet_size, source_packet_size;
->>>>>>> 57d11e5e
 
     unsigned int rgbBuffer = 0;
     int n_datum = 0;
@@ -110,8 +105,8 @@
     buf = avpkt->data + 0x304;
     w = read32(&buf, endian);
     h = read32(&buf, endian);
-    if (av_image_check_size(w, h, 0, avctx))
-        return AVERROR(EINVAL);
+    if ((ret = av_image_check_size(w, h, 0, avctx)) < 0)
+        return ret;
 
     if (w != avctx->width || h != avctx->height)
         avcodec_set_dimensions(avctx, w, h);
@@ -193,15 +188,7 @@
 
     if (s->picture.data[0])
         avctx->release_buffer(avctx, &s->picture);
-<<<<<<< HEAD
-    if (ff_get_buffer(avctx, p) < 0) {
-=======
-    if ((ret = av_image_check_size(w, h, 0, avctx)) < 0)
-        return ret;
-    if (w != avctx->width || h != avctx->height)
-        avcodec_set_dimensions(avctx, w, h);
     if ((ret = ff_get_buffer(avctx, p)) < 0) {
->>>>>>> 57d11e5e
         av_log(avctx, AV_LOG_ERROR, "get_buffer() failed\n");
         return ret;
     }
