--- conflicted
+++ resolved
@@ -620,16 +620,9 @@
 
     if (f->version < 2) {
         int chroma_planes, chroma_h_shift, chroma_v_shift, transparency, colorspace, bits_per_raw_sample;
-<<<<<<< HEAD
         unsigned v= get_symbol(c, state, 0);
         if (v >= 2) {
             av_log(f->avctx, AV_LOG_ERROR, "invalid version %d in ver01 header\n", v);
-=======
-        unsigned v = get_symbol(c, state, 0);
-        if (v > 1) {
-            av_log(f->avctx, AV_LOG_ERROR,
-                   "invalid version %d in version 1 header\n", v);
->>>>>>> da7d839a
             return AVERROR_INVALIDDATA;
         }
         f->version = v;
@@ -639,22 +632,6 @@
                 f->state_transition[i] = get_symbol(c, state, 1) + c->one_state[i];
         }
 
-<<<<<<< HEAD
-        colorspace     = get_symbol(c, state, 0); //YUV cs type
-        bits_per_raw_sample = f->version > 0 ? get_symbol(c, state, 0) : f->avctx->bits_per_raw_sample;
-        chroma_planes  = get_rac(c, state);
-        chroma_h_shift = get_symbol(c, state, 0);
-        chroma_v_shift = get_symbol(c, state, 0);
-        transparency   = get_rac(c, state);
-
-        if (f->plane_count) {
-            if (   colorspace    != f->colorspace
-                || bits_per_raw_sample != f->avctx->bits_per_raw_sample
-                || chroma_planes != f->chroma_planes
-                || chroma_h_shift!= f->chroma_h_shift
-                || chroma_v_shift!= f->chroma_v_shift
-                || transparency  != f->transparency) {
-=======
         colorspace          = get_symbol(c, state, 0); //YUV cs type
         bits_per_raw_sample = f->version > 0 ? get_symbol(c, state, 0) : f->avctx->bits_per_raw_sample;
         chroma_planes       = get_rac(c, state);
@@ -669,27 +646,17 @@
                 chroma_h_shift      != f->chroma_h_shift             ||
                 chroma_v_shift      != f->chroma_v_shift             ||
                 transparency        != f->transparency) {
->>>>>>> da7d839a
                 av_log(f->avctx, AV_LOG_ERROR, "Invalid change of global parameters\n");
                 return AVERROR_INVALIDDATA;
             }
         }
 
-<<<<<<< HEAD
-        f->colorspace     = colorspace;
-        f->avctx->bits_per_raw_sample = bits_per_raw_sample;
-        f->chroma_planes  = chroma_planes;
-        f->chroma_h_shift = chroma_h_shift;
-        f->chroma_v_shift = chroma_v_shift;
-        f->transparency   = transparency;
-=======
         f->colorspace                 = colorspace;
         f->avctx->bits_per_raw_sample = bits_per_raw_sample;
         f->chroma_planes              = chroma_planes;
         f->chroma_h_shift             = chroma_h_shift;
         f->chroma_v_shift             = chroma_v_shift;
         f->transparency               = transparency;
->>>>>>> da7d839a
 
         f->plane_count    = 2 + f->transparency;
     }
