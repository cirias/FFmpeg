--- conflicted
+++ resolved
@@ -2429,11 +2429,7 @@
 
 void av_log_missing_feature(void *avc, const char *feature, int want_sample)
 {
-<<<<<<< HEAD
-    av_log(avc, AV_LOG_WARNING, "%s not implemented. Update your FFmpeg "
-=======
-    av_log(avc, AV_LOG_WARNING, "%s is not implemented. Update your Libav "
->>>>>>> a75b9a18
+    av_log(avc, AV_LOG_WARNING, "%s is not implemented. Update your FFmpeg "
             "version to the newest one from Git. If the problem still "
             "occurs, it means that your file has a feature which has not "
             "been implemented.\n", feature);
