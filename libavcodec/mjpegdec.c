--- conflicted
+++ resolved
@@ -2379,11 +2379,7 @@
     .decode         = ff_mjpeg_decode_frame,
     .flush          = decode_flush,
     .capabilities   = CODEC_CAP_DR1,
-<<<<<<< HEAD
     .max_lowres     = 3,
-};
-#endif
-=======
     .caps_internal  = FF_CODEC_CAP_INIT_THREADSAFE,
 };
->>>>>>> 5a0e953c
+#endif