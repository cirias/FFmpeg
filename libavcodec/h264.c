/*
 * H.26L/H.264/AVC/JVT/14496-10/... decoder
 * Copyright (c) 2003 Michael Niedermayer <michaelni@gmx.at>
 *
 * This file is part of FFmpeg.
 *
 * FFmpeg is free software; you can redistribute it and/or
 * modify it under the terms of the GNU Lesser General Public
 * License as published by the Free Software Foundation; either
 * version 2.1 of the License, or (at your option) any later version.
 *
 * FFmpeg is distributed in the hope that it will be useful,
 * but WITHOUT ANY WARRANTY; without even the implied warranty of
 * MERCHANTABILITY or FITNESS FOR A PARTICULAR PURPOSE.  See the GNU
 * Lesser General Public License for more details.
 *
 * You should have received a copy of the GNU Lesser General Public
 * License along with FFmpeg; if not, write to the Free Software
 * Foundation, Inc., 51 Franklin Street, Fifth Floor, Boston, MA 02110-1301 USA
 */

/**
 * @file
 * H.264 / AVC / MPEG4 part10 codec.
 * @author Michael Niedermayer <michaelni@gmx.at>
 */

#define UNCHECKED_BITSTREAM_READER 1

#include "libavutil/avassert.h"
#include "libavutil/imgutils.h"
#include "libavutil/opt.h"
#include "internal.h"
#include "cabac.h"
#include "cabac_functions.h"
#include "dsputil.h"
#include "error_resilience.h"
#include "avcodec.h"
#include "mpegvideo.h"
#include "h264.h"
#include "h264data.h"
#include "h264chroma.h"
#include "h264_mvpred.h"
#include "golomb.h"
#include "mathops.h"
#include "rectangle.h"
#include "svq3.h"
#include "thread.h"
#include "vdpau_internal.h"

#include <assert.h>

const uint16_t ff_h264_mb_sizes[4] = { 256, 384, 512, 768 };

static const uint8_t rem6[QP_MAX_NUM + 1] = {
    0, 1, 2, 3, 4, 5, 0, 1, 2, 3, 4, 5, 0, 1, 2, 3, 4, 5, 0, 1, 2,
    3, 4, 5, 0, 1, 2, 3, 4, 5, 0, 1, 2, 3, 4, 5, 0, 1, 2, 3, 4, 5,
    0, 1, 2, 3, 4, 5, 0, 1, 2, 3, 4, 5, 0, 1, 2, 3, 4, 5, 0, 1, 2,
    3, 4, 5, 0, 1, 2, 3, 4, 5, 0, 1, 2, 3, 4, 5, 0, 1, 2, 3, 4, 5,
    0, 1, 2, 3,
};

static const uint8_t div6[QP_MAX_NUM + 1] = {
    0, 0, 0, 0, 0, 0, 1, 1, 1, 1, 1, 1, 2, 2, 2, 2, 2, 2, 3,  3,  3,
    3, 3, 3, 4, 4, 4, 4, 4, 4, 5, 5, 5, 5, 5, 5, 6, 6, 6, 6,  6,  6,
    7, 7, 7, 7, 7, 7, 8, 8, 8, 8, 8, 8, 9, 9, 9, 9, 9, 9, 10, 10, 10,
   10,10,10,11,11,11,11,11,11,12,12,12,12,12,12,13,13,13, 13, 13, 13,
   14,14,14,14,
};

static const uint8_t field_scan[16+1] = {
    0 + 0 * 4, 0 + 1 * 4, 1 + 0 * 4, 0 + 2 * 4,
    0 + 3 * 4, 1 + 1 * 4, 1 + 2 * 4, 1 + 3 * 4,
    2 + 0 * 4, 2 + 1 * 4, 2 + 2 * 4, 2 + 3 * 4,
    3 + 0 * 4, 3 + 1 * 4, 3 + 2 * 4, 3 + 3 * 4,
};

static const uint8_t field_scan8x8[64+1] = {
    0 + 0 * 8, 0 + 1 * 8, 0 + 2 * 8, 1 + 0 * 8,
    1 + 1 * 8, 0 + 3 * 8, 0 + 4 * 8, 1 + 2 * 8,
    2 + 0 * 8, 1 + 3 * 8, 0 + 5 * 8, 0 + 6 * 8,
    0 + 7 * 8, 1 + 4 * 8, 2 + 1 * 8, 3 + 0 * 8,
    2 + 2 * 8, 1 + 5 * 8, 1 + 6 * 8, 1 + 7 * 8,
    2 + 3 * 8, 3 + 1 * 8, 4 + 0 * 8, 3 + 2 * 8,
    2 + 4 * 8, 2 + 5 * 8, 2 + 6 * 8, 2 + 7 * 8,
    3 + 3 * 8, 4 + 1 * 8, 5 + 0 * 8, 4 + 2 * 8,
    3 + 4 * 8, 3 + 5 * 8, 3 + 6 * 8, 3 + 7 * 8,
    4 + 3 * 8, 5 + 1 * 8, 6 + 0 * 8, 5 + 2 * 8,
    4 + 4 * 8, 4 + 5 * 8, 4 + 6 * 8, 4 + 7 * 8,
    5 + 3 * 8, 6 + 1 * 8, 6 + 2 * 8, 5 + 4 * 8,
    5 + 5 * 8, 5 + 6 * 8, 5 + 7 * 8, 6 + 3 * 8,
    7 + 0 * 8, 7 + 1 * 8, 6 + 4 * 8, 6 + 5 * 8,
    6 + 6 * 8, 6 + 7 * 8, 7 + 2 * 8, 7 + 3 * 8,
    7 + 4 * 8, 7 + 5 * 8, 7 + 6 * 8, 7 + 7 * 8,
};

static const uint8_t field_scan8x8_cavlc[64+1] = {
    0 + 0 * 8, 1 + 1 * 8, 2 + 0 * 8, 0 + 7 * 8,
    2 + 2 * 8, 2 + 3 * 8, 2 + 4 * 8, 3 + 3 * 8,
    3 + 4 * 8, 4 + 3 * 8, 4 + 4 * 8, 5 + 3 * 8,
    5 + 5 * 8, 7 + 0 * 8, 6 + 6 * 8, 7 + 4 * 8,
    0 + 1 * 8, 0 + 3 * 8, 1 + 3 * 8, 1 + 4 * 8,
    1 + 5 * 8, 3 + 1 * 8, 2 + 5 * 8, 4 + 1 * 8,
    3 + 5 * 8, 5 + 1 * 8, 4 + 5 * 8, 6 + 1 * 8,
    5 + 6 * 8, 7 + 1 * 8, 6 + 7 * 8, 7 + 5 * 8,
    0 + 2 * 8, 0 + 4 * 8, 0 + 5 * 8, 2 + 1 * 8,
    1 + 6 * 8, 4 + 0 * 8, 2 + 6 * 8, 5 + 0 * 8,
    3 + 6 * 8, 6 + 0 * 8, 4 + 6 * 8, 6 + 2 * 8,
    5 + 7 * 8, 6 + 4 * 8, 7 + 2 * 8, 7 + 6 * 8,
    1 + 0 * 8, 1 + 2 * 8, 0 + 6 * 8, 3 + 0 * 8,
    1 + 7 * 8, 3 + 2 * 8, 2 + 7 * 8, 4 + 2 * 8,
    3 + 7 * 8, 5 + 2 * 8, 4 + 7 * 8, 5 + 4 * 8,
    6 + 3 * 8, 6 + 5 * 8, 7 + 3 * 8, 7 + 7 * 8,
};

// zigzag_scan8x8_cavlc[i] = zigzag_scan8x8[(i/4) + 16*(i%4)]
static const uint8_t zigzag_scan8x8_cavlc[64+1] = {
    0 + 0 * 8, 1 + 1 * 8, 1 + 2 * 8, 2 + 2 * 8,
    4 + 1 * 8, 0 + 5 * 8, 3 + 3 * 8, 7 + 0 * 8,
    3 + 4 * 8, 1 + 7 * 8, 5 + 3 * 8, 6 + 3 * 8,
    2 + 7 * 8, 6 + 4 * 8, 5 + 6 * 8, 7 + 5 * 8,
    1 + 0 * 8, 2 + 0 * 8, 0 + 3 * 8, 3 + 1 * 8,
    3 + 2 * 8, 0 + 6 * 8, 4 + 2 * 8, 6 + 1 * 8,
    2 + 5 * 8, 2 + 6 * 8, 6 + 2 * 8, 5 + 4 * 8,
    3 + 7 * 8, 7 + 3 * 8, 4 + 7 * 8, 7 + 6 * 8,
    0 + 1 * 8, 3 + 0 * 8, 0 + 4 * 8, 4 + 0 * 8,
    2 + 3 * 8, 1 + 5 * 8, 5 + 1 * 8, 5 + 2 * 8,
    1 + 6 * 8, 3 + 5 * 8, 7 + 1 * 8, 4 + 5 * 8,
    4 + 6 * 8, 7 + 4 * 8, 5 + 7 * 8, 6 + 7 * 8,
    0 + 2 * 8, 2 + 1 * 8, 1 + 3 * 8, 5 + 0 * 8,
    1 + 4 * 8, 2 + 4 * 8, 6 + 0 * 8, 4 + 3 * 8,
    0 + 7 * 8, 4 + 4 * 8, 7 + 2 * 8, 3 + 6 * 8,
    5 + 5 * 8, 6 + 5 * 8, 6 + 6 * 8, 7 + 7 * 8,
};

static const uint8_t dequant4_coeff_init[6][3] = {
    { 10, 13, 16 },
    { 11, 14, 18 },
    { 13, 16, 20 },
    { 14, 18, 23 },
    { 16, 20, 25 },
    { 18, 23, 29 },
};

static const uint8_t dequant8_coeff_init_scan[16] = {
    0, 3, 4, 3, 3, 1, 5, 1, 4, 5, 2, 5, 3, 1, 5, 1
};

static const uint8_t dequant8_coeff_init[6][6] = {
    { 20, 18, 32, 19, 25, 24 },
    { 22, 19, 35, 21, 28, 26 },
    { 26, 23, 42, 24, 33, 31 },
    { 28, 25, 45, 26, 35, 33 },
    { 32, 28, 51, 30, 40, 38 },
    { 36, 32, 58, 34, 46, 43 },
};

static const enum AVPixelFormat h264_hwaccel_pixfmt_list_420[] = {
#if CONFIG_H264_DXVA2_HWACCEL
    AV_PIX_FMT_DXVA2_VLD,
#endif
#if CONFIG_H264_VAAPI_HWACCEL
    AV_PIX_FMT_VAAPI_VLD,
#endif
#if CONFIG_H264_VDA_HWACCEL
    AV_PIX_FMT_VDA_VLD,
#endif
#if CONFIG_H264_VDPAU_HWACCEL
    AV_PIX_FMT_VDPAU,
#endif
    AV_PIX_FMT_YUV420P,
    AV_PIX_FMT_NONE
};

static const enum AVPixelFormat h264_hwaccel_pixfmt_list_jpeg_420[] = {
#if CONFIG_H264_DXVA2_HWACCEL
    AV_PIX_FMT_DXVA2_VLD,
#endif
#if CONFIG_H264_VAAPI_HWACCEL
    AV_PIX_FMT_VAAPI_VLD,
#endif
#if CONFIG_H264_VDA_HWACCEL
    AV_PIX_FMT_VDA_VLD,
#endif
#if CONFIG_H264_VDPAU_HWACCEL
    AV_PIX_FMT_VDPAU,
#endif
    AV_PIX_FMT_YUVJ420P,
    AV_PIX_FMT_NONE
};

int avpriv_h264_has_num_reorder_frames(AVCodecContext *avctx)
{
    H264Context *h = avctx->priv_data;
    return h ? h->sps.num_reorder_frames : 0;
}

static void h264_er_decode_mb(void *opaque, int ref, int mv_dir, int mv_type,
                              int (*mv)[2][4][2],
                              int mb_x, int mb_y, int mb_intra, int mb_skipped)
{
    H264Context *h = opaque;

    h->mb_x  = mb_x;
    h->mb_y  = mb_y;
    h->mb_xy = mb_x + mb_y * h->mb_stride;
    memset(h->non_zero_count_cache, 0, sizeof(h->non_zero_count_cache));
    av_assert1(ref >= 0);
    /* FIXME: It is possible albeit uncommon that slice references
     * differ between slices. We take the easy approach and ignore
     * it for now. If this turns out to have any relevance in
     * practice then correct remapping should be added. */
    if (ref >= h->ref_count[0])
        ref = 0;
    if (!h->ref_list[0][ref].f.data[0]) {
        av_log(h->avctx, AV_LOG_DEBUG, "Reference not available for error concealing\n");
        ref = 0;
    }
    if ((h->ref_list[0][ref].reference&3) != 3) {
        av_log(h->avctx, AV_LOG_DEBUG, "Reference invalid\n");
        return;
    }
    fill_rectangle(&h->cur_pic.ref_index[0][4 * h->mb_xy],
                   2, 2, 2, ref, 1);
    fill_rectangle(&h->ref_cache[0][scan8[0]], 4, 4, 8, ref, 1);
    fill_rectangle(h->mv_cache[0][scan8[0]], 4, 4, 8,
                   pack16to32((*mv)[0][0][0], (*mv)[0][0][1]), 4);
    h->mb_mbaff =
    h->mb_field_decoding_flag = 0;
    ff_h264_hl_decode_mb(h);
}

void ff_h264_draw_horiz_band(H264Context *h, int y, int height)
{
    AVCodecContext *avctx = h->avctx;
    Picture *cur  = &h->cur_pic;
    Picture *last = h->ref_list[0][0].f.data[0] ? &h->ref_list[0][0] : NULL;
    const AVPixFmtDescriptor *desc = av_pix_fmt_desc_get(avctx->pix_fmt);
    int vshift = desc->log2_chroma_h;
    const int field_pic = h->picture_structure != PICT_FRAME;
    if (field_pic) {
        height <<= 1;
        y      <<= 1;
    }

    height = FFMIN(height, avctx->height - y);

    if (field_pic && h->first_field && !(avctx->slice_flags & SLICE_FLAG_ALLOW_FIELD))
        return;

    if (avctx->draw_horiz_band) {
        AVFrame *src;
        int offset[AV_NUM_DATA_POINTERS];
        int i;

        if (cur->f.pict_type == AV_PICTURE_TYPE_B || h->low_delay ||
            (avctx->slice_flags & SLICE_FLAG_CODED_ORDER))
            src = &cur->f;
        else if (last)
            src = &last->f;
        else
            return;

        offset[0] = y * src->linesize[0];
        offset[1] =
        offset[2] = (y >> vshift) * src->linesize[1];
        for (i = 3; i < AV_NUM_DATA_POINTERS; i++)
            offset[i] = 0;

        emms_c();

        avctx->draw_horiz_band(avctx, src, offset,
                               y, h->picture_structure, height);
    }
}

static void unref_picture(H264Context *h, Picture *pic)
{
    int off = offsetof(Picture, tf) + sizeof(pic->tf);
    int i;

    if (!pic->f.data[0])
        return;

    ff_thread_release_buffer(h->avctx, &pic->tf);
    av_buffer_unref(&pic->hwaccel_priv_buf);

    av_buffer_unref(&pic->qscale_table_buf);
    av_buffer_unref(&pic->mb_type_buf);
    for (i = 0; i < 2; i++) {
        av_buffer_unref(&pic->motion_val_buf[i]);
        av_buffer_unref(&pic->ref_index_buf[i]);
    }

    memset((uint8_t*)pic + off, 0, sizeof(*pic) - off);
}

static void release_unused_pictures(H264Context *h, int remove_current)
{
    int i;

    /* release non reference frames */
    for (i = 0; i < MAX_PICTURE_COUNT; i++) {
        if (h->DPB[i].f.data[0] && !h->DPB[i].reference &&
            (remove_current || &h->DPB[i] != h->cur_pic_ptr)) {
            unref_picture(h, &h->DPB[i]);
        }
    }
}

static int ref_picture(H264Context *h, Picture *dst, Picture *src)
{
    int ret, i;

    av_assert0(!dst->f.buf[0]);
    av_assert0(src->f.buf[0]);

    src->tf.f = &src->f;
    dst->tf.f = &dst->f;
    ret = ff_thread_ref_frame(&dst->tf, &src->tf);
    if (ret < 0)
        goto fail;

    dst->qscale_table_buf = av_buffer_ref(src->qscale_table_buf);
    dst->mb_type_buf      = av_buffer_ref(src->mb_type_buf);
    if (!dst->qscale_table_buf || !dst->mb_type_buf)
        goto fail;
    dst->qscale_table = src->qscale_table;
    dst->mb_type      = src->mb_type;

    for (i = 0; i < 2; i++) {
        dst->motion_val_buf[i] = av_buffer_ref(src->motion_val_buf[i]);
        dst->ref_index_buf[i]  = av_buffer_ref(src->ref_index_buf[i]);
        if (!dst->motion_val_buf[i] || !dst->ref_index_buf[i])
            goto fail;
        dst->motion_val[i] = src->motion_val[i];
        dst->ref_index[i]  = src->ref_index[i];
    }

    if (src->hwaccel_picture_private) {
        dst->hwaccel_priv_buf = av_buffer_ref(src->hwaccel_priv_buf);
        if (!dst->hwaccel_priv_buf)
            goto fail;
        dst->hwaccel_picture_private = dst->hwaccel_priv_buf->data;
    }

    for (i = 0; i < 2; i++)
        dst->field_poc[i] = src->field_poc[i];

    memcpy(dst->ref_poc,   src->ref_poc,   sizeof(src->ref_poc));
    memcpy(dst->ref_count, src->ref_count, sizeof(src->ref_count));

    dst->poc           = src->poc;
    dst->frame_num     = src->frame_num;
    dst->mmco_reset    = src->mmco_reset;
    dst->pic_id        = src->pic_id;
    dst->long_ref      = src->long_ref;
    dst->mbaff         = src->mbaff;
    dst->field_picture = src->field_picture;
    dst->needs_realloc = src->needs_realloc;
    dst->reference     = src->reference;
    dst->sync          = src->sync;
    dst->crop          = src->crop;
    dst->crop_left     = src->crop_left;
    dst->crop_top      = src->crop_top;

    return 0;
fail:
    unref_picture(h, dst);
    return ret;
}

static int alloc_scratch_buffers(H264Context *h, int linesize)
{
    int alloc_size = FFALIGN(FFABS(linesize) + 32, 32);

    if (h->bipred_scratchpad)
        return 0;

    h->bipred_scratchpad = av_malloc(16 * 6 * alloc_size);
    // edge emu needs blocksize + filter length - 1
    // (= 21x21 for  h264)
    h->edge_emu_buffer = av_mallocz(alloc_size * 2 * 21);
    h->me.scratchpad   = av_mallocz(alloc_size * 2 * 16 * 2);

    if (!h->bipred_scratchpad || !h->edge_emu_buffer || !h->me.scratchpad) {
        av_freep(&h->bipred_scratchpad);
        av_freep(&h->edge_emu_buffer);
        av_freep(&h->me.scratchpad);
        return AVERROR(ENOMEM);
    }

    h->me.temp = h->me.scratchpad;

    return 0;
}

static int init_table_pools(H264Context *h)
{
    const int big_mb_num    = h->mb_stride * (h->mb_height + 1) + 1;
    const int mb_array_size = h->mb_stride * h->mb_height;
    const int b4_stride     = h->mb_width * 4 + 1;
    const int b4_array_size = b4_stride * h->mb_height * 4;

    h->qscale_table_pool = av_buffer_pool_init(big_mb_num + h->mb_stride,
                                               av_buffer_allocz);
    h->mb_type_pool      = av_buffer_pool_init((big_mb_num + h->mb_stride) *
                                               sizeof(uint32_t), av_buffer_allocz);
    h->motion_val_pool = av_buffer_pool_init(2 * (b4_array_size + 4) *
                                             sizeof(int16_t), av_buffer_allocz);
    h->ref_index_pool  = av_buffer_pool_init(4 * mb_array_size, av_buffer_allocz);

    if (!h->qscale_table_pool || !h->mb_type_pool || !h->motion_val_pool ||
        !h->ref_index_pool) {
        av_buffer_pool_uninit(&h->qscale_table_pool);
        av_buffer_pool_uninit(&h->mb_type_pool);
        av_buffer_pool_uninit(&h->motion_val_pool);
        av_buffer_pool_uninit(&h->ref_index_pool);
        return AVERROR(ENOMEM);
    }

    return 0;
}

static int alloc_picture(H264Context *h, Picture *pic)
{
    int i, ret = 0;

    av_assert0(!pic->f.data[0]);

    pic->tf.f = &pic->f;
    ret = ff_thread_get_buffer(h->avctx, &pic->tf, pic->reference ?
                                                   AV_GET_BUFFER_FLAG_REF : 0);
    if (ret < 0)
        goto fail;

    h->linesize   = pic->f.linesize[0];
    h->uvlinesize = pic->f.linesize[1];
    pic->crop     = h->sps.crop;
    pic->crop_top = h->sps.crop_top;
    pic->crop_left= h->sps.crop_left;

    if (h->avctx->hwaccel) {
        const AVHWAccel *hwaccel = h->avctx->hwaccel;
        av_assert0(!pic->hwaccel_picture_private);
        if (hwaccel->priv_data_size) {
            pic->hwaccel_priv_buf = av_buffer_allocz(hwaccel->priv_data_size);
            if (!pic->hwaccel_priv_buf)
                return AVERROR(ENOMEM);
            pic->hwaccel_picture_private = pic->hwaccel_priv_buf->data;
        }
    }

    if (!h->qscale_table_pool) {
        ret = init_table_pools(h);
        if (ret < 0)
            goto fail;
    }

    pic->qscale_table_buf = av_buffer_pool_get(h->qscale_table_pool);
    pic->mb_type_buf      = av_buffer_pool_get(h->mb_type_pool);
    if (!pic->qscale_table_buf || !pic->mb_type_buf)
        goto fail;

    pic->mb_type      = (uint32_t*)pic->mb_type_buf->data + 2 * h->mb_stride + 1;
    pic->qscale_table = pic->qscale_table_buf->data + 2 * h->mb_stride + 1;

    for (i = 0; i < 2; i++) {
        pic->motion_val_buf[i] = av_buffer_pool_get(h->motion_val_pool);
        pic->ref_index_buf[i]  = av_buffer_pool_get(h->ref_index_pool);
        if (!pic->motion_val_buf[i] || !pic->ref_index_buf[i])
            goto fail;

        pic->motion_val[i] = (int16_t (*)[2])pic->motion_val_buf[i]->data + 4;
        pic->ref_index[i]  = pic->ref_index_buf[i]->data;
    }

    return 0;
fail:
    unref_picture(h, pic);
    return (ret < 0) ? ret : AVERROR(ENOMEM);
}

static inline int pic_is_unused(H264Context *h, Picture *pic)
{
    if (pic->f.data[0] == NULL)
        return 1;
    if (pic->needs_realloc && !(pic->reference & DELAYED_PIC_REF))
        return 1;
    return 0;
}

static int find_unused_picture(H264Context *h)
{
    int i;

    for (i = 0; i < MAX_PICTURE_COUNT; i++) {
        if (pic_is_unused(h, &h->DPB[i]))
            break;
    }
    if (i == MAX_PICTURE_COUNT)
        return AVERROR_INVALIDDATA;

    if (h->DPB[i].needs_realloc) {
        h->DPB[i].needs_realloc = 0;
        unref_picture(h, &h->DPB[i]);
    }

    return i;
}

/**
 * Check if the top & left blocks are available if needed and
 * change the dc mode so it only uses the available blocks.
 */
int ff_h264_check_intra4x4_pred_mode(H264Context *h)
{
    static const int8_t top[12] = {
        -1, 0, LEFT_DC_PRED, -1, -1, -1, -1, -1, 0
    };
    static const int8_t left[12] = {
        0, -1, TOP_DC_PRED, 0, -1, -1, -1, 0, -1, DC_128_PRED
    };
    int i;

    if (!(h->top_samples_available & 0x8000)) {
        for (i = 0; i < 4; i++) {
            int status = top[h->intra4x4_pred_mode_cache[scan8[0] + i]];
            if (status < 0) {
                av_log(h->avctx, AV_LOG_ERROR,
                       "top block unavailable for requested intra4x4 mode %d at %d %d\n",
                       status, h->mb_x, h->mb_y);
                return AVERROR_INVALIDDATA;
            } else if (status) {
                h->intra4x4_pred_mode_cache[scan8[0] + i] = status;
            }
        }
    }

    if ((h->left_samples_available & 0x8888) != 0x8888) {
        static const int mask[4] = { 0x8000, 0x2000, 0x80, 0x20 };
        for (i = 0; i < 4; i++)
            if (!(h->left_samples_available & mask[i])) {
                int status = left[h->intra4x4_pred_mode_cache[scan8[0] + 8 * i]];
                if (status < 0) {
                    av_log(h->avctx, AV_LOG_ERROR,
                           "left block unavailable for requested intra4x4 mode %d at %d %d\n",
                           status, h->mb_x, h->mb_y);
                    return AVERROR_INVALIDDATA;
                } else if (status) {
                    h->intra4x4_pred_mode_cache[scan8[0] + 8 * i] = status;
                }
            }
    }

    return 0;
} // FIXME cleanup like ff_h264_check_intra_pred_mode

/**
 * Check if the top & left blocks are available if needed and
 * change the dc mode so it only uses the available blocks.
 */
int ff_h264_check_intra_pred_mode(H264Context *h, int mode, int is_chroma)
{
    static const int8_t top[4]  = { LEFT_DC_PRED8x8, 1, -1, -1 };
    static const int8_t left[5] = { TOP_DC_PRED8x8, -1, 2, -1, DC_128_PRED8x8 };

    if (mode > 3U) {
        av_log(h->avctx, AV_LOG_ERROR,
               "out of range intra chroma pred mode at %d %d\n",
               h->mb_x, h->mb_y);
        return AVERROR_INVALIDDATA;
    }

    if (!(h->top_samples_available & 0x8000)) {
        mode = top[mode];
        if (mode < 0) {
            av_log(h->avctx, AV_LOG_ERROR,
                   "top block unavailable for requested intra mode at %d %d\n",
                   h->mb_x, h->mb_y);
            return AVERROR_INVALIDDATA;
        }
    }

    if ((h->left_samples_available & 0x8080) != 0x8080) {
        mode = left[mode];
        if (is_chroma && (h->left_samples_available & 0x8080)) {
            // mad cow disease mode, aka MBAFF + constrained_intra_pred
            mode = ALZHEIMER_DC_L0T_PRED8x8 +
                   (!(h->left_samples_available & 0x8000)) +
                   2 * (mode == DC_128_PRED8x8);
        }
        if (mode < 0) {
            av_log(h->avctx, AV_LOG_ERROR,
                   "left block unavailable for requested intra mode at %d %d\n",
                   h->mb_x, h->mb_y);
            return AVERROR_INVALIDDATA;
        }
    }

    return mode;
}

const uint8_t *ff_h264_decode_nal(H264Context *h, const uint8_t *src,
                                  int *dst_length, int *consumed, int length)
{
    int i, si, di;
    uint8_t *dst;
    int bufidx;

    // src[0]&0x80; // forbidden bit
    h->nal_ref_idc   = src[0] >> 5;
    h->nal_unit_type = src[0] & 0x1F;

    src++;
    length--;

#define STARTCODE_TEST                                                  \
    if (i + 2 < length && src[i + 1] == 0 && src[i + 2] <= 3) {         \
        if (src[i + 2] != 3) {                                          \
            /* startcode, so we must be past the end */                 \
            length = i;                                                 \
        }                                                               \
        break;                                                          \
    }

#if HAVE_FAST_UNALIGNED
#define FIND_FIRST_ZERO                                                 \
    if (i > 0 && !src[i])                                               \
        i--;                                                            \
    while (src[i])                                                      \
        i++

#if HAVE_FAST_64BIT
    for (i = 0; i + 1 < length; i += 9) {
        if (!((~AV_RN64A(src + i) &
               (AV_RN64A(src + i) - 0x0100010001000101ULL)) &
              0x8000800080008080ULL))
            continue;
        FIND_FIRST_ZERO;
        STARTCODE_TEST;
        i -= 7;
    }
#else
    for (i = 0; i + 1 < length; i += 5) {
        if (!((~AV_RN32A(src + i) &
               (AV_RN32A(src + i) - 0x01000101U)) &
              0x80008080U))
            continue;
        FIND_FIRST_ZERO;
        STARTCODE_TEST;
        i -= 3;
    }
#endif
#else
    for (i = 0; i + 1 < length; i += 2) {
        if (src[i])
            continue;
        if (i > 0 && src[i - 1] == 0)
            i--;
        STARTCODE_TEST;
    }
#endif

    // use second escape buffer for inter data
    bufidx = h->nal_unit_type == NAL_DPC ? 1 : 0;

    si = h->rbsp_buffer_size[bufidx];
    av_fast_padded_malloc(&h->rbsp_buffer[bufidx], &h->rbsp_buffer_size[bufidx], length+MAX_MBPAIR_SIZE);
    dst = h->rbsp_buffer[bufidx];

    if (dst == NULL)
        return NULL;

    if(i>=length-1){ //no escaped 0
        *dst_length= length;
        *consumed= length+1; //+1 for the header
        if(h->avctx->flags2 & CODEC_FLAG2_FAST){
            return src;
        }else{
            memcpy(dst, src, length);
            return dst;
        }
    }

    memcpy(dst, src, i);
    si = di = i;
    while (si + 2 < length) {
        // remove escapes (very rare 1:2^22)
        if (src[si + 2] > 3) {
            dst[di++] = src[si++];
            dst[di++] = src[si++];
        } else if (src[si] == 0 && src[si + 1] == 0) {
            if (src[si + 2] == 3) { // escape
                dst[di++]  = 0;
                dst[di++]  = 0;
                si        += 3;
                continue;
            } else // next start code
                goto nsc;
        }

        dst[di++] = src[si++];
    }
    while (si < length)
        dst[di++] = src[si++];

nsc:
    memset(dst + di, 0, FF_INPUT_BUFFER_PADDING_SIZE);

    *dst_length = di;
    *consumed   = si + 1; // +1 for the header
    /* FIXME store exact number of bits in the getbitcontext
     * (it is needed for decoding) */
    return dst;
}

/**
 * Identify the exact end of the bitstream
 * @return the length of the trailing, or 0 if damaged
 */
static int decode_rbsp_trailing(H264Context *h, const uint8_t *src)
{
    int v = *src;
    int r;

    tprintf(h->avctx, "rbsp trailing %X\n", v);

    for (r = 1; r < 9; r++) {
        if (v & 1)
            return r;
        v >>= 1;
    }
    return 0;
}

static inline int get_lowest_part_list_y(H264Context *h, Picture *pic, int n,
                                         int height, int y_offset, int list)
{
    int raw_my             = h->mv_cache[list][scan8[n]][1];
    int filter_height_down = (raw_my & 3) ? 3 : 0;
    int full_my            = (raw_my >> 2) + y_offset;
    int bottom             = full_my + filter_height_down + height;

    av_assert2(height >= 0);

    return FFMAX(0, bottom);
}

static inline void get_lowest_part_y(H264Context *h, int refs[2][48], int n,
                                     int height, int y_offset, int list0,
                                     int list1, int *nrefs)
{
    int my;

    y_offset += 16 * (h->mb_y >> MB_FIELD(h));

    if (list0) {
        int ref_n    = h->ref_cache[0][scan8[n]];
        Picture *ref = &h->ref_list[0][ref_n];

        // Error resilience puts the current picture in the ref list.
        // Don't try to wait on these as it will cause a deadlock.
        // Fields can wait on each other, though.
        if (ref->tf.progress->data != h->cur_pic.tf.progress->data ||
            (ref->reference & 3) != h->picture_structure) {
            my = get_lowest_part_list_y(h, ref, n, height, y_offset, 0);
            if (refs[0][ref_n] < 0)
                nrefs[0] += 1;
            refs[0][ref_n] = FFMAX(refs[0][ref_n], my);
        }
    }

    if (list1) {
        int ref_n    = h->ref_cache[1][scan8[n]];
        Picture *ref = &h->ref_list[1][ref_n];

        if (ref->tf.progress->data != h->cur_pic.tf.progress->data ||
            (ref->reference & 3) != h->picture_structure) {
            my = get_lowest_part_list_y(h, ref, n, height, y_offset, 1);
            if (refs[1][ref_n] < 0)
                nrefs[1] += 1;
            refs[1][ref_n] = FFMAX(refs[1][ref_n], my);
        }
    }
}

/**
 * Wait until all reference frames are available for MC operations.
 *
 * @param h the H264 context
 */
static void await_references(H264Context *h)
{
    const int mb_xy   = h->mb_xy;
    const int mb_type = h->cur_pic.mb_type[mb_xy];
    int refs[2][48];
    int nrefs[2] = { 0 };
    int ref, list;

    memset(refs, -1, sizeof(refs));

    if (IS_16X16(mb_type)) {
        get_lowest_part_y(h, refs, 0, 16, 0,
                          IS_DIR(mb_type, 0, 0), IS_DIR(mb_type, 0, 1), nrefs);
    } else if (IS_16X8(mb_type)) {
        get_lowest_part_y(h, refs, 0, 8, 0,
                          IS_DIR(mb_type, 0, 0), IS_DIR(mb_type, 0, 1), nrefs);
        get_lowest_part_y(h, refs, 8, 8, 8,
                          IS_DIR(mb_type, 1, 0), IS_DIR(mb_type, 1, 1), nrefs);
    } else if (IS_8X16(mb_type)) {
        get_lowest_part_y(h, refs, 0, 16, 0,
                          IS_DIR(mb_type, 0, 0), IS_DIR(mb_type, 0, 1), nrefs);
        get_lowest_part_y(h, refs, 4, 16, 0,
                          IS_DIR(mb_type, 1, 0), IS_DIR(mb_type, 1, 1), nrefs);
    } else {
        int i;

        av_assert2(IS_8X8(mb_type));

        for (i = 0; i < 4; i++) {
            const int sub_mb_type = h->sub_mb_type[i];
            const int n           = 4 * i;
            int y_offset          = (i & 2) << 2;

            if (IS_SUB_8X8(sub_mb_type)) {
                get_lowest_part_y(h, refs, n, 8, y_offset,
                                  IS_DIR(sub_mb_type, 0, 0),
                                  IS_DIR(sub_mb_type, 0, 1),
                                  nrefs);
            } else if (IS_SUB_8X4(sub_mb_type)) {
                get_lowest_part_y(h, refs, n, 4, y_offset,
                                  IS_DIR(sub_mb_type, 0, 0),
                                  IS_DIR(sub_mb_type, 0, 1),
                                  nrefs);
                get_lowest_part_y(h, refs, n + 2, 4, y_offset + 4,
                                  IS_DIR(sub_mb_type, 0, 0),
                                  IS_DIR(sub_mb_type, 0, 1),
                                  nrefs);
            } else if (IS_SUB_4X8(sub_mb_type)) {
                get_lowest_part_y(h, refs, n, 8, y_offset,
                                  IS_DIR(sub_mb_type, 0, 0),
                                  IS_DIR(sub_mb_type, 0, 1),
                                  nrefs);
                get_lowest_part_y(h, refs, n + 1, 8, y_offset,
                                  IS_DIR(sub_mb_type, 0, 0),
                                  IS_DIR(sub_mb_type, 0, 1),
                                  nrefs);
            } else {
                int j;
                av_assert2(IS_SUB_4X4(sub_mb_type));
                for (j = 0; j < 4; j++) {
                    int sub_y_offset = y_offset + 2 * (j & 2);
                    get_lowest_part_y(h, refs, n + j, 4, sub_y_offset,
                                      IS_DIR(sub_mb_type, 0, 0),
                                      IS_DIR(sub_mb_type, 0, 1),
                                      nrefs);
                }
            }
        }
    }

    for (list = h->list_count - 1; list >= 0; list--)
        for (ref = 0; ref < 48 && nrefs[list]; ref++) {
            int row = refs[list][ref];
            if (row >= 0) {
                Picture *ref_pic      = &h->ref_list[list][ref];
                int ref_field         = ref_pic->reference - 1;
                int ref_field_picture = ref_pic->field_picture;
                int pic_height        = 16 * h->mb_height >> ref_field_picture;

                row <<= MB_MBAFF(h);
                nrefs[list]--;

                if (!FIELD_PICTURE(h) && ref_field_picture) { // frame referencing two fields
                    ff_thread_await_progress(&ref_pic->tf,
                                             FFMIN((row >> 1) - !(row & 1),
                                                   pic_height - 1),
                                             1);
                    ff_thread_await_progress(&ref_pic->tf,
                                             FFMIN((row >> 1), pic_height - 1),
                                             0);
                } else if (FIELD_PICTURE(h) && !ref_field_picture) { // field referencing one field of a frame
                    ff_thread_await_progress(&ref_pic->tf,
                                             FFMIN(row * 2 + ref_field,
                                                   pic_height - 1),
                                             0);
                } else if (FIELD_PICTURE(h)) {
                    ff_thread_await_progress(&ref_pic->tf,
                                             FFMIN(row, pic_height - 1),
                                             ref_field);
                } else {
                    ff_thread_await_progress(&ref_pic->tf,
                                             FFMIN(row, pic_height - 1),
                                             0);
                }
            }
        }
}

static av_always_inline void mc_dir_part(H264Context *h, Picture *pic,
                                         int n, int square, int height,
                                         int delta, int list,
                                         uint8_t *dest_y, uint8_t *dest_cb,
                                         uint8_t *dest_cr,
                                         int src_x_offset, int src_y_offset,
                                         qpel_mc_func *qpix_op,
                                         h264_chroma_mc_func chroma_op,
                                         int pixel_shift, int chroma_idc)
{
    const int mx      = h->mv_cache[list][scan8[n]][0] + src_x_offset * 8;
    int my            = h->mv_cache[list][scan8[n]][1] + src_y_offset * 8;
    const int luma_xy = (mx & 3) + ((my & 3) << 2);
    int offset        = ((mx >> 2) << pixel_shift) + (my >> 2) * h->mb_linesize;
    uint8_t *src_y    = pic->f.data[0] + offset;
    uint8_t *src_cb, *src_cr;
    int extra_width  = 0;
    int extra_height = 0;
    int emu = 0;
    const int full_mx    = mx >> 2;
    const int full_my    = my >> 2;
    const int pic_width  = 16 * h->mb_width;
    const int pic_height = 16 * h->mb_height >> MB_FIELD(h);
    int ysh;

    if (mx & 7)
        extra_width -= 3;
    if (my & 7)
        extra_height -= 3;

    if (full_mx                <          0 - extra_width  ||
        full_my                <          0 - extra_height ||
        full_mx + 16 /*FIXME*/ > pic_width  + extra_width  ||
        full_my + 16 /*FIXME*/ > pic_height + extra_height) {
        h->vdsp.emulated_edge_mc(h->edge_emu_buffer,
                                 src_y - (2 << pixel_shift) - 2 * h->mb_linesize,
                                 h->mb_linesize,
                                 16 + 5, 16 + 5 /*FIXME*/, full_mx - 2,
                                 full_my - 2, pic_width, pic_height);
        src_y = h->edge_emu_buffer + (2 << pixel_shift) + 2 * h->mb_linesize;
        emu   = 1;
    }

    qpix_op[luma_xy](dest_y, src_y, h->mb_linesize); // FIXME try variable height perhaps?
    if (!square)
        qpix_op[luma_xy](dest_y + delta, src_y + delta, h->mb_linesize);

    if (CONFIG_GRAY && h->flags & CODEC_FLAG_GRAY)
        return;

    if (chroma_idc == 3 /* yuv444 */) {
        src_cb = pic->f.data[1] + offset;
        if (emu) {
            h->vdsp.emulated_edge_mc(h->edge_emu_buffer,
                                     src_cb - (2 << pixel_shift) - 2 * h->mb_linesize,
                                     h->mb_linesize,
                                     16 + 5, 16 + 5 /*FIXME*/,
                                     full_mx - 2, full_my - 2,
                                     pic_width, pic_height);
            src_cb = h->edge_emu_buffer + (2 << pixel_shift) + 2 * h->mb_linesize;
        }
        qpix_op[luma_xy](dest_cb, src_cb, h->mb_linesize); // FIXME try variable height perhaps?
        if (!square)
            qpix_op[luma_xy](dest_cb + delta, src_cb + delta, h->mb_linesize);

        src_cr = pic->f.data[2] + offset;
        if (emu) {
            h->vdsp.emulated_edge_mc(h->edge_emu_buffer,
                                     src_cr - (2 << pixel_shift) - 2 * h->mb_linesize,
                                     h->mb_linesize,
                                     16 + 5, 16 + 5 /*FIXME*/,
                                     full_mx - 2, full_my - 2,
                                     pic_width, pic_height);
            src_cr = h->edge_emu_buffer + (2 << pixel_shift) + 2 * h->mb_linesize;
        }
        qpix_op[luma_xy](dest_cr, src_cr, h->mb_linesize); // FIXME try variable height perhaps?
        if (!square)
            qpix_op[luma_xy](dest_cr + delta, src_cr + delta, h->mb_linesize);
        return;
    }

    ysh = 3 - (chroma_idc == 2 /* yuv422 */);
    if (chroma_idc == 1 /* yuv420 */ && MB_FIELD(h)) {
        // chroma offset when predicting from a field of opposite parity
        my  += 2 * ((h->mb_y & 1) - (pic->reference - 1));
        emu |= (my >> 3) < 0 || (my >> 3) + 8 >= (pic_height >> 1);
    }

    src_cb = pic->f.data[1] + ((mx >> 3) << pixel_shift) +
             (my >> ysh) * h->mb_uvlinesize;
    src_cr = pic->f.data[2] + ((mx >> 3) << pixel_shift) +
             (my >> ysh) * h->mb_uvlinesize;

    if (emu) {
        h->vdsp.emulated_edge_mc(h->edge_emu_buffer, src_cb, h->mb_uvlinesize,
                                 9, 8 * chroma_idc + 1, (mx >> 3), (my >> ysh),
                                 pic_width >> 1, pic_height >> (chroma_idc == 1 /* yuv420 */));
        src_cb = h->edge_emu_buffer;
    }
    chroma_op(dest_cb, src_cb, h->mb_uvlinesize,
              height >> (chroma_idc == 1 /* yuv420 */),
              mx & 7, (my << (chroma_idc == 2 /* yuv422 */)) & 7);

    if (emu) {
        h->vdsp.emulated_edge_mc(h->edge_emu_buffer, src_cr, h->mb_uvlinesize,
                                 9, 8 * chroma_idc + 1, (mx >> 3), (my >> ysh),
                                 pic_width >> 1, pic_height >> (chroma_idc == 1 /* yuv420 */));
        src_cr = h->edge_emu_buffer;
    }
    chroma_op(dest_cr, src_cr, h->mb_uvlinesize, height >> (chroma_idc == 1 /* yuv420 */),
              mx & 7, (my << (chroma_idc == 2 /* yuv422 */)) & 7);
}

static av_always_inline void mc_part_std(H264Context *h, int n, int square,
                                         int height, int delta,
                                         uint8_t *dest_y, uint8_t *dest_cb,
                                         uint8_t *dest_cr,
                                         int x_offset, int y_offset,
                                         qpel_mc_func *qpix_put,
                                         h264_chroma_mc_func chroma_put,
                                         qpel_mc_func *qpix_avg,
                                         h264_chroma_mc_func chroma_avg,
                                         int list0, int list1,
                                         int pixel_shift, int chroma_idc)
{
    qpel_mc_func *qpix_op         = qpix_put;
    h264_chroma_mc_func chroma_op = chroma_put;

    dest_y += (2 * x_offset << pixel_shift) + 2 * y_offset * h->mb_linesize;
    if (chroma_idc == 3 /* yuv444 */) {
        dest_cb += (2 * x_offset << pixel_shift) + 2 * y_offset * h->mb_linesize;
        dest_cr += (2 * x_offset << pixel_shift) + 2 * y_offset * h->mb_linesize;
    } else if (chroma_idc == 2 /* yuv422 */) {
        dest_cb += (x_offset << pixel_shift) + 2 * y_offset * h->mb_uvlinesize;
        dest_cr += (x_offset << pixel_shift) + 2 * y_offset * h->mb_uvlinesize;
    } else { /* yuv420 */
        dest_cb += (x_offset << pixel_shift) + y_offset * h->mb_uvlinesize;
        dest_cr += (x_offset << pixel_shift) + y_offset * h->mb_uvlinesize;
    }
    x_offset += 8 * h->mb_x;
    y_offset += 8 * (h->mb_y >> MB_FIELD(h));

    if (list0) {
        Picture *ref = &h->ref_list[0][h->ref_cache[0][scan8[n]]];
        mc_dir_part(h, ref, n, square, height, delta, 0,
                    dest_y, dest_cb, dest_cr, x_offset, y_offset,
                    qpix_op, chroma_op, pixel_shift, chroma_idc);

        qpix_op   = qpix_avg;
        chroma_op = chroma_avg;
    }

    if (list1) {
        Picture *ref = &h->ref_list[1][h->ref_cache[1][scan8[n]]];
        mc_dir_part(h, ref, n, square, height, delta, 1,
                    dest_y, dest_cb, dest_cr, x_offset, y_offset,
                    qpix_op, chroma_op, pixel_shift, chroma_idc);
    }
}

static av_always_inline void mc_part_weighted(H264Context *h, int n, int square,
                                              int height, int delta,
                                              uint8_t *dest_y, uint8_t *dest_cb,
                                              uint8_t *dest_cr,
                                              int x_offset, int y_offset,
                                              qpel_mc_func *qpix_put,
                                              h264_chroma_mc_func chroma_put,
                                              h264_weight_func luma_weight_op,
                                              h264_weight_func chroma_weight_op,
                                              h264_biweight_func luma_weight_avg,
                                              h264_biweight_func chroma_weight_avg,
                                              int list0, int list1,
                                              int pixel_shift, int chroma_idc)
{
    int chroma_height;

    dest_y += (2 * x_offset << pixel_shift) + 2 * y_offset * h->mb_linesize;
    if (chroma_idc == 3 /* yuv444 */) {
        chroma_height     = height;
        chroma_weight_avg = luma_weight_avg;
        chroma_weight_op  = luma_weight_op;
        dest_cb += (2 * x_offset << pixel_shift) + 2 * y_offset * h->mb_linesize;
        dest_cr += (2 * x_offset << pixel_shift) + 2 * y_offset * h->mb_linesize;
    } else if (chroma_idc == 2 /* yuv422 */) {
        chroma_height = height;
        dest_cb      += (x_offset << pixel_shift) + 2 * y_offset * h->mb_uvlinesize;
        dest_cr      += (x_offset << pixel_shift) + 2 * y_offset * h->mb_uvlinesize;
    } else { /* yuv420 */
        chroma_height = height >> 1;
        dest_cb      += (x_offset << pixel_shift) + y_offset * h->mb_uvlinesize;
        dest_cr      += (x_offset << pixel_shift) + y_offset * h->mb_uvlinesize;
    }
    x_offset += 8 * h->mb_x;
    y_offset += 8 * (h->mb_y >> MB_FIELD(h));

    if (list0 && list1) {
        /* don't optimize for luma-only case, since B-frames usually
         * use implicit weights => chroma too. */
        uint8_t *tmp_cb = h->bipred_scratchpad;
        uint8_t *tmp_cr = h->bipred_scratchpad + (16 << pixel_shift);
        uint8_t *tmp_y  = h->bipred_scratchpad + 16 * h->mb_uvlinesize;
        int refn0       = h->ref_cache[0][scan8[n]];
        int refn1       = h->ref_cache[1][scan8[n]];

        mc_dir_part(h, &h->ref_list[0][refn0], n, square, height, delta, 0,
                    dest_y, dest_cb, dest_cr,
                    x_offset, y_offset, qpix_put, chroma_put,
                    pixel_shift, chroma_idc);
        mc_dir_part(h, &h->ref_list[1][refn1], n, square, height, delta, 1,
                    tmp_y, tmp_cb, tmp_cr,
                    x_offset, y_offset, qpix_put, chroma_put,
                    pixel_shift, chroma_idc);

        if (h->use_weight == 2) {
            int weight0 = h->implicit_weight[refn0][refn1][h->mb_y & 1];
            int weight1 = 64 - weight0;
            luma_weight_avg(dest_y, tmp_y, h->mb_linesize,
                            height, 5, weight0, weight1, 0);
            chroma_weight_avg(dest_cb, tmp_cb, h->mb_uvlinesize,
                              chroma_height, 5, weight0, weight1, 0);
            chroma_weight_avg(dest_cr, tmp_cr, h->mb_uvlinesize,
                              chroma_height, 5, weight0, weight1, 0);
        } else {
            luma_weight_avg(dest_y, tmp_y, h->mb_linesize, height,
                            h->luma_log2_weight_denom,
                            h->luma_weight[refn0][0][0],
                            h->luma_weight[refn1][1][0],
                            h->luma_weight[refn0][0][1] +
                            h->luma_weight[refn1][1][1]);
            chroma_weight_avg(dest_cb, tmp_cb, h->mb_uvlinesize, chroma_height,
                              h->chroma_log2_weight_denom,
                              h->chroma_weight[refn0][0][0][0],
                              h->chroma_weight[refn1][1][0][0],
                              h->chroma_weight[refn0][0][0][1] +
                              h->chroma_weight[refn1][1][0][1]);
            chroma_weight_avg(dest_cr, tmp_cr, h->mb_uvlinesize, chroma_height,
                              h->chroma_log2_weight_denom,
                              h->chroma_weight[refn0][0][1][0],
                              h->chroma_weight[refn1][1][1][0],
                              h->chroma_weight[refn0][0][1][1] +
                              h->chroma_weight[refn1][1][1][1]);
        }
    } else {
        int list     = list1 ? 1 : 0;
        int refn     = h->ref_cache[list][scan8[n]];
        Picture *ref = &h->ref_list[list][refn];
        mc_dir_part(h, ref, n, square, height, delta, list,
                    dest_y, dest_cb, dest_cr, x_offset, y_offset,
                    qpix_put, chroma_put, pixel_shift, chroma_idc);

        luma_weight_op(dest_y, h->mb_linesize, height,
                       h->luma_log2_weight_denom,
                       h->luma_weight[refn][list][0],
                       h->luma_weight[refn][list][1]);
        if (h->use_weight_chroma) {
            chroma_weight_op(dest_cb, h->mb_uvlinesize, chroma_height,
                             h->chroma_log2_weight_denom,
                             h->chroma_weight[refn][list][0][0],
                             h->chroma_weight[refn][list][0][1]);
            chroma_weight_op(dest_cr, h->mb_uvlinesize, chroma_height,
                             h->chroma_log2_weight_denom,
                             h->chroma_weight[refn][list][1][0],
                             h->chroma_weight[refn][list][1][1]);
        }
    }
}

static av_always_inline void prefetch_motion(H264Context *h, int list,
                                             int pixel_shift, int chroma_idc)
{
    /* fetch pixels for estimated mv 4 macroblocks ahead
     * optimized for 64byte cache lines */
    const int refn = h->ref_cache[list][scan8[0]];
    if (refn >= 0) {
        const int mx  = (h->mv_cache[list][scan8[0]][0] >> 2) + 16 * h->mb_x + 8;
        const int my  = (h->mv_cache[list][scan8[0]][1] >> 2) + 16 * h->mb_y;
        uint8_t **src = h->ref_list[list][refn].f.data;
        int off       = (mx << pixel_shift) +
                        (my + (h->mb_x & 3) * 4) * h->mb_linesize +
                        (64 << pixel_shift);
        h->vdsp.prefetch(src[0] + off, h->linesize, 4);
        if (chroma_idc == 3 /* yuv444 */) {
            h->vdsp.prefetch(src[1] + off, h->linesize, 4);
            h->vdsp.prefetch(src[2] + off, h->linesize, 4);
        } else {
            off= (((mx>>1)+64)<<pixel_shift) + ((my>>1) + (h->mb_x&7))*h->uvlinesize;
            h->vdsp.prefetch(src[1] + off, src[2] - src[1], 2);
        }
    }
}

static void free_tables(H264Context *h, int free_rbsp)
{
    int i;
    H264Context *hx;

    av_freep(&h->intra4x4_pred_mode);
    av_freep(&h->chroma_pred_mode_table);
    av_freep(&h->cbp_table);
    av_freep(&h->mvd_table[0]);
    av_freep(&h->mvd_table[1]);
    av_freep(&h->direct_table);
    av_freep(&h->non_zero_count);
    av_freep(&h->slice_table_base);
    h->slice_table = NULL;
    av_freep(&h->list_counts);

    av_freep(&h->mb2b_xy);
    av_freep(&h->mb2br_xy);

    for (i = 0; i < 3; i++)
        av_freep(&h->visualization_buffer[i]);

    av_buffer_pool_uninit(&h->qscale_table_pool);
    av_buffer_pool_uninit(&h->mb_type_pool);
    av_buffer_pool_uninit(&h->motion_val_pool);
    av_buffer_pool_uninit(&h->ref_index_pool);

    if (free_rbsp && h->DPB) {
        for (i = 0; i < MAX_PICTURE_COUNT; i++)
            unref_picture(h, &h->DPB[i]);
        av_freep(&h->DPB);
    } else if (h->DPB) {
        for (i = 0; i < MAX_PICTURE_COUNT; i++)
            h->DPB[i].needs_realloc = 1;
    }

    h->cur_pic_ptr = NULL;

    for (i = 0; i < MAX_THREADS; i++) {
        hx = h->thread_context[i];
        if (!hx)
            continue;
        av_freep(&hx->top_borders[1]);
        av_freep(&hx->top_borders[0]);
        av_freep(&hx->bipred_scratchpad);
        av_freep(&hx->edge_emu_buffer);
        av_freep(&hx->dc_val_base);
        av_freep(&hx->me.scratchpad);
        av_freep(&hx->er.mb_index2xy);
        av_freep(&hx->er.error_status_table);
        av_freep(&hx->er.er_temp_buffer);
        av_freep(&hx->er.mbintra_table);
        av_freep(&hx->er.mbskip_table);

        if (free_rbsp) {
            av_freep(&hx->rbsp_buffer[1]);
            av_freep(&hx->rbsp_buffer[0]);
            hx->rbsp_buffer_size[0] = 0;
            hx->rbsp_buffer_size[1] = 0;
        }
        if (i)
            av_freep(&h->thread_context[i]);
    }
}

static void init_dequant8_coeff_table(H264Context *h)
{
    int i, j, q, x;
    const int max_qp = 51 + 6 * (h->sps.bit_depth_luma - 8);

    for (i = 0; i < 6; i++) {
        h->dequant8_coeff[i] = h->dequant8_buffer[i];
        for (j = 0; j < i; j++)
            if (!memcmp(h->pps.scaling_matrix8[j], h->pps.scaling_matrix8[i],
                        64 * sizeof(uint8_t))) {
                h->dequant8_coeff[i] = h->dequant8_buffer[j];
                break;
            }
        if (j < i)
            continue;

        for (q = 0; q < max_qp + 1; q++) {
            int shift = div6[q];
            int idx   = rem6[q];
            for (x = 0; x < 64; x++)
                h->dequant8_coeff[i][q][(x >> 3) | ((x & 7) << 3)] =
                    ((uint32_t)dequant8_coeff_init[idx][dequant8_coeff_init_scan[((x >> 1) & 12) | (x & 3)]] *
                     h->pps.scaling_matrix8[i][x]) << shift;
        }
    }
}

static void init_dequant4_coeff_table(H264Context *h)
{
    int i, j, q, x;
    const int max_qp = 51 + 6 * (h->sps.bit_depth_luma - 8);
    for (i = 0; i < 6; i++) {
        h->dequant4_coeff[i] = h->dequant4_buffer[i];
        for (j = 0; j < i; j++)
            if (!memcmp(h->pps.scaling_matrix4[j], h->pps.scaling_matrix4[i],
                        16 * sizeof(uint8_t))) {
                h->dequant4_coeff[i] = h->dequant4_buffer[j];
                break;
            }
        if (j < i)
            continue;

        for (q = 0; q < max_qp + 1; q++) {
            int shift = div6[q] + 2;
            int idx   = rem6[q];
            for (x = 0; x < 16; x++)
                h->dequant4_coeff[i][q][(x >> 2) | ((x << 2) & 0xF)] =
                    ((uint32_t)dequant4_coeff_init[idx][(x & 1) + ((x >> 2) & 1)] *
                     h->pps.scaling_matrix4[i][x]) << shift;
        }
    }
}

static void init_dequant_tables(H264Context *h)
{
    int i, x;
    init_dequant4_coeff_table(h);
    if (h->pps.transform_8x8_mode)
        init_dequant8_coeff_table(h);
    if (h->sps.transform_bypass) {
        for (i = 0; i < 6; i++)
            for (x = 0; x < 16; x++)
                h->dequant4_coeff[i][0][x] = 1 << 6;
        if (h->pps.transform_8x8_mode)
            for (i = 0; i < 6; i++)
                for (x = 0; x < 64; x++)
                    h->dequant8_coeff[i][0][x] = 1 << 6;
    }
}

int ff_h264_alloc_tables(H264Context *h)
{
    const int big_mb_num = h->mb_stride * (h->mb_height + 1);
    const int row_mb_num = 2*h->mb_stride*FFMAX(h->avctx->thread_count, 1);
    int x, y, i;

    FF_ALLOCZ_OR_GOTO(h->avctx, h->intra4x4_pred_mode,
                      row_mb_num * 8 * sizeof(uint8_t), fail)
    FF_ALLOCZ_OR_GOTO(h->avctx, h->non_zero_count,
                      big_mb_num * 48 * sizeof(uint8_t), fail)
    FF_ALLOCZ_OR_GOTO(h->avctx, h->slice_table_base,
                      (big_mb_num + h->mb_stride) * sizeof(*h->slice_table_base), fail)
    FF_ALLOCZ_OR_GOTO(h->avctx, h->cbp_table,
                      big_mb_num * sizeof(uint16_t), fail)
    FF_ALLOCZ_OR_GOTO(h->avctx, h->chroma_pred_mode_table,
                      big_mb_num * sizeof(uint8_t), fail)
    FF_ALLOCZ_OR_GOTO(h->avctx, h->mvd_table[0],
                      16 * row_mb_num * sizeof(uint8_t), fail);
    FF_ALLOCZ_OR_GOTO(h->avctx, h->mvd_table[1],
                      16 * row_mb_num * sizeof(uint8_t), fail);
    FF_ALLOCZ_OR_GOTO(h->avctx, h->direct_table,
                      4 * big_mb_num * sizeof(uint8_t), fail);
    FF_ALLOCZ_OR_GOTO(h->avctx, h->list_counts,
                      big_mb_num * sizeof(uint8_t), fail)

    memset(h->slice_table_base, -1,
           (big_mb_num + h->mb_stride) * sizeof(*h->slice_table_base));
    h->slice_table = h->slice_table_base + h->mb_stride * 2 + 1;

    FF_ALLOCZ_OR_GOTO(h->avctx, h->mb2b_xy,
                      big_mb_num * sizeof(uint32_t), fail);
    FF_ALLOCZ_OR_GOTO(h->avctx, h->mb2br_xy,
                      big_mb_num * sizeof(uint32_t), fail);
    for (y = 0; y < h->mb_height; y++)
        for (x = 0; x < h->mb_width; x++) {
            const int mb_xy = x + y * h->mb_stride;
            const int b_xy  = 4 * x + 4 * y * h->b_stride;

            h->mb2b_xy[mb_xy]  = b_xy;
            h->mb2br_xy[mb_xy] = 8 * (FMO ? mb_xy : (mb_xy % (2 * h->mb_stride)));
        }

    if (!h->dequant4_coeff[0])
        init_dequant_tables(h);

    if (!h->DPB) {
        h->DPB = av_mallocz_array(MAX_PICTURE_COUNT, sizeof(*h->DPB));
        if (!h->DPB)
            return AVERROR(ENOMEM);
        for (i = 0; i < MAX_PICTURE_COUNT; i++)
            avcodec_get_frame_defaults(&h->DPB[i].f);
        avcodec_get_frame_defaults(&h->cur_pic.f);
    }

    return 0;

fail:
    free_tables(h, 1);
    return AVERROR(ENOMEM);
}

/**
 * Mimic alloc_tables(), but for every context thread.
 */
static void clone_tables(H264Context *dst, H264Context *src, int i)
{
    dst->intra4x4_pred_mode     = src->intra4x4_pred_mode + i * 8 * 2 * src->mb_stride;
    dst->non_zero_count         = src->non_zero_count;
    dst->slice_table            = src->slice_table;
    dst->cbp_table              = src->cbp_table;
    dst->mb2b_xy                = src->mb2b_xy;
    dst->mb2br_xy               = src->mb2br_xy;
    dst->chroma_pred_mode_table = src->chroma_pred_mode_table;
    dst->mvd_table[0]           = src->mvd_table[0] + i * 8 * 2 * src->mb_stride;
    dst->mvd_table[1]           = src->mvd_table[1] + i * 8 * 2 * src->mb_stride;
    dst->direct_table           = src->direct_table;
    dst->list_counts            = src->list_counts;
    dst->DPB                    = src->DPB;
    dst->cur_pic_ptr            = src->cur_pic_ptr;
    dst->cur_pic                = src->cur_pic;
    dst->bipred_scratchpad      = NULL;
    dst->edge_emu_buffer        = NULL;
    dst->me.scratchpad          = NULL;
    ff_h264_pred_init(&dst->hpc, src->avctx->codec_id, src->sps.bit_depth_luma,
                      src->sps.chroma_format_idc);
}

/**
 * Init context
 * Allocate buffers which are not shared amongst multiple threads.
 */
static int context_init(H264Context *h)
{
    ERContext *er = &h->er;
    int mb_array_size = h->mb_height * h->mb_stride;
    int y_size  = (2 * h->mb_width + 1) * (2 * h->mb_height + 1);
    int c_size  = h->mb_stride * (h->mb_height + 1);
    int yc_size = y_size + 2   * c_size;
    int x, y, i;

    FF_ALLOCZ_OR_GOTO(h->avctx, h->top_borders[0],
                      h->mb_width * 16 * 3 * sizeof(uint8_t) * 2, fail)
    FF_ALLOCZ_OR_GOTO(h->avctx, h->top_borders[1],
                      h->mb_width * 16 * 3 * sizeof(uint8_t) * 2, fail)

    h->ref_cache[0][scan8[5]  + 1] =
    h->ref_cache[0][scan8[7]  + 1] =
    h->ref_cache[0][scan8[13] + 1] =
    h->ref_cache[1][scan8[5]  + 1] =
    h->ref_cache[1][scan8[7]  + 1] =
    h->ref_cache[1][scan8[13] + 1] = PART_NOT_AVAILABLE;

    if (CONFIG_ERROR_RESILIENCE) {
        /* init ER */
        er->avctx          = h->avctx;
        er->dsp            = &h->dsp;
        er->decode_mb      = h264_er_decode_mb;
        er->opaque         = h;
        er->quarter_sample = 1;

        er->mb_num      = h->mb_num;
        er->mb_width    = h->mb_width;
        er->mb_height   = h->mb_height;
        er->mb_stride   = h->mb_stride;
        er->b8_stride   = h->mb_width * 2 + 1;

        FF_ALLOCZ_OR_GOTO(h->avctx, er->mb_index2xy, (h->mb_num + 1) * sizeof(int),
                          fail); // error ressilience code looks cleaner with this
        for (y = 0; y < h->mb_height; y++)
            for (x = 0; x < h->mb_width; x++)
                er->mb_index2xy[x + y * h->mb_width] = x + y * h->mb_stride;

        er->mb_index2xy[h->mb_height * h->mb_width] = (h->mb_height - 1) *
                                                      h->mb_stride + h->mb_width;

        FF_ALLOCZ_OR_GOTO(h->avctx, er->error_status_table,
                          mb_array_size * sizeof(uint8_t), fail);

        FF_ALLOC_OR_GOTO(h->avctx, er->mbintra_table, mb_array_size, fail);
        memset(er->mbintra_table, 1, mb_array_size);

        FF_ALLOCZ_OR_GOTO(h->avctx, er->mbskip_table, mb_array_size + 2, fail);

        FF_ALLOC_OR_GOTO(h->avctx, er->er_temp_buffer, h->mb_height * h->mb_stride,
                         fail);

        FF_ALLOCZ_OR_GOTO(h->avctx, h->dc_val_base, yc_size * sizeof(int16_t), fail);
        er->dc_val[0] = h->dc_val_base + h->mb_width * 2 + 2;
        er->dc_val[1] = h->dc_val_base + y_size + h->mb_stride + 1;
        er->dc_val[2] = er->dc_val[1] + c_size;
        for (i = 0; i < yc_size; i++)
            h->dc_val_base[i] = 1024;
    }

    return 0;

fail:
    return AVERROR(ENOMEM); // free_tables will clean up for us
}

static int decode_nal_units(H264Context *h, const uint8_t *buf, int buf_size,
                            int parse_extradata);

int ff_h264_decode_extradata(H264Context *h, const uint8_t *buf, int size)
{
    AVCodecContext *avctx = h->avctx;
    int ret;

    if (!buf || size <= 0)
        return -1;

    if (buf[0] == 1) {
        int i, cnt, nalsize;
        const unsigned char *p = buf;

        h->is_avc = 1;

        if (size < 7) {
            av_log(avctx, AV_LOG_ERROR, "avcC too short\n");
            return AVERROR_INVALIDDATA;
        }
        /* sps and pps in the avcC always have length coded with 2 bytes,
         * so put a fake nal_length_size = 2 while parsing them */
        h->nal_length_size = 2;
        // Decode sps from avcC
        cnt = *(p + 5) & 0x1f; // Number of sps
        p  += 6;
        for (i = 0; i < cnt; i++) {
            nalsize = AV_RB16(p) + 2;
            if(nalsize > size - (p-buf))
                return AVERROR_INVALIDDATA;
            ret = decode_nal_units(h, p, nalsize, 1);
            if (ret < 0) {
                av_log(avctx, AV_LOG_ERROR,
                       "Decoding sps %d from avcC failed\n", i);
                return ret;
            }
            p += nalsize;
        }
        // Decode pps from avcC
        cnt = *(p++); // Number of pps
        for (i = 0; i < cnt; i++) {
            nalsize = AV_RB16(p) + 2;
            if(nalsize > size - (p-buf))
                return AVERROR_INVALIDDATA;
            ret = decode_nal_units(h, p, nalsize, 1);
            if (ret < 0) {
                av_log(avctx, AV_LOG_ERROR,
                       "Decoding pps %d from avcC failed\n", i);
                return ret;
            }
            p += nalsize;
        }
        // Now store right nal length size, that will be used to parse all other nals
        h->nal_length_size = (buf[4] & 0x03) + 1;
    } else {
        h->is_avc = 0;
        ret = decode_nal_units(h, buf, size, 1);
        if (ret < 0)
            return ret;
    }
    return size;
}

av_cold int ff_h264_decode_init(AVCodecContext *avctx)
{
    H264Context *h = avctx->priv_data;
    int i;
    int ret;

    h->avctx = avctx;

    h->bit_depth_luma    = 8;
    h->chroma_format_idc = 1;

    h->avctx->bits_per_raw_sample = 8;
    h->cur_chroma_format_idc = 1;

    ff_h264dsp_init(&h->h264dsp, 8, 1);
    av_assert0(h->sps.bit_depth_chroma == 0);
    ff_h264chroma_init(&h->h264chroma, h->sps.bit_depth_chroma);
    ff_h264qpel_init(&h->h264qpel, 8);
    ff_h264_pred_init(&h->hpc, h->avctx->codec_id, 8, 1);

    h->dequant_coeff_pps = -1;
    h->current_sps_id = -1;

    /* needed so that IDCT permutation is known early */
    if (CONFIG_ERROR_RESILIENCE)
        ff_dsputil_init(&h->dsp, h->avctx);
    ff_videodsp_init(&h->vdsp, 8);

    memset(h->pps.scaling_matrix4, 16, 6 * 16 * sizeof(uint8_t));
    memset(h->pps.scaling_matrix8, 16, 2 * 64 * sizeof(uint8_t));

    h->picture_structure   = PICT_FRAME;
    h->slice_context_count = 1;
    h->workaround_bugs     = avctx->workaround_bugs;
    h->flags               = avctx->flags;

    /* set defaults */
    // s->decode_mb = ff_h263_decode_mb;
    if (!avctx->has_b_frames)
        h->low_delay = 1;

    avctx->chroma_sample_location = AVCHROMA_LOC_LEFT;

    ff_h264_decode_init_vlc();

    h->pixel_shift        = 0;
    h->sps.bit_depth_luma = avctx->bits_per_raw_sample = 8;

    h->thread_context[0] = h;
    h->outputed_poc      = h->next_outputed_poc = INT_MIN;
    for (i = 0; i < MAX_DELAYED_PIC_COUNT; i++)
        h->last_pocs[i] = INT_MIN;
    h->prev_poc_msb = 1 << 16;
    h->prev_frame_num = -1;
    h->x264_build   = -1;
    h->sei_fpa.frame_packing_arrangement_cancel_flag = -1;
    ff_h264_reset_sei(h);
    if (avctx->codec_id == AV_CODEC_ID_H264) {
        if (avctx->ticks_per_frame == 1) {
            if(h->avctx->time_base.den < INT_MAX/2) {
                h->avctx->time_base.den *= 2;
            } else
                h->avctx->time_base.num /= 2;
        }
        avctx->ticks_per_frame = 2;
    }

    if (avctx->extradata_size > 0 && avctx->extradata) {
        ret = ff_h264_decode_extradata(h, avctx->extradata, avctx->extradata_size);
        if (ret < 0) {
            ff_h264_free_context(h);
            return ret;
        }
    }

    if (h->sps.bitstream_restriction_flag &&
        h->avctx->has_b_frames < h->sps.num_reorder_frames) {
        h->avctx->has_b_frames = h->sps.num_reorder_frames;
        h->low_delay           = 0;
    }

    ff_init_cabac_states();
    avctx->internal->allocate_progress = 1;

    return 0;
}

#define IN_RANGE(a, b, size) (((a) >= (b)) && ((a) < ((b) + (size))))
#undef REBASE_PICTURE
#define REBASE_PICTURE(pic, new_ctx, old_ctx)             \
    ((pic && pic >= old_ctx->DPB &&                       \
      pic < old_ctx->DPB + MAX_PICTURE_COUNT) ?           \
     &new_ctx->DPB[pic - old_ctx->DPB] : NULL)

static void copy_picture_range(Picture **to, Picture **from, int count,
                               H264Context *new_base,
                               H264Context *old_base)
{
    int i;

    for (i = 0; i < count; i++) {
        assert((IN_RANGE(from[i], old_base, sizeof(*old_base)) ||
                IN_RANGE(from[i], old_base->DPB,
                         sizeof(Picture) * MAX_PICTURE_COUNT) ||
                !from[i]));
        to[i] = REBASE_PICTURE(from[i], new_base, old_base);
    }
}

static void copy_parameter_set(void **to, void **from, int count, int size)
{
    int i;

    for (i = 0; i < count; i++) {
        if (to[i] && !from[i])
            av_freep(&to[i]);
        else if (from[i] && !to[i])
            to[i] = av_malloc(size);

        if (from[i])
            memcpy(to[i], from[i], size);
    }
}

static int decode_init_thread_copy(AVCodecContext *avctx)
{
    H264Context *h = avctx->priv_data;

    if (!avctx->internal->is_copy)
        return 0;
    memset(h->sps_buffers, 0, sizeof(h->sps_buffers));
    memset(h->pps_buffers, 0, sizeof(h->pps_buffers));

    h->rbsp_buffer[0] = NULL;
    h->rbsp_buffer[1] = NULL;
    h->rbsp_buffer_size[0] = 0;
    h->rbsp_buffer_size[1] = 0;
    h->context_initialized = 0;

    return 0;
}

#define copy_fields(to, from, start_field, end_field)                   \
    memcpy(&to->start_field, &from->start_field,                        \
           (char *)&to->end_field - (char *)&to->start_field)

static int h264_slice_header_init(H264Context *, int);

static int h264_set_parameter_from_sps(H264Context *h);

static int decode_update_thread_context(AVCodecContext *dst,
                                        const AVCodecContext *src)
{
    H264Context *h = dst->priv_data, *h1 = src->priv_data;
    int inited = h->context_initialized, err = 0;
    int context_reinitialized = 0;
    int i, ret;

    if (dst == src)
        return 0;

    if (inited &&
        (h->width                 != h1->width                 ||
         h->height                != h1->height                ||
         h->mb_width              != h1->mb_width              ||
         h->mb_height             != h1->mb_height             ||
         h->sps.bit_depth_luma    != h1->sps.bit_depth_luma    ||
         h->sps.chroma_format_idc != h1->sps.chroma_format_idc ||
         h->sps.colorspace        != h1->sps.colorspace)) {

        /* set bits_per_raw_sample to the previous value. the check for changed
         * bit depth in h264_set_parameter_from_sps() uses it and sets it to
         * the current value */
        h->avctx->bits_per_raw_sample = h->sps.bit_depth_luma;

        av_freep(&h->bipred_scratchpad);

        h->width     = h1->width;
        h->height    = h1->height;
        h->mb_height = h1->mb_height;
        h->mb_width  = h1->mb_width;
        h->mb_num    = h1->mb_num;
        h->mb_stride = h1->mb_stride;
        h->b_stride  = h1->b_stride;
        // SPS/PPS
        copy_parameter_set((void **)h->sps_buffers, (void **)h1->sps_buffers,
                        MAX_SPS_COUNT, sizeof(SPS));
        h->sps = h1->sps;
        copy_parameter_set((void **)h->pps_buffers, (void **)h1->pps_buffers,
                        MAX_PPS_COUNT, sizeof(PPS));
        h->pps = h1->pps;

        if ((err = h264_slice_header_init(h, 1)) < 0) {
            av_log(h->avctx, AV_LOG_ERROR, "h264_slice_header_init() failed");
            return err;
        }
        context_reinitialized = 1;

#if 0
        h264_set_parameter_from_sps(h);
        //Note we set context_reinitialized which will cause h264_set_parameter_from_sps to be reexecuted
        h->cur_chroma_format_idc = h1->cur_chroma_format_idc;
#endif
    }
    /* update linesize on resize for h264. The h264 decoder doesn't
     * necessarily call ff_MPV_frame_start in the new thread */
    h->linesize   = h1->linesize;
    h->uvlinesize = h1->uvlinesize;

    /* copy block_offset since frame_start may not be called */
    memcpy(h->block_offset, h1->block_offset, sizeof(h->block_offset));

    if (!inited) {
        for (i = 0; i < MAX_SPS_COUNT; i++)
            av_freep(h->sps_buffers + i);

        for (i = 0; i < MAX_PPS_COUNT; i++)
            av_freep(h->pps_buffers + i);

        av_freep(&h->rbsp_buffer[0]);
        av_freep(&h->rbsp_buffer[1]);
        memcpy(h, h1, offsetof(H264Context, intra_pcm_ptr));
        memcpy(&h->cabac, &h1->cabac,
               sizeof(H264Context) - offsetof(H264Context, cabac));
        av_assert0((void*)&h->cabac == &h->mb_padding + 1);

        memset(h->sps_buffers, 0, sizeof(h->sps_buffers));
        memset(h->pps_buffers, 0, sizeof(h->pps_buffers));

        memset(&h->er, 0, sizeof(h->er));
        memset(&h->me, 0, sizeof(h->me));
        memset(&h->mb, 0, sizeof(h->mb));
        memset(&h->mb_luma_dc, 0, sizeof(h->mb_luma_dc));
        memset(&h->mb_padding, 0, sizeof(h->mb_padding));

        h->avctx             = dst;
        h->DPB               = NULL;
        h->qscale_table_pool = NULL;
        h->mb_type_pool      = NULL;
        h->ref_index_pool    = NULL;
        h->motion_val_pool   = NULL;
        for (i = 0; i < 2; i++) {
            h->rbsp_buffer[i] = NULL;
            h->rbsp_buffer_size[i] = 0;
        }

        if (h1->context_initialized) {
        h->context_initialized = 0;

        memset(&h->cur_pic, 0, sizeof(h->cur_pic));
        avcodec_get_frame_defaults(&h->cur_pic.f);
        h->cur_pic.tf.f = &h->cur_pic.f;

        ret = ff_h264_alloc_tables(h);
        if (ret < 0) {
            av_log(dst, AV_LOG_ERROR, "Could not allocate memory for h264\n");
            return ret;
        }
        ret = context_init(h);
        if (ret < 0) {
            av_log(dst, AV_LOG_ERROR, "context_init() failed.\n");
            return ret;
        }
        }

        h->bipred_scratchpad = NULL;
        h->edge_emu_buffer   = NULL;

        h->thread_context[0] = h;
        h->context_initialized = h1->context_initialized;
    }

    h->avctx->coded_height  = h1->avctx->coded_height;
    h->avctx->coded_width   = h1->avctx->coded_width;
    h->avctx->width         = h1->avctx->width;
    h->avctx->height        = h1->avctx->height;
    h->coded_picture_number = h1->coded_picture_number;
    h->first_field          = h1->first_field;
    h->picture_structure    = h1->picture_structure;
    h->qscale               = h1->qscale;
    h->droppable            = h1->droppable;
    h->data_partitioning    = h1->data_partitioning;
    h->low_delay            = h1->low_delay;

    for (i = 0; h->DPB && i < MAX_PICTURE_COUNT; i++) {
        unref_picture(h, &h->DPB[i]);
        if (h1->DPB[i].f.data[0] &&
            (ret = ref_picture(h, &h->DPB[i], &h1->DPB[i])) < 0)
            return ret;
    }

    h->cur_pic_ptr = REBASE_PICTURE(h1->cur_pic_ptr, h, h1);
    unref_picture(h, &h->cur_pic);
    if (h1->cur_pic.f.buf[0] && (ret = ref_picture(h, &h->cur_pic, &h1->cur_pic)) < 0)
        return ret;

    h->workaround_bugs = h1->workaround_bugs;
    h->low_delay       = h1->low_delay;
    h->droppable       = h1->droppable;

    // extradata/NAL handling
    h->is_avc = h1->is_avc;

    // SPS/PPS
    copy_parameter_set((void **)h->sps_buffers, (void **)h1->sps_buffers,
                       MAX_SPS_COUNT, sizeof(SPS));
    h->sps = h1->sps;
    copy_parameter_set((void **)h->pps_buffers, (void **)h1->pps_buffers,
                       MAX_PPS_COUNT, sizeof(PPS));
    h->pps = h1->pps;

    // Dequantization matrices
    // FIXME these are big - can they be only copied when PPS changes?
    copy_fields(h, h1, dequant4_buffer, dequant4_coeff);

    for (i = 0; i < 6; i++)
        h->dequant4_coeff[i] = h->dequant4_buffer[0] +
                               (h1->dequant4_coeff[i] - h1->dequant4_buffer[0]);

    for (i = 0; i < 6; i++)
        h->dequant8_coeff[i] = h->dequant8_buffer[0] +
                               (h1->dequant8_coeff[i] - h1->dequant8_buffer[0]);

    h->dequant_coeff_pps = h1->dequant_coeff_pps;

    // POC timing
    copy_fields(h, h1, poc_lsb, redundant_pic_count);

    // reference lists
    copy_fields(h, h1, short_ref, cabac_init_idc);

    copy_picture_range(h->short_ref, h1->short_ref, 32, h, h1);
    copy_picture_range(h->long_ref, h1->long_ref, 32, h, h1);
    copy_picture_range(h->delayed_pic, h1->delayed_pic,
                       MAX_DELAYED_PIC_COUNT + 2, h, h1);

    h->sync            = h1->sync;

    if (context_reinitialized)
        h264_set_parameter_from_sps(h);

    if (!h->cur_pic_ptr)
        return 0;

    if (!h->droppable) {
        err = ff_h264_execute_ref_pic_marking(h, h->mmco, h->mmco_index);
        h->prev_poc_msb = h->poc_msb;
        h->prev_poc_lsb = h->poc_lsb;
    }
    h->prev_frame_num_offset = h->frame_num_offset;
    h->prev_frame_num        = h->frame_num;
    h->outputed_poc          = h->next_outputed_poc;

    return err;
}

static int h264_frame_start(H264Context *h)
{
    Picture *pic;
    int i, ret;
    const int pixel_shift = h->pixel_shift;
    int c[4] = {
        1<<(h->sps.bit_depth_luma-1),
        1<<(h->sps.bit_depth_chroma-1),
        1<<(h->sps.bit_depth_chroma-1),
        -1
    };

    if (!ff_thread_can_start_frame(h->avctx)) {
        av_log(h->avctx, AV_LOG_ERROR, "Attempt to start a frame outside SETUP state\n");
        return -1;
    }

    release_unused_pictures(h, 1);
    h->cur_pic_ptr = NULL;

    i = find_unused_picture(h);
    if (i < 0) {
        av_log(h->avctx, AV_LOG_ERROR, "no frame buffer available\n");
        return i;
    }
    pic = &h->DPB[i];

    pic->reference              = h->droppable ? 0 : h->picture_structure;
    pic->f.coded_picture_number = h->coded_picture_number++;
    pic->field_picture          = h->picture_structure != PICT_FRAME;

    /*
     * Zero key_frame here; IDR markings per slice in frame or fields are ORed
     * in later.
     * See decode_nal_units().
     */
    pic->f.key_frame = 0;
    pic->sync        = 0;
    pic->mmco_reset  = 0;

    if ((ret = alloc_picture(h, pic)) < 0)
        return ret;
    if(!h->sync && !h->avctx->hwaccel &&
       !(h->avctx->codec->capabilities & CODEC_CAP_HWACCEL_VDPAU))
        avpriv_color_frame(&pic->f, c);

    h->cur_pic_ptr = pic;
    unref_picture(h, &h->cur_pic);
    if ((ret = ref_picture(h, &h->cur_pic, h->cur_pic_ptr)) < 0)
        return ret;

    if (CONFIG_ERROR_RESILIENCE) {
        ff_er_frame_start(&h->er);
        h->er.last_pic =
        h->er.next_pic = NULL;
    }

    assert(h->linesize && h->uvlinesize);

    for (i = 0; i < 16; i++) {
        h->block_offset[i]           = (4 * ((scan8[i] - scan8[0]) & 7) << pixel_shift) + 4 * h->linesize * ((scan8[i] - scan8[0]) >> 3);
        h->block_offset[48 + i]      = (4 * ((scan8[i] - scan8[0]) & 7) << pixel_shift) + 8 * h->linesize * ((scan8[i] - scan8[0]) >> 3);
    }
    for (i = 0; i < 16; i++) {
        h->block_offset[16 + i]      =
        h->block_offset[32 + i]      = (4 * ((scan8[i] - scan8[0]) & 7) << pixel_shift) + 4 * h->uvlinesize * ((scan8[i] - scan8[0]) >> 3);
        h->block_offset[48 + 16 + i] =
        h->block_offset[48 + 32 + i] = (4 * ((scan8[i] - scan8[0]) & 7) << pixel_shift) + 8 * h->uvlinesize * ((scan8[i] - scan8[0]) >> 3);
    }

    // s->decode = (h->flags & CODEC_FLAG_PSNR) || !s->encoding ||
    //             h->cur_pic.reference /* || h->contains_intra */ || 1;

    /* We mark the current picture as non-reference after allocating it, so
     * that if we break out due to an error it can be released automatically
     * in the next ff_MPV_frame_start().
     */
    h->cur_pic_ptr->reference = 0;

    h->cur_pic_ptr->field_poc[0] = h->cur_pic_ptr->field_poc[1] = INT_MAX;

    h->next_output_pic = NULL;

    assert(h->cur_pic_ptr->long_ref == 0);

    return 0;
}

/**
 * Run setup operations that must be run after slice header decoding.
 * This includes finding the next displayed frame.
 *
 * @param h h264 master context
 * @param setup_finished enough NALs have been read that we can call
 * ff_thread_finish_setup()
 */
static void decode_postinit(H264Context *h, int setup_finished)
{
    Picture *out = h->cur_pic_ptr;
    Picture *cur = h->cur_pic_ptr;
    int i, pics, out_of_order, out_idx;

    h->cur_pic_ptr->f.pict_type = h->pict_type;

    if (h->next_output_pic)
        return;

    if (cur->field_poc[0] == INT_MAX || cur->field_poc[1] == INT_MAX) {
        /* FIXME: if we have two PAFF fields in one packet, we can't start
         * the next thread here. If we have one field per packet, we can.
         * The check in decode_nal_units() is not good enough to find this
         * yet, so we assume the worst for now. */
        // if (setup_finished)
        //    ff_thread_finish_setup(h->avctx);
        return;
    }

    cur->f.interlaced_frame = 0;
    cur->f.repeat_pict      = 0;

    /* Signal interlacing information externally. */
    /* Prioritize picture timing SEI information over used
     * decoding process if it exists. */

    if (h->sps.pic_struct_present_flag) {
        switch (h->sei_pic_struct) {
        case SEI_PIC_STRUCT_FRAME:
            break;
        case SEI_PIC_STRUCT_TOP_FIELD:
        case SEI_PIC_STRUCT_BOTTOM_FIELD:
            cur->f.interlaced_frame = 1;
            break;
        case SEI_PIC_STRUCT_TOP_BOTTOM:
        case SEI_PIC_STRUCT_BOTTOM_TOP:
            if (FIELD_OR_MBAFF_PICTURE(h))
                cur->f.interlaced_frame = 1;
            else
                // try to flag soft telecine progressive
                cur->f.interlaced_frame = h->prev_interlaced_frame;
            break;
        case SEI_PIC_STRUCT_TOP_BOTTOM_TOP:
        case SEI_PIC_STRUCT_BOTTOM_TOP_BOTTOM:
            /* Signal the possibility of telecined film externally
             * (pic_struct 5,6). From these hints, let the applications
             * decide if they apply deinterlacing. */
            cur->f.repeat_pict = 1;
            break;
        case SEI_PIC_STRUCT_FRAME_DOUBLING:
            cur->f.repeat_pict = 2;
            break;
        case SEI_PIC_STRUCT_FRAME_TRIPLING:
            cur->f.repeat_pict = 4;
            break;
        }

        if ((h->sei_ct_type & 3) &&
            h->sei_pic_struct <= SEI_PIC_STRUCT_BOTTOM_TOP)
            cur->f.interlaced_frame = (h->sei_ct_type & (1 << 1)) != 0;
    } else {
        /* Derive interlacing flag from used decoding process. */
        cur->f.interlaced_frame = FIELD_OR_MBAFF_PICTURE(h);
    }
    h->prev_interlaced_frame = cur->f.interlaced_frame;

    if (cur->field_poc[0] != cur->field_poc[1]) {
        /* Derive top_field_first from field pocs. */
        cur->f.top_field_first = cur->field_poc[0] < cur->field_poc[1];
    } else {
        if (cur->f.interlaced_frame || h->sps.pic_struct_present_flag) {
            /* Use picture timing SEI information. Even if it is a
             * information of a past frame, better than nothing. */
            if (h->sei_pic_struct == SEI_PIC_STRUCT_TOP_BOTTOM ||
                h->sei_pic_struct == SEI_PIC_STRUCT_TOP_BOTTOM_TOP)
                cur->f.top_field_first = 1;
            else
                cur->f.top_field_first = 0;
        } else {
            /* Most likely progressive */
            cur->f.top_field_first = 0;
        }
    }

    cur->mmco_reset = h->mmco_reset;
    h->mmco_reset = 0;
    // FIXME do something with unavailable reference frames

    /* Sort B-frames into display order */

    if (h->sps.bitstream_restriction_flag &&
        h->avctx->has_b_frames < h->sps.num_reorder_frames) {
        h->avctx->has_b_frames = h->sps.num_reorder_frames;
        h->low_delay           = 0;
    }

    if (h->avctx->strict_std_compliance >= FF_COMPLIANCE_STRICT &&
        !h->sps.bitstream_restriction_flag) {
        h->avctx->has_b_frames = MAX_DELAYED_PIC_COUNT - 1;
        h->low_delay           = 0;
    }

    for (i = 0; 1; i++) {
        if(i == MAX_DELAYED_PIC_COUNT || cur->poc < h->last_pocs[i]){
            if(i)
                h->last_pocs[i-1] = cur->poc;
            break;
        } else if(i) {
            h->last_pocs[i-1]= h->last_pocs[i];
        }
    }
    out_of_order = MAX_DELAYED_PIC_COUNT - i;
    if(   cur->f.pict_type == AV_PICTURE_TYPE_B
       || (h->last_pocs[MAX_DELAYED_PIC_COUNT-2] > INT_MIN && h->last_pocs[MAX_DELAYED_PIC_COUNT-1] - h->last_pocs[MAX_DELAYED_PIC_COUNT-2] > 2))
        out_of_order = FFMAX(out_of_order, 1);
    if (out_of_order == MAX_DELAYED_PIC_COUNT) {
        av_log(h->avctx, AV_LOG_VERBOSE, "Invalid POC %d<%d\n", cur->poc, h->last_pocs[0]);
        for (i = 1; i < MAX_DELAYED_PIC_COUNT; i++)
            h->last_pocs[i] = INT_MIN;
        h->last_pocs[0] = cur->poc;
        cur->mmco_reset = 1;
    } else if(h->avctx->has_b_frames < out_of_order && !h->sps.bitstream_restriction_flag){
        av_log(h->avctx, AV_LOG_VERBOSE, "Increasing reorder buffer to %d\n", out_of_order);
        h->avctx->has_b_frames = out_of_order;
        h->low_delay = 0;
    }

    pics = 0;
    while (h->delayed_pic[pics])
        pics++;

    av_assert0(pics <= MAX_DELAYED_PIC_COUNT);

    h->delayed_pic[pics++] = cur;
    if (cur->reference == 0)
        cur->reference = DELAYED_PIC_REF;

    out = h->delayed_pic[0];
    out_idx = 0;
    for (i = 1; h->delayed_pic[i] &&
                !h->delayed_pic[i]->f.key_frame &&
                !h->delayed_pic[i]->mmco_reset;
         i++)
        if (h->delayed_pic[i]->poc < out->poc) {
            out     = h->delayed_pic[i];
            out_idx = i;
        }
    if (h->avctx->has_b_frames == 0 &&
        (h->delayed_pic[0]->f.key_frame || h->delayed_pic[0]->mmco_reset))
        h->next_outputed_poc = INT_MIN;
    out_of_order = out->poc < h->next_outputed_poc;

    if (out_of_order || pics > h->avctx->has_b_frames) {
        out->reference &= ~DELAYED_PIC_REF;
        // for frame threading, the owner must be the second field's thread or
        // else the first thread can release the picture and reuse it unsafely
        for (i = out_idx; h->delayed_pic[i]; i++)
            h->delayed_pic[i] = h->delayed_pic[i + 1];
    }
    if (!out_of_order && pics > h->avctx->has_b_frames) {
        h->next_output_pic = out;
        if (out_idx == 0 && h->delayed_pic[0] && (h->delayed_pic[0]->f.key_frame || h->delayed_pic[0]->mmco_reset)) {
            h->next_outputed_poc = INT_MIN;
        } else
            h->next_outputed_poc = out->poc;
    } else {
        av_log(h->avctx, AV_LOG_DEBUG, "no picture %s\n", out_of_order ? "ooo" : "");
    }

    if (h->next_output_pic && h->next_output_pic->sync) {
        h->sync |= 2;
    }

    if (setup_finished && !h->avctx->hwaccel)
        ff_thread_finish_setup(h->avctx);
}

static av_always_inline void backup_mb_border(H264Context *h, uint8_t *src_y,
                                              uint8_t *src_cb, uint8_t *src_cr,
                                              int linesize, int uvlinesize,
                                              int simple)
{
    uint8_t *top_border;
    int top_idx = 1;
    const int pixel_shift = h->pixel_shift;
    int chroma444 = CHROMA444(h);
    int chroma422 = CHROMA422(h);

    src_y  -= linesize;
    src_cb -= uvlinesize;
    src_cr -= uvlinesize;

    if (!simple && FRAME_MBAFF(h)) {
        if (h->mb_y & 1) {
            if (!MB_MBAFF(h)) {
                top_border = h->top_borders[0][h->mb_x];
                AV_COPY128(top_border, src_y + 15 * linesize);
                if (pixel_shift)
                    AV_COPY128(top_border + 16, src_y + 15 * linesize + 16);
                if (simple || !CONFIG_GRAY || !(h->flags & CODEC_FLAG_GRAY)) {
                    if (chroma444) {
                        if (pixel_shift) {
                            AV_COPY128(top_border + 32, src_cb + 15 * uvlinesize);
                            AV_COPY128(top_border + 48, src_cb + 15 * uvlinesize + 16);
                            AV_COPY128(top_border + 64, src_cr + 15 * uvlinesize);
                            AV_COPY128(top_border + 80, src_cr + 15 * uvlinesize + 16);
                        } else {
                            AV_COPY128(top_border + 16, src_cb + 15 * uvlinesize);
                            AV_COPY128(top_border + 32, src_cr + 15 * uvlinesize);
                        }
                    } else if (chroma422) {
                        if (pixel_shift) {
                            AV_COPY128(top_border + 32, src_cb + 15 * uvlinesize);
                            AV_COPY128(top_border + 48, src_cr + 15 * uvlinesize);
                        } else {
                            AV_COPY64(top_border + 16, src_cb + 15 * uvlinesize);
                            AV_COPY64(top_border + 24, src_cr + 15 * uvlinesize);
                        }
                    } else {
                        if (pixel_shift) {
                            AV_COPY128(top_border + 32, src_cb + 7 * uvlinesize);
                            AV_COPY128(top_border + 48, src_cr + 7 * uvlinesize);
                        } else {
                            AV_COPY64(top_border + 16, src_cb + 7 * uvlinesize);
                            AV_COPY64(top_border + 24, src_cr + 7 * uvlinesize);
                        }
                    }
                }
            }
        } else if (MB_MBAFF(h)) {
            top_idx = 0;
        } else
            return;
    }

    top_border = h->top_borders[top_idx][h->mb_x];
    /* There are two lines saved, the line above the top macroblock
     * of a pair, and the line above the bottom macroblock. */
    AV_COPY128(top_border, src_y + 16 * linesize);
    if (pixel_shift)
        AV_COPY128(top_border + 16, src_y + 16 * linesize + 16);

    if (simple || !CONFIG_GRAY || !(h->flags & CODEC_FLAG_GRAY)) {
        if (chroma444) {
            if (pixel_shift) {
                AV_COPY128(top_border + 32, src_cb + 16 * linesize);
                AV_COPY128(top_border + 48, src_cb + 16 * linesize + 16);
                AV_COPY128(top_border + 64, src_cr + 16 * linesize);
                AV_COPY128(top_border + 80, src_cr + 16 * linesize + 16);
            } else {
                AV_COPY128(top_border + 16, src_cb + 16 * linesize);
                AV_COPY128(top_border + 32, src_cr + 16 * linesize);
            }
        } else if (chroma422) {
            if (pixel_shift) {
                AV_COPY128(top_border + 32, src_cb + 16 * uvlinesize);
                AV_COPY128(top_border + 48, src_cr + 16 * uvlinesize);
            } else {
                AV_COPY64(top_border + 16, src_cb + 16 * uvlinesize);
                AV_COPY64(top_border + 24, src_cr + 16 * uvlinesize);
            }
        } else {
            if (pixel_shift) {
                AV_COPY128(top_border + 32, src_cb + 8 * uvlinesize);
                AV_COPY128(top_border + 48, src_cr + 8 * uvlinesize);
            } else {
                AV_COPY64(top_border + 16, src_cb + 8 * uvlinesize);
                AV_COPY64(top_border + 24, src_cr + 8 * uvlinesize);
            }
        }
    }
}

static av_always_inline void xchg_mb_border(H264Context *h, uint8_t *src_y,
                                            uint8_t *src_cb, uint8_t *src_cr,
                                            int linesize, int uvlinesize,
                                            int xchg, int chroma444,
                                            int simple, int pixel_shift)
{
    int deblock_topleft;
    int deblock_top;
    int top_idx = 1;
    uint8_t *top_border_m1;
    uint8_t *top_border;

    if (!simple && FRAME_MBAFF(h)) {
        if (h->mb_y & 1) {
            if (!MB_MBAFF(h))
                return;
        } else {
            top_idx = MB_MBAFF(h) ? 0 : 1;
        }
    }

    if (h->deblocking_filter == 2) {
        deblock_topleft = h->slice_table[h->mb_xy - 1 - h->mb_stride] == h->slice_num;
        deblock_top     = h->top_type;
    } else {
        deblock_topleft = (h->mb_x > 0);
        deblock_top     = (h->mb_y > !!MB_FIELD(h));
    }

    src_y  -= linesize   + 1 + pixel_shift;
    src_cb -= uvlinesize + 1 + pixel_shift;
    src_cr -= uvlinesize + 1 + pixel_shift;

    top_border_m1 = h->top_borders[top_idx][h->mb_x - 1];
    top_border    = h->top_borders[top_idx][h->mb_x];

#define XCHG(a, b, xchg)                        \
    if (pixel_shift) {                          \
        if (xchg) {                             \
            AV_SWAP64(b + 0, a + 0);            \
            AV_SWAP64(b + 8, a + 8);            \
        } else {                                \
            AV_COPY128(b, a);                   \
        }                                       \
    } else if (xchg)                            \
        AV_SWAP64(b, a);                        \
    else                                        \
        AV_COPY64(b, a);

    if (deblock_top) {
        if (deblock_topleft) {
            XCHG(top_border_m1 + (8 << pixel_shift),
                 src_y - (7 << pixel_shift), 1);
        }
        XCHG(top_border + (0 << pixel_shift), src_y + (1 << pixel_shift), xchg);
        XCHG(top_border + (8 << pixel_shift), src_y + (9 << pixel_shift), 1);
        if (h->mb_x + 1 < h->mb_width) {
            XCHG(h->top_borders[top_idx][h->mb_x + 1],
                 src_y + (17 << pixel_shift), 1);
        }
        if (simple || !CONFIG_GRAY || !(h->flags & CODEC_FLAG_GRAY)) {
            if (chroma444) {
                if (deblock_topleft) {
                    XCHG(top_border_m1 + (24 << pixel_shift), src_cb - (7 << pixel_shift), 1);
                    XCHG(top_border_m1 + (40 << pixel_shift), src_cr - (7 << pixel_shift), 1);
                }
                XCHG(top_border + (16 << pixel_shift), src_cb + (1 << pixel_shift), xchg);
                XCHG(top_border + (24 << pixel_shift), src_cb + (9 << pixel_shift), 1);
                XCHG(top_border + (32 << pixel_shift), src_cr + (1 << pixel_shift), xchg);
                XCHG(top_border + (40 << pixel_shift), src_cr + (9 << pixel_shift), 1);
                if (h->mb_x + 1 < h->mb_width) {
                    XCHG(h->top_borders[top_idx][h->mb_x + 1] + (16 << pixel_shift), src_cb + (17 << pixel_shift), 1);
                    XCHG(h->top_borders[top_idx][h->mb_x + 1] + (32 << pixel_shift), src_cr + (17 << pixel_shift), 1);
                }
            } else {
                if (deblock_topleft) {
                    XCHG(top_border_m1 + (16 << pixel_shift), src_cb - (7 << pixel_shift), 1);
                    XCHG(top_border_m1 + (24 << pixel_shift), src_cr - (7 << pixel_shift), 1);
                }
                XCHG(top_border + (16 << pixel_shift), src_cb + 1 + pixel_shift, 1);
                XCHG(top_border + (24 << pixel_shift), src_cr + 1 + pixel_shift, 1);
            }
        }
    }
}

static av_always_inline int dctcoef_get(int16_t *mb, int high_bit_depth,
                                        int index)
{
    if (high_bit_depth) {
        return AV_RN32A(((int32_t *)mb) + index);
    } else
        return AV_RN16A(mb + index);
}

static av_always_inline void dctcoef_set(int16_t *mb, int high_bit_depth,
                                         int index, int value)
{
    if (high_bit_depth) {
        AV_WN32A(((int32_t *)mb) + index, value);
    } else
        AV_WN16A(mb + index, value);
}

static av_always_inline void hl_decode_mb_predict_luma(H264Context *h,
                                                       int mb_type, int is_h264,
                                                       int simple,
                                                       int transform_bypass,
                                                       int pixel_shift,
                                                       int *block_offset,
                                                       int linesize,
                                                       uint8_t *dest_y, int p)
{
    void (*idct_add)(uint8_t *dst, int16_t *block, int stride);
    void (*idct_dc_add)(uint8_t *dst, int16_t *block, int stride);
    int i;
    int qscale = p == 0 ? h->qscale : h->chroma_qp[p - 1];
    block_offset += 16 * p;
    if (IS_INTRA4x4(mb_type)) {
        if (IS_8x8DCT(mb_type)) {
            if (transform_bypass) {
                idct_dc_add =
                idct_add    = h->h264dsp.h264_add_pixels8_clear;
            } else {
                idct_dc_add = h->h264dsp.h264_idct8_dc_add;
                idct_add    = h->h264dsp.h264_idct8_add;
            }
            for (i = 0; i < 16; i += 4) {
                uint8_t *const ptr = dest_y + block_offset[i];
                const int dir      = h->intra4x4_pred_mode_cache[scan8[i]];
                if (transform_bypass && h->sps.profile_idc == 244 && dir <= 1) {
                    h->hpc.pred8x8l_add[dir](ptr, h->mb + (i * 16 + p * 256 << pixel_shift), linesize);
                } else {
                    const int nnz = h->non_zero_count_cache[scan8[i + p * 16]];
                    h->hpc.pred8x8l[dir](ptr, (h->topleft_samples_available << i) & 0x8000,
                                         (h->topright_samples_available << i) & 0x4000, linesize);
                    if (nnz) {
                        if (nnz == 1 && dctcoef_get(h->mb, pixel_shift, i * 16 + p * 256))
                            idct_dc_add(ptr, h->mb + (i * 16 + p * 256 << pixel_shift), linesize);
                        else
                            idct_add(ptr, h->mb + (i * 16 + p * 256 << pixel_shift), linesize);
                    }
                }
            }
        } else {
            if (transform_bypass) {
                idct_dc_add  =
                idct_add     = h->h264dsp.h264_add_pixels4_clear;
            } else {
                idct_dc_add = h->h264dsp.h264_idct_dc_add;
                idct_add    = h->h264dsp.h264_idct_add;
            }
            for (i = 0; i < 16; i++) {
                uint8_t *const ptr = dest_y + block_offset[i];
                const int dir      = h->intra4x4_pred_mode_cache[scan8[i]];

                if (transform_bypass && h->sps.profile_idc == 244 && dir <= 1) {
                    h->hpc.pred4x4_add[dir](ptr, h->mb + (i * 16 + p * 256 << pixel_shift), linesize);
                } else {
                    uint8_t *topright;
                    int nnz, tr;
                    uint64_t tr_high;
                    if (dir == DIAG_DOWN_LEFT_PRED || dir == VERT_LEFT_PRED) {
                        const int topright_avail = (h->topright_samples_available << i) & 0x8000;
                        av_assert2(h->mb_y || linesize <= block_offset[i]);
                        if (!topright_avail) {
                            if (pixel_shift) {
                                tr_high  = ((uint16_t *)ptr)[3 - linesize / 2] * 0x0001000100010001ULL;
                                topright = (uint8_t *)&tr_high;
                            } else {
                                tr       = ptr[3 - linesize] * 0x01010101u;
                                topright = (uint8_t *)&tr;
                            }
                        } else
                            topright = ptr + (4 << pixel_shift) - linesize;
                    } else
                        topright = NULL;

                    h->hpc.pred4x4[dir](ptr, topright, linesize);
                    nnz = h->non_zero_count_cache[scan8[i + p * 16]];
                    if (nnz) {
                        if (is_h264) {
                            if (nnz == 1 && dctcoef_get(h->mb, pixel_shift, i * 16 + p * 256))
                                idct_dc_add(ptr, h->mb + (i * 16 + p * 256 << pixel_shift), linesize);
                            else
                                idct_add(ptr, h->mb + (i * 16 + p * 256 << pixel_shift), linesize);
                        } else if (CONFIG_SVQ3_DECODER)
                            ff_svq3_add_idct_c(ptr, h->mb + i * 16 + p * 256, linesize, qscale, 0);
                    }
                }
            }
        }
    } else {
        h->hpc.pred16x16[h->intra16x16_pred_mode](dest_y, linesize);
        if (is_h264) {
            if (h->non_zero_count_cache[scan8[LUMA_DC_BLOCK_INDEX + p]]) {
                if (!transform_bypass)
                    h->h264dsp.h264_luma_dc_dequant_idct(h->mb + (p * 256 << pixel_shift),
                                                         h->mb_luma_dc[p],
                                                         h->dequant4_coeff[p][qscale][0]);
                else {
                    static const uint8_t dc_mapping[16] = {
                         0 * 16,  1 * 16,  4 * 16,  5 * 16,
                         2 * 16,  3 * 16,  6 * 16,  7 * 16,
                         8 * 16,  9 * 16, 12 * 16, 13 * 16,
                        10 * 16, 11 * 16, 14 * 16, 15 * 16
                    };
                    for (i = 0; i < 16; i++)
                        dctcoef_set(h->mb + (p * 256 << pixel_shift),
                                    pixel_shift, dc_mapping[i],
                                    dctcoef_get(h->mb_luma_dc[p],
                                                pixel_shift, i));
                }
            }
        } else if (CONFIG_SVQ3_DECODER)
            ff_svq3_luma_dc_dequant_idct_c(h->mb + p * 256,
                                           h->mb_luma_dc[p], qscale);
    }
}

static av_always_inline void hl_decode_mb_idct_luma(H264Context *h, int mb_type,
                                                    int is_h264, int simple,
                                                    int transform_bypass,
                                                    int pixel_shift,
                                                    int *block_offset,
                                                    int linesize,
                                                    uint8_t *dest_y, int p)
{
    void (*idct_add)(uint8_t *dst, int16_t *block, int stride);
    int i;
    block_offset += 16 * p;
    if (!IS_INTRA4x4(mb_type)) {
        if (is_h264) {
            if (IS_INTRA16x16(mb_type)) {
                if (transform_bypass) {
                    if (h->sps.profile_idc == 244 &&
                        (h->intra16x16_pred_mode == VERT_PRED8x8 ||
                         h->intra16x16_pred_mode == HOR_PRED8x8)) {
                        h->hpc.pred16x16_add[h->intra16x16_pred_mode](dest_y, block_offset,
                                                                      h->mb + (p * 256 << pixel_shift),
                                                                      linesize);
                    } else {
                        for (i = 0; i < 16; i++)
                            if (h->non_zero_count_cache[scan8[i + p * 16]] ||
                                dctcoef_get(h->mb, pixel_shift, i * 16 + p * 256))
                                h->h264dsp.h264_add_pixels4_clear(dest_y + block_offset[i],
                                                                  h->mb + (i * 16 + p * 256 << pixel_shift),
                                                                  linesize);
                    }
                } else {
                    h->h264dsp.h264_idct_add16intra(dest_y, block_offset,
                                                    h->mb + (p * 256 << pixel_shift),
                                                    linesize,
                                                    h->non_zero_count_cache + p * 5 * 8);
                }
            } else if (h->cbp & 15) {
                if (transform_bypass) {
                    const int di = IS_8x8DCT(mb_type) ? 4 : 1;
                    idct_add = IS_8x8DCT(mb_type) ? h->h264dsp.h264_add_pixels8_clear
                                                  : h->h264dsp.h264_add_pixels4_clear;
                    for (i = 0; i < 16; i += di)
                        if (h->non_zero_count_cache[scan8[i + p * 16]])
                            idct_add(dest_y + block_offset[i],
                                     h->mb + (i * 16 + p * 256 << pixel_shift),
                                     linesize);
                } else {
                    if (IS_8x8DCT(mb_type))
                        h->h264dsp.h264_idct8_add4(dest_y, block_offset,
                                                   h->mb + (p * 256 << pixel_shift),
                                                   linesize,
                                                   h->non_zero_count_cache + p * 5 * 8);
                    else
                        h->h264dsp.h264_idct_add16(dest_y, block_offset,
                                                   h->mb + (p * 256 << pixel_shift),
                                                   linesize,
                                                   h->non_zero_count_cache + p * 5 * 8);
                }
            }
        } else if (CONFIG_SVQ3_DECODER) {
            for (i = 0; i < 16; i++)
                if (h->non_zero_count_cache[scan8[i + p * 16]] || h->mb[i * 16 + p * 256]) {
                    // FIXME benchmark weird rule, & below
                    uint8_t *const ptr = dest_y + block_offset[i];
                    ff_svq3_add_idct_c(ptr, h->mb + i * 16 + p * 256, linesize,
                                       h->qscale, IS_INTRA(mb_type) ? 1 : 0);
                }
        }
    }
}

#define BITS   8
#define SIMPLE 1
#include "h264_mb_template.c"

#undef  BITS
#define BITS   16
#include "h264_mb_template.c"

#undef  SIMPLE
#define SIMPLE 0
#include "h264_mb_template.c"

void ff_h264_hl_decode_mb(H264Context *h)
{
    const int mb_xy   = h->mb_xy;
    const int mb_type = h->cur_pic.mb_type[mb_xy];
    int is_complex    = CONFIG_SMALL || h->is_complex ||
                        IS_INTRA_PCM(mb_type) || h->qscale == 0;

    if (CHROMA444(h)) {
        if (is_complex || h->pixel_shift)
            hl_decode_mb_444_complex(h);
        else
            hl_decode_mb_444_simple_8(h);
    } else if (is_complex) {
        hl_decode_mb_complex(h);
    } else if (h->pixel_shift) {
        hl_decode_mb_simple_16(h);
    } else
        hl_decode_mb_simple_8(h);
}

static int pred_weight_table(H264Context *h)
{
    int list, i;
    int luma_def, chroma_def;

    h->use_weight             = 0;
    h->use_weight_chroma      = 0;
    h->luma_log2_weight_denom = get_ue_golomb(&h->gb);
    if (h->sps.chroma_format_idc)
        h->chroma_log2_weight_denom = get_ue_golomb(&h->gb);
    luma_def   = 1 << h->luma_log2_weight_denom;
    chroma_def = 1 << h->chroma_log2_weight_denom;

    for (list = 0; list < 2; list++) {
        h->luma_weight_flag[list]   = 0;
        h->chroma_weight_flag[list] = 0;
        for (i = 0; i < h->ref_count[list]; i++) {
            int luma_weight_flag, chroma_weight_flag;

            luma_weight_flag = get_bits1(&h->gb);
            if (luma_weight_flag) {
                h->luma_weight[i][list][0] = get_se_golomb(&h->gb);
                h->luma_weight[i][list][1] = get_se_golomb(&h->gb);
                if (h->luma_weight[i][list][0] != luma_def ||
                    h->luma_weight[i][list][1] != 0) {
                    h->use_weight             = 1;
                    h->luma_weight_flag[list] = 1;
                }
            } else {
                h->luma_weight[i][list][0] = luma_def;
                h->luma_weight[i][list][1] = 0;
            }

            if (h->sps.chroma_format_idc) {
                chroma_weight_flag = get_bits1(&h->gb);
                if (chroma_weight_flag) {
                    int j;
                    for (j = 0; j < 2; j++) {
                        h->chroma_weight[i][list][j][0] = get_se_golomb(&h->gb);
                        h->chroma_weight[i][list][j][1] = get_se_golomb(&h->gb);
                        if (h->chroma_weight[i][list][j][0] != chroma_def ||
                            h->chroma_weight[i][list][j][1] != 0) {
                            h->use_weight_chroma        = 1;
                            h->chroma_weight_flag[list] = 1;
                        }
                    }
                } else {
                    int j;
                    for (j = 0; j < 2; j++) {
                        h->chroma_weight[i][list][j][0] = chroma_def;
                        h->chroma_weight[i][list][j][1] = 0;
                    }
                }
            }
        }
        if (h->slice_type_nos != AV_PICTURE_TYPE_B)
            break;
    }
    h->use_weight = h->use_weight || h->use_weight_chroma;
    return 0;
}

/**
 * Initialize implicit_weight table.
 * @param field  0/1 initialize the weight for interlaced MBAFF
 *                -1 initializes the rest
 */
static void implicit_weight_table(H264Context *h, int field)
{
    int ref0, ref1, i, cur_poc, ref_start, ref_count0, ref_count1;

    for (i = 0; i < 2; i++) {
        h->luma_weight_flag[i]   = 0;
        h->chroma_weight_flag[i] = 0;
    }

    if (field < 0) {
        if (h->picture_structure == PICT_FRAME) {
            cur_poc = h->cur_pic_ptr->poc;
        } else {
            cur_poc = h->cur_pic_ptr->field_poc[h->picture_structure - 1];
        }
        if (h->ref_count[0] == 1 && h->ref_count[1] == 1 && !FRAME_MBAFF(h) &&
            h->ref_list[0][0].poc + h->ref_list[1][0].poc == 2 * cur_poc) {
            h->use_weight        = 0;
            h->use_weight_chroma = 0;
            return;
        }
        ref_start  = 0;
        ref_count0 = h->ref_count[0];
        ref_count1 = h->ref_count[1];
    } else {
        cur_poc    = h->cur_pic_ptr->field_poc[field];
        ref_start  = 16;
        ref_count0 = 16 + 2 * h->ref_count[0];
        ref_count1 = 16 + 2 * h->ref_count[1];
    }

    h->use_weight               = 2;
    h->use_weight_chroma        = 2;
    h->luma_log2_weight_denom   = 5;
    h->chroma_log2_weight_denom = 5;

    for (ref0 = ref_start; ref0 < ref_count0; ref0++) {
        int poc0 = h->ref_list[0][ref0].poc;
        for (ref1 = ref_start; ref1 < ref_count1; ref1++) {
            int w = 32;
            if (!h->ref_list[0][ref0].long_ref && !h->ref_list[1][ref1].long_ref) {
                int poc1 = h->ref_list[1][ref1].poc;
                int td   = av_clip(poc1 - poc0, -128, 127);
                if (td) {
                    int tb = av_clip(cur_poc - poc0, -128, 127);
                    int tx = (16384 + (FFABS(td) >> 1)) / td;
                    int dist_scale_factor = (tb * tx + 32) >> 8;
                    if (dist_scale_factor >= -64 && dist_scale_factor <= 128)
                        w = 64 - dist_scale_factor;
                }
            }
            if (field < 0) {
                h->implicit_weight[ref0][ref1][0] =
                h->implicit_weight[ref0][ref1][1] = w;
            } else {
                h->implicit_weight[ref0][ref1][field] = w;
            }
        }
    }
}

/**
 * instantaneous decoder refresh.
 */
static void idr(H264Context *h)
{
    int i;
    ff_h264_remove_all_refs(h);
    h->prev_frame_num        = 0;
    h->prev_frame_num_offset = 0;
    h->prev_poc_msb          = 1<<16;
    h->prev_poc_lsb          = 0;
    for (i = 0; i < MAX_DELAYED_PIC_COUNT; i++)
        h->last_pocs[i] = INT_MIN;
}

/* forget old pics after a seek */
static void flush_change(H264Context *h)
{
    int i, j;

    h->outputed_poc          = h->next_outputed_poc = INT_MIN;
    h->prev_interlaced_frame = 1;
    idr(h);

    h->prev_frame_num = -1;
    if (h->cur_pic_ptr) {
        h->cur_pic_ptr->reference = 0;
        for (j=i=0; h->delayed_pic[i]; i++)
            if (h->delayed_pic[i] != h->cur_pic_ptr)
                h->delayed_pic[j++] = h->delayed_pic[i];
        h->delayed_pic[j] = NULL;
    }
    h->first_field = 0;
    memset(h->ref_list[0], 0, sizeof(h->ref_list[0]));
    memset(h->ref_list[1], 0, sizeof(h->ref_list[1]));
    memset(h->default_ref_list[0], 0, sizeof(h->default_ref_list[0]));
    memset(h->default_ref_list[1], 0, sizeof(h->default_ref_list[1]));
    ff_h264_reset_sei(h);
    h->recovery_frame= -1;
    h->sync= 0;
    h->list_count = 0;
    h->current_slice = 0;
}

/* forget old pics after a seek */
static void flush_dpb(AVCodecContext *avctx)
{
    H264Context *h = avctx->priv_data;
    int i;

    for (i = 0; i <= MAX_DELAYED_PIC_COUNT; i++) {
        if (h->delayed_pic[i])
            h->delayed_pic[i]->reference = 0;
        h->delayed_pic[i] = NULL;
    }

    flush_change(h);

    if (h->DPB)
        for (i = 0; i < MAX_PICTURE_COUNT; i++)
            unref_picture(h, &h->DPB[i]);
    h->cur_pic_ptr = NULL;
    unref_picture(h, &h->cur_pic);

    h->mb_x = h->mb_y = 0;

    h->parse_context.state             = -1;
    h->parse_context.frame_start_found = 0;
    h->parse_context.overread          = 0;
    h->parse_context.overread_index    = 0;
    h->parse_context.index             = 0;
    h->parse_context.last_index        = 0;
}

int ff_init_poc(H264Context *h, int pic_field_poc[2], int *pic_poc)
{
    const int max_frame_num = 1 << h->sps.log2_max_frame_num;
    int field_poc[2];

    h->frame_num_offset = h->prev_frame_num_offset;
    if (h->frame_num < h->prev_frame_num)
        h->frame_num_offset += max_frame_num;

    if (h->sps.poc_type == 0) {
        const int max_poc_lsb = 1 << h->sps.log2_max_poc_lsb;

        if (h->poc_lsb < h->prev_poc_lsb &&
            h->prev_poc_lsb - h->poc_lsb >= max_poc_lsb / 2)
            h->poc_msb = h->prev_poc_msb + max_poc_lsb;
        else if (h->poc_lsb > h->prev_poc_lsb &&
                 h->prev_poc_lsb - h->poc_lsb < -max_poc_lsb / 2)
            h->poc_msb = h->prev_poc_msb - max_poc_lsb;
        else
            h->poc_msb = h->prev_poc_msb;
        field_poc[0] =
        field_poc[1] = h->poc_msb + h->poc_lsb;
        if (h->picture_structure == PICT_FRAME)
            field_poc[1] += h->delta_poc_bottom;
    } else if (h->sps.poc_type == 1) {
        int abs_frame_num, expected_delta_per_poc_cycle, expectedpoc;
        int i;

        if (h->sps.poc_cycle_length != 0)
            abs_frame_num = h->frame_num_offset + h->frame_num;
        else
            abs_frame_num = 0;

        if (h->nal_ref_idc == 0 && abs_frame_num > 0)
            abs_frame_num--;

        expected_delta_per_poc_cycle = 0;
        for (i = 0; i < h->sps.poc_cycle_length; i++)
            // FIXME integrate during sps parse
            expected_delta_per_poc_cycle += h->sps.offset_for_ref_frame[i];

        if (abs_frame_num > 0) {
            int poc_cycle_cnt          = (abs_frame_num - 1) / h->sps.poc_cycle_length;
            int frame_num_in_poc_cycle = (abs_frame_num - 1) % h->sps.poc_cycle_length;

            expectedpoc = poc_cycle_cnt * expected_delta_per_poc_cycle;
            for (i = 0; i <= frame_num_in_poc_cycle; i++)
                expectedpoc = expectedpoc + h->sps.offset_for_ref_frame[i];
        } else
            expectedpoc = 0;

        if (h->nal_ref_idc == 0)
            expectedpoc = expectedpoc + h->sps.offset_for_non_ref_pic;

        field_poc[0] = expectedpoc + h->delta_poc[0];
        field_poc[1] = field_poc[0] + h->sps.offset_for_top_to_bottom_field;

        if (h->picture_structure == PICT_FRAME)
            field_poc[1] += h->delta_poc[1];
    } else {
        int poc = 2 * (h->frame_num_offset + h->frame_num);

        if (!h->nal_ref_idc)
            poc--;

        field_poc[0] = poc;
        field_poc[1] = poc;
    }

    if (h->picture_structure != PICT_BOTTOM_FIELD)
        pic_field_poc[0] = field_poc[0];
    if (h->picture_structure != PICT_TOP_FIELD)
        pic_field_poc[1] = field_poc[1];
    *pic_poc = FFMIN(pic_field_poc[0], pic_field_poc[1]);

    return 0;
}

/**
 * initialize scan tables
 */
static void init_scan_tables(H264Context *h)
{
    int i;
    for (i = 0; i < 16; i++) {
#define T(x) (x >> 2) | ((x << 2) & 0xF)
        h->zigzag_scan[i] = T(zigzag_scan[i]);
        h->field_scan[i]  = T(field_scan[i]);
#undef T
    }
    for (i = 0; i < 64; i++) {
#define T(x) (x >> 3) | ((x & 7) << 3)
        h->zigzag_scan8x8[i]       = T(ff_zigzag_direct[i]);
        h->zigzag_scan8x8_cavlc[i] = T(zigzag_scan8x8_cavlc[i]);
        h->field_scan8x8[i]        = T(field_scan8x8[i]);
        h->field_scan8x8_cavlc[i]  = T(field_scan8x8_cavlc[i]);
#undef T
    }
    if (h->sps.transform_bypass) { // FIXME same ugly
        memcpy(h->zigzag_scan_q0          , zigzag_scan             , sizeof(h->zigzag_scan_q0         ));
        memcpy(h->zigzag_scan8x8_q0       , ff_zigzag_direct        , sizeof(h->zigzag_scan8x8_q0      ));
        memcpy(h->zigzag_scan8x8_cavlc_q0 , zigzag_scan8x8_cavlc    , sizeof(h->zigzag_scan8x8_cavlc_q0));
        memcpy(h->field_scan_q0           , field_scan              , sizeof(h->field_scan_q0          ));
        memcpy(h->field_scan8x8_q0        , field_scan8x8           , sizeof(h->field_scan8x8_q0       ));
        memcpy(h->field_scan8x8_cavlc_q0  , field_scan8x8_cavlc     , sizeof(h->field_scan8x8_cavlc_q0 ));
    } else {
        memcpy(h->zigzag_scan_q0          , h->zigzag_scan          , sizeof(h->zigzag_scan_q0         ));
        memcpy(h->zigzag_scan8x8_q0       , h->zigzag_scan8x8       , sizeof(h->zigzag_scan8x8_q0      ));
        memcpy(h->zigzag_scan8x8_cavlc_q0 , h->zigzag_scan8x8_cavlc , sizeof(h->zigzag_scan8x8_cavlc_q0));
        memcpy(h->field_scan_q0           , h->field_scan           , sizeof(h->field_scan_q0          ));
        memcpy(h->field_scan8x8_q0        , h->field_scan8x8        , sizeof(h->field_scan8x8_q0       ));
        memcpy(h->field_scan8x8_cavlc_q0  , h->field_scan8x8_cavlc  , sizeof(h->field_scan8x8_cavlc_q0 ));
    }
}

static int field_end(H264Context *h, int in_setup)
{
    AVCodecContext *const avctx = h->avctx;
    int err = 0;
    h->mb_y = 0;

    if (CONFIG_H264_VDPAU_DECODER &&
        h->avctx->codec->capabilities & CODEC_CAP_HWACCEL_VDPAU)
        ff_vdpau_h264_set_reference_frames(h);

    if (in_setup || !(avctx->active_thread_type & FF_THREAD_FRAME)) {
        if (!h->droppable) {
            err = ff_h264_execute_ref_pic_marking(h, h->mmco, h->mmco_index);
            h->prev_poc_msb = h->poc_msb;
            h->prev_poc_lsb = h->poc_lsb;
        }
        h->prev_frame_num_offset = h->frame_num_offset;
        h->prev_frame_num        = h->frame_num;
        h->outputed_poc          = h->next_outputed_poc;
    }

    if (avctx->hwaccel) {
        if (avctx->hwaccel->end_frame(avctx) < 0)
            av_log(avctx, AV_LOG_ERROR,
                   "hardware accelerator failed to decode picture\n");
    }

    if (CONFIG_H264_VDPAU_DECODER &&
        h->avctx->codec->capabilities & CODEC_CAP_HWACCEL_VDPAU)
        ff_vdpau_h264_picture_complete(h);

    /*
     * FIXME: Error handling code does not seem to support interlaced
     * when slices span multiple rows
     * The ff_er_add_slice calls don't work right for bottom
     * fields; they cause massive erroneous error concealing
     * Error marking covers both fields (top and bottom).
     * This causes a mismatched s->error_count
     * and a bad error table. Further, the error count goes to
     * INT_MAX when called for bottom field, because mb_y is
     * past end by one (callers fault) and resync_mb_y != 0
     * causes problems for the first MB line, too.
     */
    if (CONFIG_ERROR_RESILIENCE &&
        !FIELD_PICTURE(h) && h->current_slice && !h->sps.new) {
        h->er.cur_pic  = h->cur_pic_ptr;
        ff_er_frame_end(&h->er);
    }
    if (!in_setup && !h->droppable)
        ff_thread_report_progress(&h->cur_pic_ptr->tf, INT_MAX,
                                  h->picture_structure == PICT_BOTTOM_FIELD);
    emms_c();

    h->current_slice = 0;

    return err;
}

/**
 * Replicate H264 "master" context to thread contexts.
 */
static int clone_slice(H264Context *dst, H264Context *src)
{
    memcpy(dst->block_offset, src->block_offset, sizeof(dst->block_offset));
    dst->cur_pic_ptr = src->cur_pic_ptr;
    dst->cur_pic     = src->cur_pic;
    dst->linesize    = src->linesize;
    dst->uvlinesize  = src->uvlinesize;
    dst->first_field = src->first_field;

    dst->prev_poc_msb          = src->prev_poc_msb;
    dst->prev_poc_lsb          = src->prev_poc_lsb;
    dst->prev_frame_num_offset = src->prev_frame_num_offset;
    dst->prev_frame_num        = src->prev_frame_num;
    dst->short_ref_count       = src->short_ref_count;

    memcpy(dst->short_ref,        src->short_ref,        sizeof(dst->short_ref));
    memcpy(dst->long_ref,         src->long_ref,         sizeof(dst->long_ref));
    memcpy(dst->default_ref_list, src->default_ref_list, sizeof(dst->default_ref_list));

    memcpy(dst->dequant4_coeff,   src->dequant4_coeff,   sizeof(src->dequant4_coeff));
    memcpy(dst->dequant8_coeff,   src->dequant8_coeff,   sizeof(src->dequant8_coeff));

    return 0;
}

/**
 * Compute profile from profile_idc and constraint_set?_flags.
 *
 * @param sps SPS
 *
 * @return profile as defined by FF_PROFILE_H264_*
 */
int ff_h264_get_profile(SPS *sps)
{
    int profile = sps->profile_idc;

    switch (sps->profile_idc) {
    case FF_PROFILE_H264_BASELINE:
        // constraint_set1_flag set to 1
        profile |= (sps->constraint_set_flags & 1 << 1) ? FF_PROFILE_H264_CONSTRAINED : 0;
        break;
    case FF_PROFILE_H264_HIGH_10:
    case FF_PROFILE_H264_HIGH_422:
    case FF_PROFILE_H264_HIGH_444_PREDICTIVE:
        // constraint_set3_flag set to 1
        profile |= (sps->constraint_set_flags & 1 << 3) ? FF_PROFILE_H264_INTRA : 0;
        break;
    }

    return profile;
}

static int h264_set_parameter_from_sps(H264Context *h)
{
    if (h->flags & CODEC_FLAG_LOW_DELAY ||
        (h->sps.bitstream_restriction_flag &&
         !h->sps.num_reorder_frames)) {
        if (h->avctx->has_b_frames > 1 || h->delayed_pic[0])
            av_log(h->avctx, AV_LOG_WARNING, "Delayed frames seen. "
                   "Reenabling low delay requires a codec flush.\n");
        else
            h->low_delay = 1;
    }

    if (h->avctx->has_b_frames < 2)
        h->avctx->has_b_frames = !h->low_delay;

    if (h->sps.bit_depth_luma != h->sps.bit_depth_chroma) {
        avpriv_request_sample(h->avctx,
                              "Different chroma and luma bit depth");
        return AVERROR_PATCHWELCOME;
    }

    if (h->avctx->bits_per_raw_sample != h->sps.bit_depth_luma ||
        h->cur_chroma_format_idc      != h->sps.chroma_format_idc) {
        if (h->avctx->codec &&
            h->avctx->codec->capabilities & CODEC_CAP_HWACCEL_VDPAU &&
            (h->sps.bit_depth_luma != 8 || h->sps.chroma_format_idc > 1)) {
            av_log(h->avctx, AV_LOG_ERROR,
                   "VDPAU decoding does not support video colorspace.\n");
            return AVERROR_INVALIDDATA;
        }
        if (h->sps.bit_depth_luma >= 8 && h->sps.bit_depth_luma <= 14 &&
            h->sps.bit_depth_luma != 11 && h->sps.bit_depth_luma != 13) {
            h->avctx->bits_per_raw_sample = h->sps.bit_depth_luma;
            h->cur_chroma_format_idc      = h->sps.chroma_format_idc;
            h->pixel_shift                = h->sps.bit_depth_luma > 8;

            ff_h264dsp_init(&h->h264dsp, h->sps.bit_depth_luma,
                            h->sps.chroma_format_idc);
            ff_h264chroma_init(&h->h264chroma, h->sps.bit_depth_chroma);
            ff_h264qpel_init(&h->h264qpel, h->sps.bit_depth_luma);
            ff_h264_pred_init(&h->hpc, h->avctx->codec_id, h->sps.bit_depth_luma,
                              h->sps.chroma_format_idc);

            if (CONFIG_ERROR_RESILIENCE)
                ff_dsputil_init(&h->dsp, h->avctx);
            ff_videodsp_init(&h->vdsp, h->sps.bit_depth_luma);
        } else {
            av_log(h->avctx, AV_LOG_ERROR, "Unsupported bit depth: %d\n",
                   h->sps.bit_depth_luma);
            return AVERROR_INVALIDDATA;
        }
    }
    return 0;
}

static enum AVPixelFormat get_pixel_format(H264Context *h, int force_callback)
{
    switch (h->sps.bit_depth_luma) {
    case 9:
        if (CHROMA444(h)) {
            if (h->avctx->colorspace == AVCOL_SPC_RGB) {
                return AV_PIX_FMT_GBRP9;
            } else
                return AV_PIX_FMT_YUV444P9;
        } else if (CHROMA422(h))
            return AV_PIX_FMT_YUV422P9;
        else
            return AV_PIX_FMT_YUV420P9;
        break;
    case 10:
        if (CHROMA444(h)) {
            if (h->avctx->colorspace == AVCOL_SPC_RGB) {
                return AV_PIX_FMT_GBRP10;
            } else
                return AV_PIX_FMT_YUV444P10;
        } else if (CHROMA422(h))
            return AV_PIX_FMT_YUV422P10;
        else
            return AV_PIX_FMT_YUV420P10;
        break;
    case 12:
        if (CHROMA444(h)) {
            if (h->avctx->colorspace == AVCOL_SPC_RGB) {
                return AV_PIX_FMT_GBRP12;
            } else
                return AV_PIX_FMT_YUV444P12;
        } else if (CHROMA422(h))
            return AV_PIX_FMT_YUV422P12;
        else
            return AV_PIX_FMT_YUV420P12;
        break;
    case 14:
        if (CHROMA444(h)) {
            if (h->avctx->colorspace == AVCOL_SPC_RGB) {
                return AV_PIX_FMT_GBRP14;
            } else
                return AV_PIX_FMT_YUV444P14;
        } else if (CHROMA422(h))
            return AV_PIX_FMT_YUV422P14;
        else
            return AV_PIX_FMT_YUV420P14;
        break;
    case 8:
        if (CHROMA444(h)) {
            if (h->avctx->colorspace == AVCOL_SPC_RGB) {
                av_log(h->avctx, AV_LOG_DEBUG, "Detected GBR colorspace.\n");
                return AV_PIX_FMT_GBR24P;
            } else if (h->avctx->colorspace == AVCOL_SPC_YCGCO) {
                av_log(h->avctx, AV_LOG_WARNING, "Detected unsupported YCgCo colorspace.\n");
            }
            return h->avctx->color_range == AVCOL_RANGE_JPEG ? AV_PIX_FMT_YUVJ444P
                                                                : AV_PIX_FMT_YUV444P;
        } else if (CHROMA422(h)) {
            return h->avctx->color_range == AVCOL_RANGE_JPEG ? AV_PIX_FMT_YUVJ422P
                                                             : AV_PIX_FMT_YUV422P;
        } else {
            int i;
            const enum AVPixelFormat * fmt = h->avctx->codec->pix_fmts ?
                                        h->avctx->codec->pix_fmts :
                                        h->avctx->color_range == AVCOL_RANGE_JPEG ?
                                        h264_hwaccel_pixfmt_list_jpeg_420 :
                                        h264_hwaccel_pixfmt_list_420;

            for (i=0; fmt[i] != AV_PIX_FMT_NONE; i++)
                if (fmt[i] == h->avctx->pix_fmt && !force_callback)
                    return fmt[i];
            return ff_thread_get_format(h->avctx, fmt);
        }
        break;
    default:
        av_log(h->avctx, AV_LOG_ERROR,
               "Unsupported bit depth: %d\n", h->sps.bit_depth_luma);
        return AVERROR_INVALIDDATA;
    }
}

/* export coded and cropped frame dimensions to AVCodecContext */
static int init_dimensions(H264Context *h)
{
    int width  = h->width  - (h->sps.crop_right + h->sps.crop_left);
    int height = h->height - (h->sps.crop_top   + h->sps.crop_bottom);
    av_assert0(h->sps.crop_right + h->sps.crop_left < (unsigned)h->width);
    av_assert0(h->sps.crop_top + h->sps.crop_bottom < (unsigned)h->height);

    /* handle container cropping */
    if (!h->sps.crop &&
        FFALIGN(h->avctx->width,  16) == h->width &&
        FFALIGN(h->avctx->height, 16) == h->height) {
        width  = h->avctx->width;
        height = h->avctx->height;
    }

    if (width <= 0 || height <= 0) {
        av_log(h->avctx, AV_LOG_ERROR, "Invalid cropped dimensions: %dx%d.\n",
               width, height);
        if (h->avctx->err_recognition & AV_EF_EXPLODE)
            return AVERROR_INVALIDDATA;

        av_log(h->avctx, AV_LOG_WARNING, "Ignoring cropping information.\n");
        h->sps.crop_bottom = h->sps.crop_top = h->sps.crop_right = h->sps.crop_left = 0;
        h->sps.crop        = 0;

        width  = h->width;
        height = h->height;
    }

    h->avctx->coded_width  = h->width;
    h->avctx->coded_height = h->height;
    h->avctx->width        = width;
    h->avctx->height       = height;

    return 0;
}

static int h264_slice_header_init(H264Context *h, int reinit)
{
    int nb_slices = (HAVE_THREADS &&
                     h->avctx->active_thread_type & FF_THREAD_SLICE) ?
                    h->avctx->thread_count : 1;
    int i, ret;

    h->avctx->sample_aspect_ratio = h->sps.sar;
    av_assert0(h->avctx->sample_aspect_ratio.den);
    av_pix_fmt_get_chroma_sub_sample(h->avctx->pix_fmt,
                                     &h->chroma_x_shift, &h->chroma_y_shift);

    if (h->sps.timing_info_present_flag) {
        int64_t den = h->sps.time_scale;
        if (h->x264_build < 44U)
            den *= 2;
        av_reduce(&h->avctx->time_base.num, &h->avctx->time_base.den,
                  h->sps.num_units_in_tick, den, 1 << 30);
    }

    h->avctx->hwaccel = ff_find_hwaccel(h->avctx->codec->id, h->avctx->pix_fmt);

    if (reinit)
        free_tables(h, 0);
    h->first_field           = 0;
    h->prev_interlaced_frame = 1;

    init_scan_tables(h);
    ret = ff_h264_alloc_tables(h);
    if (ret < 0) {
        av_log(h->avctx, AV_LOG_ERROR,
               "Could not allocate memory for h264\n");
        return ret;
    }

    if (nb_slices > MAX_THREADS || (nb_slices > h->mb_height && h->mb_height)) {
        int max_slices;
        if (h->mb_height)
            max_slices = FFMIN(MAX_THREADS, h->mb_height);
        else
            max_slices = MAX_THREADS;
        av_log(h->avctx, AV_LOG_WARNING, "too many threads/slices (%d),"
               " reducing to %d\n", nb_slices, max_slices);
        nb_slices = max_slices;
    }
    h->slice_context_count = nb_slices;

    if (!HAVE_THREADS || !(h->avctx->active_thread_type & FF_THREAD_SLICE)) {
        ret = context_init(h);
        if (ret < 0) {
            av_log(h->avctx, AV_LOG_ERROR, "context_init() failed.\n");
            return ret;
        }
    } else {
        for (i = 1; i < h->slice_context_count; i++) {
            H264Context *c;
            c                    = h->thread_context[i] = av_mallocz(sizeof(H264Context));
            c->avctx             = h->avctx;
            if (CONFIG_ERROR_RESILIENCE) {
                c->dsp               = h->dsp;
            }
            c->vdsp              = h->vdsp;
            c->h264dsp           = h->h264dsp;
            c->h264qpel          = h->h264qpel;
            c->h264chroma        = h->h264chroma;
            c->sps               = h->sps;
            c->pps               = h->pps;
            c->pixel_shift       = h->pixel_shift;
            c->cur_chroma_format_idc = h->cur_chroma_format_idc;
            c->width             = h->width;
            c->height            = h->height;
            c->linesize          = h->linesize;
            c->uvlinesize        = h->uvlinesize;
            c->chroma_x_shift = h->chroma_x_shift;
            c->chroma_y_shift = h->chroma_y_shift;
            c->qscale            = h->qscale;
            c->droppable         = h->droppable;
            c->data_partitioning = h->data_partitioning;
            c->low_delay         = h->low_delay;
            c->mb_width          = h->mb_width;
            c->mb_height         = h->mb_height;
            c->mb_stride         = h->mb_stride;
            c->mb_num            = h->mb_num;
            c->flags             = h->flags;
            c->workaround_bugs   = h->workaround_bugs;
            c->pict_type         = h->pict_type;

            init_scan_tables(c);
            clone_tables(c, h, i);
            c->context_initialized = 1;
        }

        for (i = 0; i < h->slice_context_count; i++)
            if ((ret = context_init(h->thread_context[i])) < 0) {
                av_log(h->avctx, AV_LOG_ERROR, "context_init() failed.\n");
                return ret;
            }
    }

    h->context_initialized = 1;

    return 0;
}

/**
 * Decode a slice header.
 * This will also call ff_MPV_common_init() and frame_start() as needed.
 *
 * @param h h264context
 * @param h0 h264 master context (differs from 'h' when doing sliced based
 *           parallel decoding)
 *
 * @return 0 if okay, <0 if an error occurred, 1 if decoding must not be multithreaded
 */
static int decode_slice_header(H264Context *h, H264Context *h0)
{
    unsigned int first_mb_in_slice;
    unsigned int pps_id;
    int num_ref_idx_active_override_flag, ret;
    unsigned int slice_type, tmp, i, j;
    int last_pic_structure, last_pic_droppable;
    int must_reinit;
    int needs_reinit = 0;
    int field_pic_flag, bottom_field_flag;

    h->me.qpel_put = h->h264qpel.put_h264_qpel_pixels_tab;
    h->me.qpel_avg = h->h264qpel.avg_h264_qpel_pixels_tab;

    first_mb_in_slice = get_ue_golomb_long(&h->gb);

    if (first_mb_in_slice == 0) { // FIXME better field boundary detection
        if (h0->current_slice && FIELD_PICTURE(h)) {
            field_end(h, 1);
        }

        h0->current_slice = 0;
        if (!h0->first_field) {
            if (h->cur_pic_ptr && !h->droppable) {
                ff_thread_report_progress(&h->cur_pic_ptr->tf, INT_MAX,
                                          h->picture_structure == PICT_BOTTOM_FIELD);
            }
            h->cur_pic_ptr = NULL;
        }
    }

    slice_type = get_ue_golomb_31(&h->gb);
    if (slice_type > 9) {
        av_log(h->avctx, AV_LOG_ERROR,
               "slice type too large (%d) at %d %d\n",
               slice_type, h->mb_x, h->mb_y);
        return AVERROR_INVALIDDATA;
    }
    if (slice_type > 4) {
        slice_type -= 5;
        h->slice_type_fixed = 1;
    } else
        h->slice_type_fixed = 0;

    slice_type = golomb_to_pict_type[slice_type];
    h->slice_type     = slice_type;
    h->slice_type_nos = slice_type & 3;

    // to make a few old functions happy, it's wrong though
    h->pict_type = h->slice_type;

    pps_id = get_ue_golomb(&h->gb);
    if (pps_id >= MAX_PPS_COUNT) {
        av_log(h->avctx, AV_LOG_ERROR, "pps_id %d out of range\n", pps_id);
        return AVERROR_INVALIDDATA;
    }
    if (!h0->pps_buffers[pps_id]) {
        av_log(h->avctx, AV_LOG_ERROR,
               "non-existing PPS %u referenced\n",
               pps_id);
        return AVERROR_INVALIDDATA;
    }
    h->pps = *h0->pps_buffers[pps_id];

    if (!h0->sps_buffers[h->pps.sps_id]) {
        av_log(h->avctx, AV_LOG_ERROR,
               "non-existing SPS %u referenced\n",
               h->pps.sps_id);
        return AVERROR_INVALIDDATA;
    }

    if (h->pps.sps_id != h->current_sps_id ||
        h0->sps_buffers[h->pps.sps_id]->new) {
        h0->sps_buffers[h->pps.sps_id]->new = 0;

        h->current_sps_id = h->pps.sps_id;
        h->sps            = *h0->sps_buffers[h->pps.sps_id];

        if (h->mb_width  != h->sps.mb_width ||
            h->mb_height != h->sps.mb_height * (2 - h->sps.frame_mbs_only_flag) ||
            h->avctx->bits_per_raw_sample != h->sps.bit_depth_luma ||
            h->cur_chroma_format_idc != h->sps.chroma_format_idc
        )
            needs_reinit = 1;

        if (h->bit_depth_luma    != h->sps.bit_depth_luma ||
            h->chroma_format_idc != h->sps.chroma_format_idc) {
            h->bit_depth_luma    = h->sps.bit_depth_luma;
            h->chroma_format_idc = h->sps.chroma_format_idc;
            needs_reinit         = 1;
        }
        if ((ret = h264_set_parameter_from_sps(h)) < 0)
            return ret;
    }

    h->avctx->profile = ff_h264_get_profile(&h->sps);
    h->avctx->level   = h->sps.level_idc;
    h->avctx->refs    = h->sps.ref_frame_count;

    must_reinit = (h->context_initialized &&
                    (   16*h->sps.mb_width != h->avctx->coded_width
                     || 16*h->sps.mb_height * (2 - h->sps.frame_mbs_only_flag) != h->avctx->coded_height
                     || h->avctx->bits_per_raw_sample != h->sps.bit_depth_luma
                     || h->cur_chroma_format_idc != h->sps.chroma_format_idc
                     || av_cmp_q(h->sps.sar, h->avctx->sample_aspect_ratio)
                     || h->mb_width  != h->sps.mb_width
                     || h->mb_height != h->sps.mb_height * (2 - h->sps.frame_mbs_only_flag)
                    ));
    if (h0->avctx->pix_fmt != get_pixel_format(h0, 0))
        must_reinit = 1;

    h->mb_width  = h->sps.mb_width;
    h->mb_height = h->sps.mb_height * (2 - h->sps.frame_mbs_only_flag);
    h->mb_num    = h->mb_width * h->mb_height;
    h->mb_stride = h->mb_width + 1;

    h->b_stride = h->mb_width * 4;

    h->chroma_y_shift = h->sps.chroma_format_idc <= 1; // 400 uses yuv420p

    h->width  = 16 * h->mb_width;
    h->height = 16 * h->mb_height;

    ret = init_dimensions(h);
    if (ret < 0)
        return ret;

    if (h->sps.video_signal_type_present_flag) {
        h->avctx->color_range = h->sps.full_range>0 ? AVCOL_RANGE_JPEG
                                                    : AVCOL_RANGE_MPEG;
        if (h->sps.colour_description_present_flag) {
            if (h->avctx->colorspace != h->sps.colorspace)
                needs_reinit = 1;
            h->avctx->color_primaries = h->sps.color_primaries;
            h->avctx->color_trc       = h->sps.color_trc;
            h->avctx->colorspace      = h->sps.colorspace;
        }
    }

    if (h->context_initialized &&
        (h->width  != h->avctx->coded_width   ||
         h->height != h->avctx->coded_height  ||
         must_reinit ||
         needs_reinit)) {
        if (h != h0) {
            av_log(h->avctx, AV_LOG_ERROR, "changing width/height on "
                   "slice %d\n", h0->current_slice + 1);
            return AVERROR_INVALIDDATA;
        }

        flush_change(h);

        if ((ret = get_pixel_format(h, 1)) < 0)
            return ret;
        h->avctx->pix_fmt = ret;

        av_log(h->avctx, AV_LOG_INFO, "Reinit context to %dx%d, "
               "pix_fmt: %d\n", h->width, h->height, h->avctx->pix_fmt);

        if ((ret = h264_slice_header_init(h, 1)) < 0) {
            av_log(h->avctx, AV_LOG_ERROR,
                   "h264_slice_header_init() failed\n");
            return ret;
        }
    }
    if (!h->context_initialized) {
        if (h != h0) {
            av_log(h->avctx, AV_LOG_ERROR,
                   "Cannot (re-)initialize context during parallel decoding.\n");
            return AVERROR_PATCHWELCOME;
        }

        if ((ret = get_pixel_format(h, 1)) < 0)
            return ret;
        h->avctx->pix_fmt = ret;

        if ((ret = h264_slice_header_init(h, 0)) < 0) {
            av_log(h->avctx, AV_LOG_ERROR,
                   "h264_slice_header_init() failed\n");
            return ret;
        }
    }

    if (h == h0 && h->dequant_coeff_pps != pps_id) {
        h->dequant_coeff_pps = pps_id;
        init_dequant_tables(h);
    }

    h->frame_num = get_bits(&h->gb, h->sps.log2_max_frame_num);

    h->mb_mbaff        = 0;
    h->mb_aff_frame    = 0;
    last_pic_structure = h0->picture_structure;
    last_pic_droppable = h0->droppable;
    h->droppable       = h->nal_ref_idc == 0;
    if (h->sps.frame_mbs_only_flag) {
        h->picture_structure = PICT_FRAME;
    } else {
        if (!h->sps.direct_8x8_inference_flag && slice_type == AV_PICTURE_TYPE_B) {
            av_log(h->avctx, AV_LOG_ERROR, "This stream was generated by a broken encoder, invalid 8x8 inference\n");
            return -1;
        }
        field_pic_flag = get_bits1(&h->gb);
        if (field_pic_flag) {
            bottom_field_flag = get_bits1(&h->gb);
            h->picture_structure = PICT_TOP_FIELD + bottom_field_flag;
        } else {
            h->picture_structure = PICT_FRAME;
            h->mb_aff_frame      = h->sps.mb_aff;
        }
    }
    h->mb_field_decoding_flag = h->picture_structure != PICT_FRAME;

    if (h0->current_slice != 0) {
        if (last_pic_structure != h->picture_structure ||
            last_pic_droppable != h->droppable) {
            av_log(h->avctx, AV_LOG_ERROR,
                   "Changing field mode (%d -> %d) between slices is not allowed\n",
                   last_pic_structure, h->picture_structure);
            h->picture_structure = last_pic_structure;
            h->droppable         = last_pic_droppable;
            return AVERROR_INVALIDDATA;
        } else if (!h0->cur_pic_ptr) {
            av_log(h->avctx, AV_LOG_ERROR,
                   "unset cur_pic_ptr on %d. slice\n",
                   h0->current_slice + 1);
            return AVERROR_INVALIDDATA;
        }
    } else {
        /* Shorten frame num gaps so we don't have to allocate reference
         * frames just to throw them away */
        if (h->frame_num != h->prev_frame_num && h->prev_frame_num >= 0) {
            int unwrap_prev_frame_num = h->prev_frame_num;
            int max_frame_num         = 1 << h->sps.log2_max_frame_num;

            if (unwrap_prev_frame_num > h->frame_num)
                unwrap_prev_frame_num -= max_frame_num;

            if ((h->frame_num - unwrap_prev_frame_num) > h->sps.ref_frame_count) {
                unwrap_prev_frame_num = (h->frame_num - h->sps.ref_frame_count) - 1;
                if (unwrap_prev_frame_num < 0)
                    unwrap_prev_frame_num += max_frame_num;

                h->prev_frame_num = unwrap_prev_frame_num;
            }
        }

        /* See if we have a decoded first field looking for a pair...
         * Here, we're using that to see if we should mark previously
         * decode frames as "finished".
         * We have to do that before the "dummy" in-between frame allocation,
         * since that can modify h->cur_pic_ptr. */
        if (h0->first_field) {
            assert(h0->cur_pic_ptr);
            assert(h0->cur_pic_ptr->f.data[0]);
            assert(h0->cur_pic_ptr->reference != DELAYED_PIC_REF);

            /* Mark old field/frame as completed */
            if (!last_pic_droppable && h0->cur_pic_ptr->tf.owner == h0->avctx) {
                ff_thread_report_progress(&h0->cur_pic_ptr->tf, INT_MAX,
                                          last_pic_structure == PICT_BOTTOM_FIELD);
            }

            /* figure out if we have a complementary field pair */
            if (!FIELD_PICTURE(h) || h->picture_structure == last_pic_structure) {
                /* Previous field is unmatched. Don't display it, but let it
                 * remain for reference if marked as such. */
                if (!last_pic_droppable && last_pic_structure != PICT_FRAME) {
                    ff_thread_report_progress(&h0->cur_pic_ptr->tf, INT_MAX,
                                              last_pic_structure == PICT_TOP_FIELD);
                }
            } else {
                if (h0->cur_pic_ptr->frame_num != h->frame_num) {
                    /* This and previous field were reference, but had
                     * different frame_nums. Consider this field first in
                     * pair. Throw away previous field except for reference
                     * purposes. */
                    if (!last_pic_droppable && last_pic_structure != PICT_FRAME) {
                        ff_thread_report_progress(&h0->cur_pic_ptr->tf, INT_MAX,
                                                  last_pic_structure == PICT_TOP_FIELD);
                    }
                } else {
                    /* Second field in complementary pair */
                    if (!((last_pic_structure   == PICT_TOP_FIELD &&
                           h->picture_structure == PICT_BOTTOM_FIELD) ||
                          (last_pic_structure   == PICT_BOTTOM_FIELD &&
                           h->picture_structure == PICT_TOP_FIELD))) {
                        av_log(h->avctx, AV_LOG_ERROR,
                               "Invalid field mode combination %d/%d\n",
                               last_pic_structure, h->picture_structure);
                        h->picture_structure = last_pic_structure;
                        h->droppable         = last_pic_droppable;
                        return AVERROR_INVALIDDATA;
                    } else if (last_pic_droppable != h->droppable) {
                        avpriv_request_sample(h->avctx,
                                              "Found reference and non-reference fields in the same frame, which");
                        h->picture_structure = last_pic_structure;
                        h->droppable         = last_pic_droppable;
                        return AVERROR_PATCHWELCOME;
                    }
                }
            }
        }

        while (h->frame_num != h->prev_frame_num && h->prev_frame_num >= 0 && !h0->first_field &&
               h->frame_num != (h->prev_frame_num + 1) % (1 << h->sps.log2_max_frame_num)) {
            Picture *prev = h->short_ref_count ? h->short_ref[0] : NULL;
            av_log(h->avctx, AV_LOG_DEBUG, "Frame num gap %d %d\n",
                   h->frame_num, h->prev_frame_num);
            if (!h->sps.gaps_in_frame_num_allowed_flag)
                for(i=0; i<FF_ARRAY_ELEMS(h->last_pocs); i++)
                    h->last_pocs[i] = INT_MIN;
            ret = h264_frame_start(h);
            if (ret < 0)
                return ret;
            h->prev_frame_num++;
            h->prev_frame_num        %= 1 << h->sps.log2_max_frame_num;
            h->cur_pic_ptr->frame_num = h->prev_frame_num;
            ff_thread_report_progress(&h->cur_pic_ptr->tf, INT_MAX, 0);
            ff_thread_report_progress(&h->cur_pic_ptr->tf, INT_MAX, 1);
            ret = ff_generate_sliding_window_mmcos(h, 1);
            if (ret < 0 && (h->avctx->err_recognition & AV_EF_EXPLODE))
                return ret;
            ret = ff_h264_execute_ref_pic_marking(h, h->mmco, h->mmco_index);
            if (ret < 0 && (h->avctx->err_recognition & AV_EF_EXPLODE))
                return ret;
            /* Error concealment: If a ref is missing, copy the previous ref
             * in its place.
             * FIXME: Avoiding a memcpy would be nice, but ref handling makes
             * many assumptions about there being no actual duplicates.
             * FIXME: This does not copy padding for out-of-frame motion
             * vectors.  Given we are concealing a lost frame, this probably
             * is not noticeable by comparison, but it should be fixed. */
            if (h->short_ref_count) {
                if (prev) {
                    av_image_copy(h->short_ref[0]->f.data,
                                  h->short_ref[0]->f.linesize,
                                  (const uint8_t **)prev->f.data,
                                  prev->f.linesize,
                                  h->avctx->pix_fmt,
                                  h->mb_width  * 16,
                                  h->mb_height * 16);
                    h->short_ref[0]->poc = prev->poc + 2;
                }
                h->short_ref[0]->frame_num = h->prev_frame_num;
            }
        }

        /* See if we have a decoded first field looking for a pair...
         * We're using that to see whether to continue decoding in that
         * frame, or to allocate a new one. */
        if (h0->first_field) {
            assert(h0->cur_pic_ptr);
            assert(h0->cur_pic_ptr->f.data[0]);
            assert(h0->cur_pic_ptr->reference != DELAYED_PIC_REF);

            /* figure out if we have a complementary field pair */
            if (!FIELD_PICTURE(h) || h->picture_structure == last_pic_structure) {
                /* Previous field is unmatched. Don't display it, but let it
                 * remain for reference if marked as such. */
                h0->cur_pic_ptr = NULL;
                h0->first_field = FIELD_PICTURE(h);
            } else {
                if (h0->cur_pic_ptr->frame_num != h->frame_num) {
                    ff_thread_report_progress(&h0->cur_pic_ptr->tf, INT_MAX,
                                              h0->picture_structure==PICT_BOTTOM_FIELD);
                    /* This and the previous field had different frame_nums.
                     * Consider this field first in pair. Throw away previous
                     * one except for reference purposes. */
                    h0->first_field = 1;
                    h0->cur_pic_ptr = NULL;
                } else {
                    /* Second field in complementary pair */
                    h0->first_field = 0;
                }
            }
        } else {
            /* Frame or first field in a potentially complementary pair */
            h0->first_field = FIELD_PICTURE(h);
        }

        if (!FIELD_PICTURE(h) || h0->first_field) {
            if (h264_frame_start(h) < 0) {
                h0->first_field = 0;
                return AVERROR_INVALIDDATA;
            }
        } else {
            release_unused_pictures(h, 0);
        }
        /* Some macroblocks can be accessed before they're available in case
        * of lost slices, MBAFF or threading. */
        if (FIELD_PICTURE(h)) {
            for(i = (h->picture_structure == PICT_BOTTOM_FIELD); i<h->mb_height; i++)
                memset(h->slice_table + i*h->mb_stride, -1, (h->mb_stride - (i+1==h->mb_height)) * sizeof(*h->slice_table));
        } else {
            memset(h->slice_table, -1,
                (h->mb_height * h->mb_stride - 1) * sizeof(*h->slice_table));
        }
        h0->last_slice_type = -1;
    }
    if (h != h0 && (ret = clone_slice(h, h0)) < 0)
        return ret;

    /* can't be in alloc_tables because linesize isn't known there.
     * FIXME: redo bipred weight to not require extra buffer? */
    for (i = 0; i < h->slice_context_count; i++)
        if (h->thread_context[i]) {
            ret = alloc_scratch_buffers(h->thread_context[i], h->linesize);
            if (ret < 0)
                return ret;
        }

    h->cur_pic_ptr->frame_num = h->frame_num; // FIXME frame_num cleanup

    av_assert1(h->mb_num == h->mb_width * h->mb_height);
    if (first_mb_in_slice << FIELD_OR_MBAFF_PICTURE(h) >= h->mb_num ||
        first_mb_in_slice >= h->mb_num) {
        av_log(h->avctx, AV_LOG_ERROR, "first_mb_in_slice overflow\n");
        return AVERROR_INVALIDDATA;
    }
    h->resync_mb_x = h->mb_x =  first_mb_in_slice % h->mb_width;
    h->resync_mb_y = h->mb_y = (first_mb_in_slice / h->mb_width) <<
                               FIELD_OR_MBAFF_PICTURE(h);
    if (h->picture_structure == PICT_BOTTOM_FIELD)
        h->resync_mb_y = h->mb_y = h->mb_y + 1;
    av_assert1(h->mb_y < h->mb_height);

    if (h->picture_structure == PICT_FRAME) {
        h->curr_pic_num = h->frame_num;
        h->max_pic_num  = 1 << h->sps.log2_max_frame_num;
    } else {
        h->curr_pic_num = 2 * h->frame_num + 1;
        h->max_pic_num  = 1 << (h->sps.log2_max_frame_num + 1);
    }

    if (h->nal_unit_type == NAL_IDR_SLICE)
        get_ue_golomb(&h->gb); /* idr_pic_id */

    if (h->sps.poc_type == 0) {
        h->poc_lsb = get_bits(&h->gb, h->sps.log2_max_poc_lsb);

        if (h->pps.pic_order_present == 1 && h->picture_structure == PICT_FRAME)
            h->delta_poc_bottom = get_se_golomb(&h->gb);
    }

    if (h->sps.poc_type == 1 && !h->sps.delta_pic_order_always_zero_flag) {
        h->delta_poc[0] = get_se_golomb(&h->gb);

        if (h->pps.pic_order_present == 1 && h->picture_structure == PICT_FRAME)
            h->delta_poc[1] = get_se_golomb(&h->gb);
    }

    ff_init_poc(h, h->cur_pic_ptr->field_poc, &h->cur_pic_ptr->poc);

    if (h->pps.redundant_pic_cnt_present)
        h->redundant_pic_count = get_ue_golomb(&h->gb);

    // set defaults, might be overridden a few lines later
    h->ref_count[0] = h->pps.ref_count[0];
    h->ref_count[1] = h->pps.ref_count[1];

    if (h->slice_type_nos != AV_PICTURE_TYPE_I) {
        unsigned max[2];
        max[0] = max[1] = h->picture_structure == PICT_FRAME ? 15 : 31;

        if (h->slice_type_nos == AV_PICTURE_TYPE_B)
            h->direct_spatial_mv_pred = get_bits1(&h->gb);
        num_ref_idx_active_override_flag = get_bits1(&h->gb);

        if (num_ref_idx_active_override_flag) {
            h->ref_count[0] = get_ue_golomb(&h->gb) + 1;
            if (h->slice_type_nos == AV_PICTURE_TYPE_B) {
                h->ref_count[1] = get_ue_golomb(&h->gb) + 1;
            } else
                // full range is spec-ok in this case, even for frames
                h->ref_count[1] = 1;
        }

        if (h->ref_count[0]-1 > max[0] || h->ref_count[1]-1 > max[1]){
            av_log(h->avctx, AV_LOG_ERROR, "reference overflow %u > %u or %u > %u\n", h->ref_count[0]-1, max[0], h->ref_count[1]-1, max[1]);
            h->ref_count[0] = h->ref_count[1] = 0;
            return AVERROR_INVALIDDATA;
        }

        if (h->slice_type_nos == AV_PICTURE_TYPE_B)
            h->list_count = 2;
        else
            h->list_count = 1;
    } else {
        h->list_count   = 0;
        h->ref_count[0] = h->ref_count[1] = 0;
    }
    if (slice_type != AV_PICTURE_TYPE_I &&
        (h0->current_slice == 0 ||
         slice_type != h0->last_slice_type ||
         memcmp(h0->last_ref_count, h0->ref_count, sizeof(h0->ref_count)))) {
        ff_h264_fill_default_ref_list(h);
    }

    if (h->slice_type_nos != AV_PICTURE_TYPE_I) {
       ret = ff_h264_decode_ref_pic_list_reordering(h);
       if (ret < 0) {
           h->ref_count[1] = h->ref_count[0] = 0;
           return ret;
       }
    }

    if ((h->pps.weighted_pred && h->slice_type_nos == AV_PICTURE_TYPE_P) ||
        (h->pps.weighted_bipred_idc == 1 &&
         h->slice_type_nos == AV_PICTURE_TYPE_B))
        pred_weight_table(h);
    else if (h->pps.weighted_bipred_idc == 2 &&
             h->slice_type_nos == AV_PICTURE_TYPE_B) {
        implicit_weight_table(h, -1);
    } else {
        h->use_weight = 0;
        for (i = 0; i < 2; i++) {
            h->luma_weight_flag[i]   = 0;
            h->chroma_weight_flag[i] = 0;
        }
    }

    // If frame-mt is enabled, only update mmco tables for the first slice
    // in a field. Subsequent slices can temporarily clobber h->mmco_index
    // or h->mmco, which will cause ref list mix-ups and decoding errors
    // further down the line. This may break decoding if the first slice is
    // corrupt, thus we only do this if frame-mt is enabled.
    if (h->nal_ref_idc) {
        ret = ff_h264_decode_ref_pic_marking(h0, &h->gb,
                                             !(h->avctx->active_thread_type & FF_THREAD_FRAME) ||
                                             h0->current_slice == 0);
        if (ret < 0 && (h->avctx->err_recognition & AV_EF_EXPLODE))
            return AVERROR_INVALIDDATA;
    }

    if (FRAME_MBAFF(h)) {
        ff_h264_fill_mbaff_ref_list(h);

        if (h->pps.weighted_bipred_idc == 2 && h->slice_type_nos == AV_PICTURE_TYPE_B) {
            implicit_weight_table(h, 0);
            implicit_weight_table(h, 1);
        }
    }

    if (h->slice_type_nos == AV_PICTURE_TYPE_B && !h->direct_spatial_mv_pred)
        ff_h264_direct_dist_scale_factor(h);
    ff_h264_direct_ref_list_init(h);

    if (h->slice_type_nos != AV_PICTURE_TYPE_I && h->pps.cabac) {
        tmp = get_ue_golomb_31(&h->gb);
        if (tmp > 2) {
            av_log(h->avctx, AV_LOG_ERROR, "cabac_init_idc overflow\n");
            return AVERROR_INVALIDDATA;
        }
        h->cabac_init_idc = tmp;
    }

    h->last_qscale_diff = 0;
    tmp = h->pps.init_qp + get_se_golomb(&h->gb);
    if (tmp > 51 + 6 * (h->sps.bit_depth_luma - 8)) {
        av_log(h->avctx, AV_LOG_ERROR, "QP %u out of range\n", tmp);
        return AVERROR_INVALIDDATA;
    }
    h->qscale       = tmp;
    h->chroma_qp[0] = get_chroma_qp(h, 0, h->qscale);
    h->chroma_qp[1] = get_chroma_qp(h, 1, h->qscale);
    // FIXME qscale / qp ... stuff
    if (h->slice_type == AV_PICTURE_TYPE_SP)
        get_bits1(&h->gb); /* sp_for_switch_flag */
    if (h->slice_type == AV_PICTURE_TYPE_SP ||
        h->slice_type == AV_PICTURE_TYPE_SI)
        get_se_golomb(&h->gb); /* slice_qs_delta */

    h->deblocking_filter     = 1;
    h->slice_alpha_c0_offset = 52;
    h->slice_beta_offset     = 52;
    if (h->pps.deblocking_filter_parameters_present) {
        tmp = get_ue_golomb_31(&h->gb);
        if (tmp > 2) {
            av_log(h->avctx, AV_LOG_ERROR,
                   "deblocking_filter_idc %u out of range\n", tmp);
            return AVERROR_INVALIDDATA;
        }
        h->deblocking_filter = tmp;
        if (h->deblocking_filter < 2)
            h->deblocking_filter ^= 1;  // 1<->0

        if (h->deblocking_filter) {
            h->slice_alpha_c0_offset += get_se_golomb(&h->gb) << 1;
            h->slice_beta_offset     += get_se_golomb(&h->gb) << 1;
            if (h->slice_alpha_c0_offset > 104U ||
                h->slice_beta_offset     > 104U) {
                av_log(h->avctx, AV_LOG_ERROR,
                       "deblocking filter parameters %d %d out of range\n",
                       h->slice_alpha_c0_offset, h->slice_beta_offset);
                return AVERROR_INVALIDDATA;
            }
        }
    }

    if (h->avctx->skip_loop_filter >= AVDISCARD_ALL ||
        (h->avctx->skip_loop_filter >= AVDISCARD_NONKEY &&
         h->slice_type_nos != AV_PICTURE_TYPE_I) ||
        (h->avctx->skip_loop_filter >= AVDISCARD_BIDIR  &&
         h->slice_type_nos == AV_PICTURE_TYPE_B) ||
        (h->avctx->skip_loop_filter >= AVDISCARD_NONREF &&
         h->nal_ref_idc == 0))
        h->deblocking_filter = 0;

    if (h->deblocking_filter == 1 && h0->max_contexts > 1) {
        if (h->avctx->flags2 & CODEC_FLAG2_FAST) {
            /* Cheat slightly for speed:
             * Do not bother to deblock across slices. */
            h->deblocking_filter = 2;
        } else {
            h0->max_contexts = 1;
            if (!h0->single_decode_warning) {
                av_log(h->avctx, AV_LOG_INFO,
                       "Cannot parallelize deblocking type 1, decoding such frames in sequential order\n");
                h0->single_decode_warning = 1;
            }
            if (h != h0) {
                av_log(h->avctx, AV_LOG_ERROR,
                       "Deblocking switched inside frame.\n");
                return 1;
            }
        }
    }
    h->qp_thresh = 15 + 52 -
                   FFMIN(h->slice_alpha_c0_offset, h->slice_beta_offset) -
                   FFMAX3(0,
                          h->pps.chroma_qp_index_offset[0],
                          h->pps.chroma_qp_index_offset[1]) +
                   6 * (h->sps.bit_depth_luma - 8);

    h0->last_slice_type = slice_type;
    memcpy(h0->last_ref_count, h0->ref_count, sizeof(h0->last_ref_count));
    h->slice_num        = ++h0->current_slice;

    if (h->slice_num)
        h0->slice_row[(h->slice_num-1)&(MAX_SLICES-1)]= h->resync_mb_y;
    if (   h0->slice_row[h->slice_num&(MAX_SLICES-1)] + 3 >= h->resync_mb_y
        && h0->slice_row[h->slice_num&(MAX_SLICES-1)] <= h->resync_mb_y
        && h->slice_num >= MAX_SLICES) {
        //in case of ASO this check needs to be updated depending on how we decide to assign slice numbers in this case
        av_log(h->avctx, AV_LOG_WARNING, "Possibly too many slices (%d >= %d), increase MAX_SLICES and recompile if there are artifacts\n", h->slice_num, MAX_SLICES);
    }

    for (j = 0; j < 2; j++) {
        int id_list[16];
        int *ref2frm = h->ref2frm[h->slice_num & (MAX_SLICES - 1)][j];
        for (i = 0; i < 16; i++) {
            id_list[i] = 60;
            if (j < h->list_count && i < h->ref_count[j] &&
                h->ref_list[j][i].f.buf[0]) {
                int k;
                AVBuffer *buf = h->ref_list[j][i].f.buf[0]->buffer;
                for (k = 0; k < h->short_ref_count; k++)
                    if (h->short_ref[k]->f.buf[0]->buffer == buf) {
                        id_list[i] = k;
                        break;
                    }
                for (k = 0; k < h->long_ref_count; k++)
                    if (h->long_ref[k] && h->long_ref[k]->f.buf[0]->buffer == buf) {
                        id_list[i] = h->short_ref_count + k;
                        break;
                    }
            }
        }

        ref2frm[0] =
        ref2frm[1] = -1;
        for (i = 0; i < 16; i++)
            ref2frm[i + 2] = 4 * id_list[i] + (h->ref_list[j][i].reference & 3);
        ref2frm[18 + 0] =
        ref2frm[18 + 1] = -1;
        for (i = 16; i < 48; i++)
            ref2frm[i + 4] = 4 * id_list[(i - 16) >> 1] +
                             (h->ref_list[j][i].reference & 3);
    }

    if (h->ref_count[0]) h->er.last_pic = &h->ref_list[0][0];
    if (h->ref_count[1]) h->er.next_pic = &h->ref_list[1][0];
    h->er.ref_count = h->ref_count[0];

    if (h->avctx->debug & FF_DEBUG_PICT_INFO) {
        av_log(h->avctx, AV_LOG_DEBUG,
               "slice:%d %s mb:%d %c%s%s pps:%u frame:%d poc:%d/%d ref:%d/%d qp:%d loop:%d:%d:%d weight:%d%s %s\n",
               h->slice_num,
               (h->picture_structure == PICT_FRAME ? "F" : h->picture_structure == PICT_TOP_FIELD ? "T" : "B"),
               first_mb_in_slice,
               av_get_picture_type_char(h->slice_type),
               h->slice_type_fixed ? " fix" : "",
               h->nal_unit_type == NAL_IDR_SLICE ? " IDR" : "",
               pps_id, h->frame_num,
               h->cur_pic_ptr->field_poc[0],
               h->cur_pic_ptr->field_poc[1],
               h->ref_count[0], h->ref_count[1],
               h->qscale,
               h->deblocking_filter,
               h->slice_alpha_c0_offset / 2 - 26, h->slice_beta_offset / 2 - 26,
               h->use_weight,
               h->use_weight == 1 && h->use_weight_chroma ? "c" : "",
               h->slice_type == AV_PICTURE_TYPE_B ? (h->direct_spatial_mv_pred ? "SPAT" : "TEMP") : "");
    }

    return 0;
}

int ff_h264_get_slice_type(const H264Context *h)
{
    switch (h->slice_type) {
    case AV_PICTURE_TYPE_P:
        return 0;
    case AV_PICTURE_TYPE_B:
        return 1;
    case AV_PICTURE_TYPE_I:
        return 2;
    case AV_PICTURE_TYPE_SP:
        return 3;
    case AV_PICTURE_TYPE_SI:
        return 4;
    default:
        return AVERROR_INVALIDDATA;
    }
}

static av_always_inline void fill_filter_caches_inter(H264Context *h,
                                                      int mb_type, int top_xy,
                                                      int left_xy[LEFT_MBS],
                                                      int top_type,
                                                      int left_type[LEFT_MBS],
                                                      int mb_xy, int list)
{
    int b_stride = h->b_stride;
    int16_t(*mv_dst)[2] = &h->mv_cache[list][scan8[0]];
    int8_t *ref_cache = &h->ref_cache[list][scan8[0]];
    if (IS_INTER(mb_type) || IS_DIRECT(mb_type)) {
        if (USES_LIST(top_type, list)) {
            const int b_xy  = h->mb2b_xy[top_xy] + 3 * b_stride;
            const int b8_xy = 4 * top_xy + 2;
            int (*ref2frm)[64] = (void*)(h->ref2frm[h->slice_table[top_xy] & (MAX_SLICES - 1)][0] + (MB_MBAFF(h) ? 20 : 2));
            AV_COPY128(mv_dst - 1 * 8, h->cur_pic.motion_val[list][b_xy + 0]);
            ref_cache[0 - 1 * 8] =
            ref_cache[1 - 1 * 8] = ref2frm[list][h->cur_pic.ref_index[list][b8_xy + 0]];
            ref_cache[2 - 1 * 8] =
            ref_cache[3 - 1 * 8] = ref2frm[list][h->cur_pic.ref_index[list][b8_xy + 1]];
        } else {
            AV_ZERO128(mv_dst - 1 * 8);
            AV_WN32A(&ref_cache[0 - 1 * 8], ((LIST_NOT_USED) & 0xFF) * 0x01010101u);
        }

        if (!IS_INTERLACED(mb_type ^ left_type[LTOP])) {
            if (USES_LIST(left_type[LTOP], list)) {
                const int b_xy  = h->mb2b_xy[left_xy[LTOP]] + 3;
                const int b8_xy = 4 * left_xy[LTOP] + 1;
                int (*ref2frm)[64] =(void*)( h->ref2frm[h->slice_table[left_xy[LTOP]] & (MAX_SLICES - 1)][0] + (MB_MBAFF(h) ? 20 : 2));
                AV_COPY32(mv_dst - 1 +  0, h->cur_pic.motion_val[list][b_xy + b_stride * 0]);
                AV_COPY32(mv_dst - 1 +  8, h->cur_pic.motion_val[list][b_xy + b_stride * 1]);
                AV_COPY32(mv_dst - 1 + 16, h->cur_pic.motion_val[list][b_xy + b_stride * 2]);
                AV_COPY32(mv_dst - 1 + 24, h->cur_pic.motion_val[list][b_xy + b_stride * 3]);
                ref_cache[-1 +  0] =
                ref_cache[-1 +  8] = ref2frm[list][h->cur_pic.ref_index[list][b8_xy + 2 * 0]];
                ref_cache[-1 + 16] =
                ref_cache[-1 + 24] = ref2frm[list][h->cur_pic.ref_index[list][b8_xy + 2 * 1]];
            } else {
                AV_ZERO32(mv_dst - 1 +  0);
                AV_ZERO32(mv_dst - 1 +  8);
                AV_ZERO32(mv_dst - 1 + 16);
                AV_ZERO32(mv_dst - 1 + 24);
                ref_cache[-1 +  0] =
                ref_cache[-1 +  8] =
                ref_cache[-1 + 16] =
                ref_cache[-1 + 24] = LIST_NOT_USED;
            }
        }
    }

    if (!USES_LIST(mb_type, list)) {
        fill_rectangle(mv_dst, 4, 4, 8, pack16to32(0, 0), 4);
        AV_WN32A(&ref_cache[0 * 8], ((LIST_NOT_USED) & 0xFF) * 0x01010101u);
        AV_WN32A(&ref_cache[1 * 8], ((LIST_NOT_USED) & 0xFF) * 0x01010101u);
        AV_WN32A(&ref_cache[2 * 8], ((LIST_NOT_USED) & 0xFF) * 0x01010101u);
        AV_WN32A(&ref_cache[3 * 8], ((LIST_NOT_USED) & 0xFF) * 0x01010101u);
        return;
    }

    {
        int8_t *ref = &h->cur_pic.ref_index[list][4 * mb_xy];
        int (*ref2frm)[64] = (void*)(h->ref2frm[h->slice_num & (MAX_SLICES - 1)][0] + (MB_MBAFF(h) ? 20 : 2));
        uint32_t ref01 = (pack16to32(ref2frm[list][ref[0]], ref2frm[list][ref[1]]) & 0x00FF00FF) * 0x0101;
        uint32_t ref23 = (pack16to32(ref2frm[list][ref[2]], ref2frm[list][ref[3]]) & 0x00FF00FF) * 0x0101;
        AV_WN32A(&ref_cache[0 * 8], ref01);
        AV_WN32A(&ref_cache[1 * 8], ref01);
        AV_WN32A(&ref_cache[2 * 8], ref23);
        AV_WN32A(&ref_cache[3 * 8], ref23);
    }

    {
        int16_t(*mv_src)[2] = &h->cur_pic.motion_val[list][4 * h->mb_x + 4 * h->mb_y * b_stride];
        AV_COPY128(mv_dst + 8 * 0, mv_src + 0 * b_stride);
        AV_COPY128(mv_dst + 8 * 1, mv_src + 1 * b_stride);
        AV_COPY128(mv_dst + 8 * 2, mv_src + 2 * b_stride);
        AV_COPY128(mv_dst + 8 * 3, mv_src + 3 * b_stride);
    }
}

/**
 *
 * @return non zero if the loop filter can be skipped
 */
static int fill_filter_caches(H264Context *h, int mb_type)
{
    const int mb_xy = h->mb_xy;
    int top_xy, left_xy[LEFT_MBS];
    int top_type, left_type[LEFT_MBS];
    uint8_t *nnz;
    uint8_t *nnz_cache;

    top_xy = mb_xy - (h->mb_stride << MB_FIELD(h));

    /* Wow, what a mess, why didn't they simplify the interlacing & intra
     * stuff, I can't imagine that these complex rules are worth it. */

    left_xy[LBOT] = left_xy[LTOP] = mb_xy - 1;
    if (FRAME_MBAFF(h)) {
        const int left_mb_field_flag = IS_INTERLACED(h->cur_pic.mb_type[mb_xy - 1]);
        const int curr_mb_field_flag = IS_INTERLACED(mb_type);
        if (h->mb_y & 1) {
            if (left_mb_field_flag != curr_mb_field_flag)
                left_xy[LTOP] -= h->mb_stride;
        } else {
            if (curr_mb_field_flag)
                top_xy += h->mb_stride &
                          (((h->cur_pic.mb_type[top_xy] >> 7) & 1) - 1);
            if (left_mb_field_flag != curr_mb_field_flag)
                left_xy[LBOT] += h->mb_stride;
        }
    }

    h->top_mb_xy        = top_xy;
    h->left_mb_xy[LTOP] = left_xy[LTOP];
    h->left_mb_xy[LBOT] = left_xy[LBOT];
    {
        /* For sufficiently low qp, filtering wouldn't do anything.
         * This is a conservative estimate: could also check beta_offset
         * and more accurate chroma_qp. */
        int qp_thresh = h->qp_thresh; // FIXME strictly we should store qp_thresh for each mb of a slice
        int qp        = h->cur_pic.qscale_table[mb_xy];
        if (qp <= qp_thresh &&
            (left_xy[LTOP] < 0 ||
             ((qp + h->cur_pic.qscale_table[left_xy[LTOP]] + 1) >> 1) <= qp_thresh) &&
            (top_xy < 0 ||
             ((qp + h->cur_pic.qscale_table[top_xy] + 1) >> 1) <= qp_thresh)) {
            if (!FRAME_MBAFF(h))
                return 1;
            if ((left_xy[LTOP] < 0 ||
                 ((qp + h->cur_pic.qscale_table[left_xy[LBOT]] + 1) >> 1) <= qp_thresh) &&
                (top_xy < h->mb_stride ||
                 ((qp + h->cur_pic.qscale_table[top_xy - h->mb_stride] + 1) >> 1) <= qp_thresh))
                return 1;
        }
    }

    top_type        = h->cur_pic.mb_type[top_xy];
    left_type[LTOP] = h->cur_pic.mb_type[left_xy[LTOP]];
    left_type[LBOT] = h->cur_pic.mb_type[left_xy[LBOT]];
    if (h->deblocking_filter == 2) {
        if (h->slice_table[top_xy] != h->slice_num)
            top_type = 0;
        if (h->slice_table[left_xy[LBOT]] != h->slice_num)
            left_type[LTOP] = left_type[LBOT] = 0;
    } else {
        if (h->slice_table[top_xy] == 0xFFFF)
            top_type = 0;
        if (h->slice_table[left_xy[LBOT]] == 0xFFFF)
            left_type[LTOP] = left_type[LBOT] = 0;
    }
    h->top_type        = top_type;
    h->left_type[LTOP] = left_type[LTOP];
    h->left_type[LBOT] = left_type[LBOT];

    if (IS_INTRA(mb_type))
        return 0;

    fill_filter_caches_inter(h, mb_type, top_xy, left_xy,
                             top_type, left_type, mb_xy, 0);
    if (h->list_count == 2)
        fill_filter_caches_inter(h, mb_type, top_xy, left_xy,
                                 top_type, left_type, mb_xy, 1);

    nnz       = h->non_zero_count[mb_xy];
    nnz_cache = h->non_zero_count_cache;
    AV_COPY32(&nnz_cache[4 + 8 * 1], &nnz[0]);
    AV_COPY32(&nnz_cache[4 + 8 * 2], &nnz[4]);
    AV_COPY32(&nnz_cache[4 + 8 * 3], &nnz[8]);
    AV_COPY32(&nnz_cache[4 + 8 * 4], &nnz[12]);
    h->cbp = h->cbp_table[mb_xy];

    if (top_type) {
        nnz = h->non_zero_count[top_xy];
        AV_COPY32(&nnz_cache[4 + 8 * 0], &nnz[3 * 4]);
    }

    if (left_type[LTOP]) {
        nnz = h->non_zero_count[left_xy[LTOP]];
        nnz_cache[3 + 8 * 1] = nnz[3 + 0 * 4];
        nnz_cache[3 + 8 * 2] = nnz[3 + 1 * 4];
        nnz_cache[3 + 8 * 3] = nnz[3 + 2 * 4];
        nnz_cache[3 + 8 * 4] = nnz[3 + 3 * 4];
    }

    /* CAVLC 8x8dct requires NNZ values for residual decoding that differ
     * from what the loop filter needs */
    if (!CABAC(h) && h->pps.transform_8x8_mode) {
        if (IS_8x8DCT(top_type)) {
            nnz_cache[4 + 8 * 0] =
            nnz_cache[5 + 8 * 0] = (h->cbp_table[top_xy] & 0x4000) >> 12;
            nnz_cache[6 + 8 * 0] =
            nnz_cache[7 + 8 * 0] = (h->cbp_table[top_xy] & 0x8000) >> 12;
        }
        if (IS_8x8DCT(left_type[LTOP])) {
            nnz_cache[3 + 8 * 1] =
            nnz_cache[3 + 8 * 2] = (h->cbp_table[left_xy[LTOP]] & 0x2000) >> 12; // FIXME check MBAFF
        }
        if (IS_8x8DCT(left_type[LBOT])) {
            nnz_cache[3 + 8 * 3] =
            nnz_cache[3 + 8 * 4] = (h->cbp_table[left_xy[LBOT]] & 0x8000) >> 12; // FIXME check MBAFF
        }

        if (IS_8x8DCT(mb_type)) {
            nnz_cache[scan8[0]] =
            nnz_cache[scan8[1]] =
            nnz_cache[scan8[2]] =
            nnz_cache[scan8[3]] = (h->cbp & 0x1000) >> 12;

            nnz_cache[scan8[0 + 4]] =
            nnz_cache[scan8[1 + 4]] =
            nnz_cache[scan8[2 + 4]] =
            nnz_cache[scan8[3 + 4]] = (h->cbp & 0x2000) >> 12;

            nnz_cache[scan8[0 + 8]] =
            nnz_cache[scan8[1 + 8]] =
            nnz_cache[scan8[2 + 8]] =
            nnz_cache[scan8[3 + 8]] = (h->cbp & 0x4000) >> 12;

            nnz_cache[scan8[0 + 12]] =
            nnz_cache[scan8[1 + 12]] =
            nnz_cache[scan8[2 + 12]] =
            nnz_cache[scan8[3 + 12]] = (h->cbp & 0x8000) >> 12;
        }
    }

    return 0;
}

static void loop_filter(H264Context *h, int start_x, int end_x)
{
    uint8_t *dest_y, *dest_cb, *dest_cr;
    int linesize, uvlinesize, mb_x, mb_y;
    const int end_mb_y       = h->mb_y + FRAME_MBAFF(h);
    const int old_slice_type = h->slice_type;
    const int pixel_shift    = h->pixel_shift;
    const int block_h        = 16 >> h->chroma_y_shift;

    if (h->deblocking_filter) {
        for (mb_x = start_x; mb_x < end_x; mb_x++)
            for (mb_y = end_mb_y - FRAME_MBAFF(h); mb_y <= end_mb_y; mb_y++) {
                int mb_xy, mb_type;
                mb_xy         = h->mb_xy = mb_x + mb_y * h->mb_stride;
                h->slice_num  = h->slice_table[mb_xy];
                mb_type       = h->cur_pic.mb_type[mb_xy];
                h->list_count = h->list_counts[mb_xy];

                if (FRAME_MBAFF(h))
                    h->mb_mbaff               =
                    h->mb_field_decoding_flag = !!IS_INTERLACED(mb_type);

                h->mb_x = mb_x;
                h->mb_y = mb_y;
                dest_y  = h->cur_pic.f.data[0] +
                          ((mb_x << pixel_shift) + mb_y * h->linesize) * 16;
                dest_cb = h->cur_pic.f.data[1] +
                          (mb_x << pixel_shift) * (8 << CHROMA444(h)) +
                          mb_y * h->uvlinesize * block_h;
                dest_cr = h->cur_pic.f.data[2] +
                          (mb_x << pixel_shift) * (8 << CHROMA444(h)) +
                          mb_y * h->uvlinesize * block_h;
                // FIXME simplify above

                if (MB_FIELD(h)) {
                    linesize   = h->mb_linesize   = h->linesize   * 2;
                    uvlinesize = h->mb_uvlinesize = h->uvlinesize * 2;
                    if (mb_y & 1) { // FIXME move out of this function?
                        dest_y  -= h->linesize   * 15;
                        dest_cb -= h->uvlinesize * (block_h - 1);
                        dest_cr -= h->uvlinesize * (block_h - 1);
                    }
                } else {
                    linesize   = h->mb_linesize   = h->linesize;
                    uvlinesize = h->mb_uvlinesize = h->uvlinesize;
                }
                backup_mb_border(h, dest_y, dest_cb, dest_cr, linesize,
                                 uvlinesize, 0);
                if (fill_filter_caches(h, mb_type))
                    continue;
                h->chroma_qp[0] = get_chroma_qp(h, 0, h->cur_pic.qscale_table[mb_xy]);
                h->chroma_qp[1] = get_chroma_qp(h, 1, h->cur_pic.qscale_table[mb_xy]);

                if (FRAME_MBAFF(h)) {
                    ff_h264_filter_mb(h, mb_x, mb_y, dest_y, dest_cb, dest_cr,
                                      linesize, uvlinesize);
                } else {
                    ff_h264_filter_mb_fast(h, mb_x, mb_y, dest_y, dest_cb,
                                           dest_cr, linesize, uvlinesize);
                }
            }
    }
    h->slice_type   = old_slice_type;
    h->mb_x         = end_x;
    h->mb_y         = end_mb_y - FRAME_MBAFF(h);
    h->chroma_qp[0] = get_chroma_qp(h, 0, h->qscale);
    h->chroma_qp[1] = get_chroma_qp(h, 1, h->qscale);
}

static void predict_field_decoding_flag(H264Context *h)
{
    const int mb_xy = h->mb_x + h->mb_y * h->mb_stride;
    int mb_type     = (h->slice_table[mb_xy - 1] == h->slice_num) ?
                      h->cur_pic.mb_type[mb_xy - 1] :
                      (h->slice_table[mb_xy - h->mb_stride] == h->slice_num) ?
                      h->cur_pic.mb_type[mb_xy - h->mb_stride] : 0;
    h->mb_mbaff     = h->mb_field_decoding_flag = IS_INTERLACED(mb_type) ? 1 : 0;
}

/**
 * Draw edges and report progress for the last MB row.
 */
static void decode_finish_row(H264Context *h)
{
    int top            = 16 * (h->mb_y      >> FIELD_PICTURE(h));
    int pic_height     = 16 *  h->mb_height >> FIELD_PICTURE(h);
    int height         =  16      << FRAME_MBAFF(h);
    int deblock_border = (16 + 4) << FRAME_MBAFF(h);

    if (h->deblocking_filter) {
        if ((top + height) >= pic_height)
            height += deblock_border;
        top -= deblock_border;
    }

    if (top >= pic_height || (top + height) < 0)
        return;

    height = FFMIN(height, pic_height - top);
    if (top < 0) {
        height = top + height;
        top    = 0;
    }

    ff_h264_draw_horiz_band(h, top, height);

    if (h->droppable || h->er.error_occurred)
        return;

    ff_thread_report_progress(&h->cur_pic_ptr->tf, top + height - 1,
                              h->picture_structure == PICT_BOTTOM_FIELD);
}

static void er_add_slice(H264Context *h, int startx, int starty,
                         int endx, int endy, int status)
{
    if (CONFIG_ERROR_RESILIENCE) {
        ERContext *er = &h->er;

        ff_er_add_slice(er, startx, starty, endx, endy, status);
    }
}

static int decode_slice(struct AVCodecContext *avctx, void *arg)
{
    H264Context *h = *(void **)arg;
    int lf_x_start = h->mb_x;

    h->mb_skip_run = -1;

    av_assert0(h->block_offset[15] == (4 * ((scan8[15] - scan8[0]) & 7) << h->pixel_shift) + 4 * h->linesize * ((scan8[15] - scan8[0]) >> 3));

    h->is_complex = FRAME_MBAFF(h) || h->picture_structure != PICT_FRAME ||
                    avctx->codec_id != AV_CODEC_ID_H264 ||
                    (CONFIG_GRAY && (h->flags & CODEC_FLAG_GRAY));

    if (!(h->avctx->active_thread_type & FF_THREAD_SLICE) && h->picture_structure == PICT_FRAME && h->er.error_status_table) {
        const int start_i  = av_clip(h->resync_mb_x + h->resync_mb_y * h->mb_width, 0, h->mb_num - 1);
        if (start_i) {
            int prev_status = h->er.error_status_table[h->er.mb_index2xy[start_i - 1]];
            prev_status &= ~ VP_START;
            if (prev_status != (ER_MV_END | ER_DC_END | ER_AC_END))
                h->er.error_occurred = 1;
        }
    }

    if (h->pps.cabac) {
        /* realign */
        align_get_bits(&h->gb);

        /* init cabac */
        ff_init_cabac_decoder(&h->cabac,
                              h->gb.buffer + get_bits_count(&h->gb) / 8,
                              (get_bits_left(&h->gb) + 7) / 8);

        ff_h264_init_cabac_states(h);

        for (;;) {
            // START_TIMER
            int ret = ff_h264_decode_mb_cabac(h);
            int eos;
            // STOP_TIMER("decode_mb_cabac")

            if (ret >= 0)
                ff_h264_hl_decode_mb(h);

            // FIXME optimal? or let mb_decode decode 16x32 ?
            if (ret >= 0 && FRAME_MBAFF(h)) {
                h->mb_y++;

                ret = ff_h264_decode_mb_cabac(h);

                if (ret >= 0)
                    ff_h264_hl_decode_mb(h);
                h->mb_y--;
            }
            eos = get_cabac_terminate(&h->cabac);

            if ((h->workaround_bugs & FF_BUG_TRUNCATED) &&
                h->cabac.bytestream > h->cabac.bytestream_end + 2) {
                er_add_slice(h, h->resync_mb_x, h->resync_mb_y, h->mb_x - 1,
                             h->mb_y, ER_MB_END);
                if (h->mb_x >= lf_x_start)
                    loop_filter(h, lf_x_start, h->mb_x + 1);
                return 0;
            }
            if (h->cabac.bytestream > h->cabac.bytestream_end + 2 )
                av_log(h->avctx, AV_LOG_DEBUG, "bytestream overread %td\n", h->cabac.bytestream_end - h->cabac.bytestream);
            if (ret < 0 || h->cabac.bytestream > h->cabac.bytestream_end + 4) {
                av_log(h->avctx, AV_LOG_ERROR,
                       "error while decoding MB %d %d, bytestream (%td)\n",
                       h->mb_x, h->mb_y,
                       h->cabac.bytestream_end - h->cabac.bytestream);
                er_add_slice(h, h->resync_mb_x, h->resync_mb_y, h->mb_x,
                             h->mb_y, ER_MB_ERROR);
                return AVERROR_INVALIDDATA;
            }

            if (++h->mb_x >= h->mb_width) {
                loop_filter(h, lf_x_start, h->mb_x);
                h->mb_x = lf_x_start = 0;
                decode_finish_row(h);
                ++h->mb_y;
                if (FIELD_OR_MBAFF_PICTURE(h)) {
                    ++h->mb_y;
                    if (FRAME_MBAFF(h) && h->mb_y < h->mb_height)
                        predict_field_decoding_flag(h);
                }
            }

            if (eos || h->mb_y >= h->mb_height) {
                tprintf(h->avctx, "slice end %d %d\n",
                        get_bits_count(&h->gb), h->gb.size_in_bits);
                er_add_slice(h, h->resync_mb_x, h->resync_mb_y, h->mb_x - 1,
                             h->mb_y, ER_MB_END);
                if (h->mb_x > lf_x_start)
                    loop_filter(h, lf_x_start, h->mb_x);
                return 0;
            }
        }
    } else {
        for (;;) {
            int ret = ff_h264_decode_mb_cavlc(h);

            if (ret >= 0)
                ff_h264_hl_decode_mb(h);

            // FIXME optimal? or let mb_decode decode 16x32 ?
            if (ret >= 0 && FRAME_MBAFF(h)) {
                h->mb_y++;
                ret = ff_h264_decode_mb_cavlc(h);

                if (ret >= 0)
                    ff_h264_hl_decode_mb(h);
                h->mb_y--;
            }

            if (ret < 0) {
                av_log(h->avctx, AV_LOG_ERROR,
                       "error while decoding MB %d %d\n", h->mb_x, h->mb_y);
                er_add_slice(h, h->resync_mb_x, h->resync_mb_y, h->mb_x,
                             h->mb_y, ER_MB_ERROR);
                return ret;
            }

            if (++h->mb_x >= h->mb_width) {
                loop_filter(h, lf_x_start, h->mb_x);
                h->mb_x = lf_x_start = 0;
                decode_finish_row(h);
                ++h->mb_y;
                if (FIELD_OR_MBAFF_PICTURE(h)) {
                    ++h->mb_y;
                    if (FRAME_MBAFF(h) && h->mb_y < h->mb_height)
                        predict_field_decoding_flag(h);
                }
                if (h->mb_y >= h->mb_height) {
                    tprintf(h->avctx, "slice end %d %d\n",
                            get_bits_count(&h->gb), h->gb.size_in_bits);

                    if (   get_bits_left(&h->gb) == 0
                        || get_bits_left(&h->gb) > 0 && !(h->avctx->err_recognition & AV_EF_AGGRESSIVE)) {
                        er_add_slice(h, h->resync_mb_x, h->resync_mb_y,
                                     h->mb_x - 1, h->mb_y,
                                     ER_MB_END);

                        return 0;
                    } else {
                        er_add_slice(h, h->resync_mb_x, h->resync_mb_y,
                                     h->mb_x, h->mb_y,
                                     ER_MB_END);

                        return AVERROR_INVALIDDATA;
                    }
                }
            }

            if (get_bits_left(&h->gb) <= 0 && h->mb_skip_run <= 0) {
                tprintf(h->avctx, "slice end %d %d\n",
                        get_bits_count(&h->gb), h->gb.size_in_bits);

                if (get_bits_left(&h->gb) == 0) {
                    er_add_slice(h, h->resync_mb_x, h->resync_mb_y,
                                 h->mb_x - 1, h->mb_y,
                                 ER_MB_END);
                    if (h->mb_x > lf_x_start)
                        loop_filter(h, lf_x_start, h->mb_x);

                    return 0;
                } else {
                    er_add_slice(h, h->resync_mb_x, h->resync_mb_y, h->mb_x,
                                 h->mb_y, ER_MB_ERROR);

                    return AVERROR_INVALIDDATA;
                }
            }
        }
    }
}

/**
 * Call decode_slice() for each context.
 *
 * @param h h264 master context
 * @param context_count number of contexts to execute
 */
static int execute_decode_slices(H264Context *h, int context_count)
{
    AVCodecContext *const avctx = h->avctx;
    H264Context *hx;
    int i;

    if (h->avctx->hwaccel ||
        h->avctx->codec->capabilities & CODEC_CAP_HWACCEL_VDPAU)
        return 0;
    if (context_count == 1) {
        return decode_slice(avctx, &h);
    } else {
        av_assert0(context_count > 0);
        for (i = 1; i < context_count; i++) {
            hx                 = h->thread_context[i];
            if (CONFIG_ERROR_RESILIENCE) {
                hx->er.error_count = 0;
            }
            hx->x264_build     = h->x264_build;
        }

        avctx->execute(avctx, decode_slice, h->thread_context,
                       NULL, context_count, sizeof(void *));

        /* pull back stuff from slices to master context */
        hx                   = h->thread_context[context_count - 1];
        h->mb_x              = hx->mb_x;
        h->mb_y              = hx->mb_y;
        h->droppable         = hx->droppable;
        h->picture_structure = hx->picture_structure;
        if (CONFIG_ERROR_RESILIENCE) {
            for (i = 1; i < context_count; i++)
                h->er.error_count += h->thread_context[i]->er.error_count;
        }
    }

    return 0;
}

static const uint8_t start_code[] = { 0x00, 0x00, 0x01 };

static int decode_nal_units(H264Context *h, const uint8_t *buf, int buf_size,
                            int parse_extradata)
{
    AVCodecContext *const avctx = h->avctx;
    H264Context *hx; ///< thread context
    int buf_index;
    int context_count;
    int next_avc;
    int pass = !(avctx->active_thread_type & FF_THREAD_FRAME);
    int nals_needed = 0; ///< number of NALs that need decoding before the next frame thread starts
    int nal_index;
    int idr_cleared=0;
    int first_slice = 0;
    int ret = 0;

    h->nal_unit_type= 0;

    if(!h->slice_context_count)
         h->slice_context_count= 1;
    h->max_contexts = h->slice_context_count;
    if (!(avctx->flags2 & CODEC_FLAG2_CHUNKS)) {
        h->current_slice = 0;
        if (!h->first_field)
            h->cur_pic_ptr = NULL;
        ff_h264_reset_sei(h);
    }

    if (h->nal_length_size == 4) {
        if (buf_size > 8 && AV_RB32(buf) == 1 && AV_RB32(buf+5) > (unsigned)buf_size) {
            h->is_avc = 0;
        }else if(buf_size > 3 && AV_RB32(buf) > 1 && AV_RB32(buf) <= (unsigned)buf_size)
            h->is_avc = 1;
    }

    for (; pass <= 1; pass++) {
        buf_index     = 0;
        context_count = 0;
        next_avc      = h->is_avc ? 0 : buf_size;
        nal_index     = 0;
        for (;;) {
            int consumed;
            int dst_length;
            int bit_length;
            const uint8_t *ptr;
            int i, nalsize = 0;
            int err;

            if (buf_index >= next_avc) {
                if (buf_index >= buf_size - h->nal_length_size)
                    break;
                nalsize = 0;
                for (i = 0; i < h->nal_length_size; i++)
                    nalsize = (nalsize << 8) | buf[buf_index++];
                if (nalsize <= 0 || nalsize > buf_size - buf_index) {
                    av_log(h->avctx, AV_LOG_ERROR,
                           "AVC: nal size %d\n", nalsize);
                    break;
                }
                next_avc = buf_index + nalsize;
            } else {
                // start code prefix search
                for (; buf_index + 3 < next_avc; buf_index++)
                    // This should always succeed in the first iteration.
                    if (buf[buf_index]     == 0 &&
                        buf[buf_index + 1] == 0 &&
                        buf[buf_index + 2] == 1)
                        break;

                if (buf_index + 3 >= buf_size) {
                    buf_index = buf_size;
                    break;
                }

                buf_index += 3;
                if (buf_index >= next_avc)
                    continue;
            }

            hx = h->thread_context[context_count];

            ptr = ff_h264_decode_nal(hx, buf + buf_index, &dst_length,
                                     &consumed, next_avc - buf_index);
            if (ptr == NULL || dst_length < 0) {
                ret = -1;
                goto end;
            }
            i = buf_index + consumed;
            if ((h->workaround_bugs & FF_BUG_AUTODETECT) && i + 3 < next_avc &&
                buf[i]     == 0x00 && buf[i + 1] == 0x00 &&
                buf[i + 2] == 0x01 && buf[i + 3] == 0xE0)
                h->workaround_bugs |= FF_BUG_TRUNCATED;

            if (!(h->workaround_bugs & FF_BUG_TRUNCATED))
                while(dst_length > 0 && ptr[dst_length - 1] == 0)
                    dst_length--;
            bit_length = !dst_length ? 0
                                     : (8 * dst_length -
                                        decode_rbsp_trailing(h, ptr + dst_length - 1));

            if (h->avctx->debug & FF_DEBUG_STARTCODE)
                av_log(h->avctx, AV_LOG_DEBUG, "NAL %d/%d at %d/%d length %d pass %d\n", hx->nal_unit_type, hx->nal_ref_idc, buf_index, buf_size, dst_length, pass);

            if (h->is_avc && (nalsize != consumed) && nalsize)
                av_log(h->avctx, AV_LOG_DEBUG,
                       "AVC: Consumed only %d bytes instead of %d\n",
                       consumed, nalsize);

            buf_index += consumed;
            nal_index++;

            if (pass == 0) {
                /* packets can sometimes contain multiple PPS/SPS,
                 * e.g. two PAFF field pictures in one packet, or a demuxer
                 * which splits NALs strangely if so, when frame threading we
                 * can't start the next thread until we've read all of them */
                switch (hx->nal_unit_type) {
                case NAL_SPS:
                case NAL_PPS:
                    nals_needed = nal_index;
                    break;
                case NAL_DPA:
                case NAL_IDR_SLICE:
                case NAL_SLICE:
                    init_get_bits(&hx->gb, ptr, bit_length);
                    if (!get_ue_golomb(&hx->gb) || !first_slice)
                        nals_needed = nal_index;
                    if (!first_slice)
                        first_slice = hx->nal_unit_type;
                }
                continue;
            }

<<<<<<< HEAD
            if (!first_slice)
                switch (hx->nal_unit_type) {
                case NAL_DPA:
                case NAL_IDR_SLICE:
                case NAL_SLICE:
                    first_slice = hx->nal_unit_type;
                }

            if (avctx->skip_frame >= AVDISCARD_NONREF && h->nal_ref_idc == 0 && h->nal_unit_type != NAL_SEI)
=======
            if (avctx->skip_frame >= AVDISCARD_NONREF &&
                h->nal_ref_idc == 0 &&
                h->nal_unit_type != NAL_SEI)
>>>>>>> 71cabb52
                continue;

again:
            /* Ignore per frame NAL unit type during extradata
             * parsing. Decoding slices is not possible in codec init
             * with frame-mt */
            if (parse_extradata) {
                switch (hx->nal_unit_type) {
                case NAL_IDR_SLICE:
                case NAL_SLICE:
                case NAL_DPA:
                case NAL_DPB:
                case NAL_DPC:
                    av_log(h->avctx, AV_LOG_WARNING,
                           "Ignoring NAL %d in global header/extradata\n",
                           hx->nal_unit_type);
                    // fall through to next case
                case NAL_AUXILIARY_SLICE:
                    hx->nal_unit_type = NAL_FF_IGNORE;
                }
            }

            err = 0;

            switch (hx->nal_unit_type) {
            case NAL_IDR_SLICE:
                if (first_slice != NAL_IDR_SLICE) {
                    av_log(h->avctx, AV_LOG_ERROR,
                           "Invalid mix of idr and non-idr slices\n");
                    ret = -1;
                    goto end;
                }
                if(!idr_cleared)
                    idr(h); // FIXME ensure we don't lose some frames if there is reordering
                idr_cleared = 1;
            case NAL_SLICE:
                init_get_bits(&hx->gb, ptr, bit_length);
                hx->intra_gb_ptr      =
                hx->inter_gb_ptr      = &hx->gb;
                hx->data_partitioning = 0;

                if ((err = decode_slice_header(hx, h)))
                    break;

                if (h->sei_recovery_frame_cnt >= 0 && (h->frame_num != h->sei_recovery_frame_cnt || hx->slice_type_nos != AV_PICTURE_TYPE_I))
                    h->valid_recovery_point = 1;

                if (   h->sei_recovery_frame_cnt >= 0
                    && (   h->recovery_frame<0
                        || ((h->recovery_frame - h->frame_num) & ((1 << h->sps.log2_max_frame_num)-1)) > h->sei_recovery_frame_cnt)) {
                    h->recovery_frame = (h->frame_num + h->sei_recovery_frame_cnt) %
                                        (1 << h->sps.log2_max_frame_num);

                    if (!h->valid_recovery_point)
                        h->recovery_frame = h->frame_num;
                }

                h->cur_pic_ptr->f.key_frame |=
                        (hx->nal_unit_type == NAL_IDR_SLICE);

                if (h->recovery_frame == h->frame_num) {
                    h->cur_pic_ptr->sync |= 1;
                    h->recovery_frame = -1;
                }

                h->sync |= !!h->cur_pic_ptr->f.key_frame;
                h->sync |= 3*!!(avctx->flags2 & CODEC_FLAG2_SHOW_ALL);
                h->cur_pic_ptr->sync |= h->sync;

                if (h->current_slice == 1) {
                    if (!(avctx->flags2 & CODEC_FLAG2_CHUNKS))
                        decode_postinit(h, nal_index >= nals_needed);

                    if (h->avctx->hwaccel &&
                        (ret = h->avctx->hwaccel->start_frame(h->avctx, NULL, 0)) < 0)
                        return ret;
                    if (CONFIG_H264_VDPAU_DECODER &&
                        h->avctx->codec->capabilities & CODEC_CAP_HWACCEL_VDPAU)
                        ff_vdpau_h264_picture_start(h);
                }

                if (hx->redundant_pic_count == 0 &&
                    (avctx->skip_frame < AVDISCARD_NONREF ||
                     hx->nal_ref_idc) &&
                    (avctx->skip_frame < AVDISCARD_BIDIR  ||
                     hx->slice_type_nos != AV_PICTURE_TYPE_B) &&
                    (avctx->skip_frame < AVDISCARD_NONKEY ||
                     hx->slice_type_nos == AV_PICTURE_TYPE_I) &&
                    avctx->skip_frame < AVDISCARD_ALL) {
                    if (avctx->hwaccel) {
                        ret = avctx->hwaccel->decode_slice(avctx,
                                                           &buf[buf_index - consumed],
                                                           consumed);
                        if (ret < 0)
                            return ret;
                    } else if (CONFIG_H264_VDPAU_DECODER &&
                               h->avctx->codec->capabilities & CODEC_CAP_HWACCEL_VDPAU) {
                        ff_vdpau_add_data_chunk(h->cur_pic_ptr->f.data[0],
                                                start_code,
                                                sizeof(start_code));
                        ff_vdpau_add_data_chunk(h->cur_pic_ptr->f.data[0],
                                                &buf[buf_index - consumed],
                                                consumed);
                    } else
                        context_count++;
                }
                break;
            case NAL_DPA:
                init_get_bits(&hx->gb, ptr, bit_length);
                hx->intra_gb_ptr =
                hx->inter_gb_ptr = NULL;

                if ((err = decode_slice_header(hx, h)) < 0)
                    break;

                hx->data_partitioning = 1;
                break;
            case NAL_DPB:
                init_get_bits(&hx->intra_gb, ptr, bit_length);
                hx->intra_gb_ptr = &hx->intra_gb;
                break;
            case NAL_DPC:
                init_get_bits(&hx->inter_gb, ptr, bit_length);
                hx->inter_gb_ptr = &hx->inter_gb;

                av_log(h->avctx, AV_LOG_ERROR, "Partitioned H.264 support is incomplete\n");
                break;

                if (hx->redundant_pic_count == 0 &&
                    hx->intra_gb_ptr &&
                    hx->data_partitioning &&
                    h->cur_pic_ptr && h->context_initialized &&
                    (avctx->skip_frame < AVDISCARD_NONREF || hx->nal_ref_idc) &&
                    (avctx->skip_frame < AVDISCARD_BIDIR  ||
                     hx->slice_type_nos != AV_PICTURE_TYPE_B) &&
                    (avctx->skip_frame < AVDISCARD_NONKEY ||
                     hx->slice_type_nos == AV_PICTURE_TYPE_I) &&
                    avctx->skip_frame < AVDISCARD_ALL)
                    context_count++;
                break;
            case NAL_SEI:
                init_get_bits(&h->gb, ptr, bit_length);
                ff_h264_decode_sei(h);
                break;
            case NAL_SPS:
                init_get_bits(&h->gb, ptr, bit_length);
                if (ff_h264_decode_seq_parameter_set(h) < 0 && (h->is_avc ? nalsize : 1)) {
                    av_log(h->avctx, AV_LOG_DEBUG,
                           "SPS decoding failure, trying again with the complete NAL\n");
                    if (h->is_avc)
                        av_assert0(next_avc - buf_index + consumed == nalsize);
                    if ((next_avc - buf_index + consumed - 1) >= INT_MAX/8)
                        break;
                    init_get_bits(&h->gb, &buf[buf_index + 1 - consumed],
                                  8*(next_avc - buf_index + consumed - 1));
                    ff_h264_decode_seq_parameter_set(h);
                }

                break;
            case NAL_PPS:
                init_get_bits(&h->gb, ptr, bit_length);
                ff_h264_decode_picture_parameter_set(h, bit_length);
                break;
            case NAL_AUD:
            case NAL_END_SEQUENCE:
            case NAL_END_STREAM:
            case NAL_FILLER_DATA:
            case NAL_SPS_EXT:
            case NAL_AUXILIARY_SLICE:
                break;
            case NAL_FF_IGNORE:
                break;
            default:
                av_log(avctx, AV_LOG_DEBUG, "Unknown NAL code: %d (%d bits)\n",
                       hx->nal_unit_type, bit_length);
            }

            if (context_count == h->max_contexts) {
                execute_decode_slices(h, context_count);
                context_count = 0;
            }

            if (err < 0)
                av_log(h->avctx, AV_LOG_ERROR, "decode_slice_header error\n");
            else if (err == 1) {
                /* Slice could not be decoded in parallel mode, copy down
                 * NAL unit stuff to context 0 and restart. Note that
                 * rbsp_buffer is not transferred, but since we no longer
                 * run in parallel mode this should not be an issue. */
                h->nal_unit_type = hx->nal_unit_type;
                h->nal_ref_idc   = hx->nal_ref_idc;
                hx               = h;
                goto again;
            }
        }
    }
    if (context_count)
        execute_decode_slices(h, context_count);

end:
    /* clean up */
    if (h->cur_pic_ptr && !h->droppable) {
        ff_thread_report_progress(&h->cur_pic_ptr->tf, INT_MAX,
                                  h->picture_structure == PICT_BOTTOM_FIELD);
    }

    return (ret < 0) ? ret : buf_index;
}

/**
 * Return the number of bytes consumed for building the current frame.
 */
static int get_consumed_bytes(int pos, int buf_size)
{
    if (pos == 0)
        pos = 1;          // avoid infinite loops (i doubt that is needed but ...)
    if (pos + 10 > buf_size)
        pos = buf_size;                   // oops ;)

    return pos;
}

static int output_frame(H264Context *h, AVFrame *dst, Picture *srcp)
{
    AVFrame *src = &srcp->f;
    int i;
    int ret = av_frame_ref(dst, src);
    if (ret < 0)
        return ret;

    av_dict_set(&dst->metadata, "stereo_mode", ff_h264_sei_stereo_mode(h), 0);

    if (!srcp->crop)
        return 0;

    for (i = 0; i < 3; i++) {
        int hshift = (i > 0) ? h->chroma_x_shift : 0;
        int vshift = (i > 0) ? h->chroma_y_shift : 0;
        int off    = ((srcp->crop_left >> hshift) << h->pixel_shift) +
                      (srcp->crop_top  >> vshift) * dst->linesize[i];
        dst->data[i] += off;
    }
    return 0;
}

static int decode_frame(AVCodecContext *avctx, void *data,
                        int *got_frame, AVPacket *avpkt)
{
    const uint8_t *buf = avpkt->data;
    int buf_size       = avpkt->size;
    H264Context *h     = avctx->priv_data;
    AVFrame *pict      = data;
    int buf_index      = 0;
    Picture *out;
    int i, out_idx;
    int ret;

    h->flags = avctx->flags;

    /* end of stream, output what is still in the buffers */
    if (buf_size == 0) {
 out:

        h->cur_pic_ptr = NULL;
        h->first_field = 0;

        // FIXME factorize this with the output code below
        out     = h->delayed_pic[0];
        out_idx = 0;
        for (i = 1;
             h->delayed_pic[i] &&
             !h->delayed_pic[i]->f.key_frame &&
             !h->delayed_pic[i]->mmco_reset;
             i++)
            if (h->delayed_pic[i]->poc < out->poc) {
                out     = h->delayed_pic[i];
                out_idx = i;
            }

        for (i = out_idx; h->delayed_pic[i]; i++)
            h->delayed_pic[i] = h->delayed_pic[i + 1];

        if (out) {
            out->reference &= ~DELAYED_PIC_REF;
            ret = output_frame(h, pict, out);
            if (ret < 0)
                return ret;
            *got_frame = 1;
        }

        return buf_index;
    }
    if(h->is_avc && buf_size >= 9 && buf[0]==1 && buf[2]==0 && (buf[4]&0xFC)==0xFC && (buf[5]&0x1F) && buf[8]==0x67){
        int cnt= buf[5]&0x1f;
        const uint8_t *p= buf+6;
        while(cnt--){
            int nalsize= AV_RB16(p) + 2;
            if(nalsize > buf_size - (p-buf) || p[2]!=0x67)
                goto not_extra;
            p += nalsize;
        }
        cnt = *(p++);
        if(!cnt)
            goto not_extra;
        while(cnt--){
            int nalsize= AV_RB16(p) + 2;
            if(nalsize > buf_size - (p-buf) || p[2]!=0x68)
                goto not_extra;
            p += nalsize;
        }

        return ff_h264_decode_extradata(h, buf, buf_size);
    }
not_extra:

    buf_index = decode_nal_units(h, buf, buf_size, 0);
    if (buf_index < 0)
        return AVERROR_INVALIDDATA;

    if (!h->cur_pic_ptr && h->nal_unit_type == NAL_END_SEQUENCE) {
        av_assert0(buf_index <= buf_size);
        goto out;
    }

    if (!(avctx->flags2 & CODEC_FLAG2_CHUNKS) && !h->cur_pic_ptr) {
        if (avctx->skip_frame >= AVDISCARD_NONREF ||
            buf_size >= 4 && !memcmp("Q264", buf, 4))
            return buf_size;
        av_log(avctx, AV_LOG_ERROR, "no frame!\n");
        return AVERROR_INVALIDDATA;
    }

    if (!(avctx->flags2 & CODEC_FLAG2_CHUNKS) ||
        (h->mb_y >= h->mb_height && h->mb_height)) {
        if (avctx->flags2 & CODEC_FLAG2_CHUNKS)
            decode_postinit(h, 1);

        field_end(h, 0);

        /* Wait for second field. */
        *got_frame = 0;
        if (h->next_output_pic && (h->next_output_pic->sync || h->sync>1)) {
            ret = output_frame(h, pict, h->next_output_pic);
            if (ret < 0)
                return ret;
            *got_frame = 1;
            if (CONFIG_MPEGVIDEO) {
                ff_print_debug_info2(h->avctx, h->next_output_pic, pict, h->er.mbskip_table,
                                    &h->low_delay,
                                    h->mb_width, h->mb_height, h->mb_stride, 1);
            }
        }
    }

    assert(pict->data[0] || !*got_frame);

    return get_consumed_bytes(buf_index, buf_size);
}

av_cold void ff_h264_free_context(H264Context *h)
{
    int i;

    free_tables(h, 1); // FIXME cleanup init stuff perhaps

    for (i = 0; i < MAX_SPS_COUNT; i++)
        av_freep(h->sps_buffers + i);

    for (i = 0; i < MAX_PPS_COUNT; i++)
        av_freep(h->pps_buffers + i);
}

static av_cold int h264_decode_end(AVCodecContext *avctx)
{
    H264Context *h = avctx->priv_data;

    ff_h264_remove_all_refs(h);
    ff_h264_free_context(h);

    unref_picture(h, &h->cur_pic);

    return 0;
}

static const AVProfile profiles[] = {
    { FF_PROFILE_H264_BASELINE,             "Baseline"              },
    { FF_PROFILE_H264_CONSTRAINED_BASELINE, "Constrained Baseline"  },
    { FF_PROFILE_H264_MAIN,                 "Main"                  },
    { FF_PROFILE_H264_EXTENDED,             "Extended"              },
    { FF_PROFILE_H264_HIGH,                 "High"                  },
    { FF_PROFILE_H264_HIGH_10,              "High 10"               },
    { FF_PROFILE_H264_HIGH_10_INTRA,        "High 10 Intra"         },
    { FF_PROFILE_H264_HIGH_422,             "High 4:2:2"            },
    { FF_PROFILE_H264_HIGH_422_INTRA,       "High 4:2:2 Intra"      },
    { FF_PROFILE_H264_HIGH_444,             "High 4:4:4"            },
    { FF_PROFILE_H264_HIGH_444_PREDICTIVE,  "High 4:4:4 Predictive" },
    { FF_PROFILE_H264_HIGH_444_INTRA,       "High 4:4:4 Intra"      },
    { FF_PROFILE_H264_CAVLC_444,            "CAVLC 4:4:4"           },
    { FF_PROFILE_UNKNOWN },
};

static const AVOption h264_options[] = {
    {"is_avc", "is avc", offsetof(H264Context, is_avc), FF_OPT_TYPE_INT, {.i64 = 0}, 0, 1, 0},
    {"nal_length_size", "nal_length_size", offsetof(H264Context, nal_length_size), FF_OPT_TYPE_INT, {.i64 = 0}, 0, 4, 0},
    {NULL}
};

static const AVClass h264_class = {
    .class_name = "H264 Decoder",
    .item_name  = av_default_item_name,
    .option     = h264_options,
    .version    = LIBAVUTIL_VERSION_INT,
};

static const AVClass h264_vdpau_class = {
    .class_name = "H264 VDPAU Decoder",
    .item_name  = av_default_item_name,
    .option     = h264_options,
    .version    = LIBAVUTIL_VERSION_INT,
};

AVCodec ff_h264_decoder = {
    .name                  = "h264",
    .type                  = AVMEDIA_TYPE_VIDEO,
    .id                    = AV_CODEC_ID_H264,
    .priv_data_size        = sizeof(H264Context),
    .init                  = ff_h264_decode_init,
    .close                 = h264_decode_end,
    .decode                = decode_frame,
    .capabilities          = /*CODEC_CAP_DRAW_HORIZ_BAND |*/ CODEC_CAP_DR1 |
                             CODEC_CAP_DELAY | CODEC_CAP_SLICE_THREADS |
                             CODEC_CAP_FRAME_THREADS,
    .flush                 = flush_dpb,
    .long_name             = NULL_IF_CONFIG_SMALL("H.264 / AVC / MPEG-4 AVC / MPEG-4 part 10"),
    .init_thread_copy      = ONLY_IF_THREADS_ENABLED(decode_init_thread_copy),
    .update_thread_context = ONLY_IF_THREADS_ENABLED(decode_update_thread_context),
    .profiles              = NULL_IF_CONFIG_SMALL(profiles),
    .priv_class            = &h264_class,
};

#if CONFIG_H264_VDPAU_DECODER
AVCodec ff_h264_vdpau_decoder = {
    .name           = "h264_vdpau",
    .type           = AVMEDIA_TYPE_VIDEO,
    .id             = AV_CODEC_ID_H264,
    .priv_data_size = sizeof(H264Context),
    .init           = ff_h264_decode_init,
    .close          = h264_decode_end,
    .decode         = decode_frame,
    .capabilities   = CODEC_CAP_DR1 | CODEC_CAP_DELAY | CODEC_CAP_HWACCEL_VDPAU,
    .flush          = flush_dpb,
    .long_name      = NULL_IF_CONFIG_SMALL("H.264 / AVC / MPEG-4 AVC / MPEG-4 part 10 (VDPAU acceleration)"),
    .pix_fmts       = (const enum AVPixelFormat[]) { AV_PIX_FMT_VDPAU_H264,
                                                     AV_PIX_FMT_NONE},
    .profiles       = NULL_IF_CONFIG_SMALL(profiles),
    .priv_class     = &h264_vdpau_class,
};
#endif<|MERGE_RESOLUTION|>--- conflicted
+++ resolved
@@ -4749,7 +4749,6 @@
                 continue;
             }
 
-<<<<<<< HEAD
             if (!first_slice)
                 switch (hx->nal_unit_type) {
                 case NAL_DPA:
@@ -4758,12 +4757,9 @@
                     first_slice = hx->nal_unit_type;
                 }
 
-            if (avctx->skip_frame >= AVDISCARD_NONREF && h->nal_ref_idc == 0 && h->nal_unit_type != NAL_SEI)
-=======
             if (avctx->skip_frame >= AVDISCARD_NONREF &&
                 h->nal_ref_idc == 0 &&
                 h->nal_unit_type != NAL_SEI)
->>>>>>> 71cabb52
                 continue;
 
 again:
