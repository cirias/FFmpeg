/*
 * Fraps FPS1 decoder
 * Copyright (c) 2005 Roine Gustafsson
 * Copyright (c) 2006 Konstantin Shishkov
 *
 * This file is part of FFmpeg.
 *
 * FFmpeg is free software; you can redistribute it and/or
 * modify it under the terms of the GNU Lesser General Public
 * License as published by the Free Software Foundation; either
 * version 2.1 of the License, or (at your option) any later version.
 *
 * FFmpeg is distributed in the hope that it will be useful,
 * but WITHOUT ANY WARRANTY; without even the implied warranty of
 * MERCHANTABILITY or FITNESS FOR A PARTICULAR PURPOSE.  See the GNU
 * Lesser General Public License for more details.
 *
 * You should have received a copy of the GNU Lesser General Public
 * License along with FFmpeg; if not, write to the Free Software
 * Foundation, Inc., 51 Franklin Street, Fifth Floor, Boston, MA 02110-1301 USA
 */

/**
 * @file
 * Lossless Fraps 'FPS1' decoder
 * @author Roine Gustafsson (roine at users sf net)
 * @author Konstantin Shishkov
 *
 * Codec algorithm for version 0 is taken from Transcode <www.transcoding.org>
 *
 * Version 2 files support by Konstantin Shishkov
 */

#include "avcodec.h"
#include "get_bits.h"
#include "huffman.h"
#include "bytestream.h"
#include "bswapdsp.h"
#include "internal.h"
#include "thread.h"

#define FPS_TAG MKTAG('F', 'P', 'S', 'x')
#define VLC_BITS 11

/**
 * local variable storage
 */
typedef struct FrapsContext {
    AVCodecContext *avctx;
    BswapDSPContext bdsp;
    uint8_t *tmpbuf;
    int tmpbuf_size;
} FrapsContext;


/**
 * initializes decoder
 * @param avctx codec context
 * @return 0 on success or negative if fails
 */
static av_cold int decode_init(AVCodecContext *avctx)
{
    FrapsContext * const s = avctx->priv_data;

    s->avctx  = avctx;
    s->tmpbuf = NULL;

    ff_bswapdsp_init(&s->bdsp);

    return 0;
}

/**
 * Comparator - our nodes should ascend by count
 * but with preserved symbol order
 */
static int huff_cmp(const void *va, const void *vb)
{
    const Node *a = va, *b = vb;
    return (a->count - b->count)*256 + a->sym - b->sym;
}

/**
 * decode Fraps v2 packed plane
 */
static int fraps2_decode_plane(FrapsContext *s, uint8_t *dst, int stride, int w,
                               int h, const uint8_t *src, int size, int Uoff,
                               const int step)
{
    int i, j, ret;
    GetBitContext gb;
    VLC vlc;
    Node nodes[512];

    for (i = 0; i < 256; i++)
        nodes[i].count = bytestream_get_le32(&src);
    size -= 1024;
    if ((ret = ff_huff_build_tree(s->avctx, &vlc, 256, VLC_BITS,
                                  nodes, huff_cmp,
                                  FF_HUFFMAN_FLAG_ZERO_COUNT)) < 0)
        return ret;
    /* we have built Huffman table and are ready to decode plane */

    /* convert bits so they may be used by standard bitreader */
    s->bdsp.bswap_buf((uint32_t *) s->tmpbuf,
                      (const uint32_t *) src, size >> 2);

    init_get_bits(&gb, s->tmpbuf, size * 8);
    for (j = 0; j < h; j++) {
        for (i = 0; i < w*step; i += step) {
            dst[i] = get_vlc2(&gb, vlc.table, VLC_BITS, 3);
            /* lines are stored as deltas between previous lines
             * and we need to add 0x80 to the first lines of chroma planes
             */
            if (j)
                dst[i] += dst[i - stride];
            else if (Uoff)
                dst[i] += 0x80;
            if (get_bits_left(&gb) < 0) {
                ff_free_vlc(&vlc);
                return AVERROR_INVALIDDATA;
            }
        }
        dst += stride;
    }
    ff_free_vlc(&vlc);
    return 0;
}

static int decode_frame(AVCodecContext *avctx,
                        void *data, int *got_frame,
                        AVPacket *avpkt)
{
    FrapsContext * const s = avctx->priv_data;
    const uint8_t *buf     = avpkt->data;
    int buf_size           = avpkt->size;
    ThreadFrame frame = { .f = data };
    AVFrame * const f = data;
    uint32_t header;
    unsigned int version,header_size;
    unsigned int x, y;
    const uint32_t *buf32;
    uint32_t *luma1,*luma2,*cb,*cr;
    uint32_t offs[4];
    int i, j, ret, is_chroma;
    const int planes = 3;
    uint8_t *out;

    if (buf_size < 4) {
        av_log(avctx, AV_LOG_ERROR, "Packet is too short\n");
        return AVERROR_INVALIDDATA;
    }

    header      = AV_RL32(buf);
    version     = header & 0xff;
    header_size = (header & (1<<30))? 8 : 4; /* bit 30 means pad to 8 bytes */

    if (version > 5) {
        av_log(avctx, AV_LOG_ERROR,
               "This file is encoded with Fraps version %d. " \
               "This codec can only decode versions <= 5.\n", version);
        return AVERROR_PATCHWELCOME;
    }

    buf += header_size;

    if (version < 2) {
        unsigned needed_size = avctx->width * avctx->height * 3;
        if (version == 0) needed_size /= 2;
        needed_size += header_size;
        /* bit 31 means same as previous pic */
        if (header & (1U<<31)) {
            *got_frame = 0;
            return buf_size;
        }
        if (buf_size != needed_size) {
            av_log(avctx, AV_LOG_ERROR,
                   "Invalid frame length %d (should be %d)\n",
                   buf_size, needed_size);
            return AVERROR_INVALIDDATA;
        }
    } else {
        /* skip frame */
        if (buf_size == 8) {
            *got_frame = 0;
            return buf_size;
        }
        if (AV_RL32(buf) != FPS_TAG || buf_size < planes*1024 + 24) {
            av_log(avctx, AV_LOG_ERROR, "Fraps: error in data stream\n");
            return AVERROR_INVALIDDATA;
        }
        for (i = 0; i < planes; i++) {
            offs[i] = AV_RL32(buf + 4 + i * 4);
            if (offs[i] >= buf_size - header_size || (i && offs[i] <= offs[i - 1] + 1024)) {
                av_log(avctx, AV_LOG_ERROR, "Fraps: plane %i offset is out of bounds\n", i);
                return AVERROR_INVALIDDATA;
            }
        }
        offs[planes] = buf_size - header_size;
        for (i = 0; i < planes; i++) {
            av_fast_padded_malloc(&s->tmpbuf, &s->tmpbuf_size, offs[i + 1] - offs[i] - 1024);
            if (!s->tmpbuf)
                return AVERROR(ENOMEM);
        }
    }

    f->pict_type = AV_PICTURE_TYPE_I;
    f->key_frame = 1;

    avctx->pix_fmt = version & 1 ? AV_PIX_FMT_BGR24 : AV_PIX_FMT_YUVJ420P;
    avctx->color_range = version & 1 ? AVCOL_RANGE_UNSPECIFIED
                                     : AVCOL_RANGE_JPEG;
    avctx->colorspace = version & 1 ? AVCOL_SPC_UNSPECIFIED : AVCOL_SPC_BT709;

    if ((ret = ff_thread_get_buffer(avctx, &frame, 0)) < 0)
        return ret;

    switch (version) {
    case 0:
    default:
        /* Fraps v0 is a reordered YUV420 */
        if (((avctx->width % 8) != 0) || ((avctx->height % 2) != 0)) {
            av_log(avctx, AV_LOG_ERROR, "Invalid frame size %dx%d\n",
                   avctx->width, avctx->height);
            return AVERROR_INVALIDDATA;
        }

        buf32 = (const uint32_t*)buf;
        for (y = 0; y < avctx->height / 2; y++) {
            luma1 = (uint32_t*)&f->data[0][  y * 2      * f->linesize[0] ];
            luma2 = (uint32_t*)&f->data[0][ (y * 2 + 1) * f->linesize[0] ];
            cr    = (uint32_t*)&f->data[1][  y          * f->linesize[1] ];
            cb    = (uint32_t*)&f->data[2][  y          * f->linesize[2] ];
            for (x = 0; x < avctx->width; x += 8) {
                *luma1++ = *buf32++;
                *luma1++ = *buf32++;
                *luma2++ = *buf32++;
                *luma2++ = *buf32++;
                *cr++    = *buf32++;
                *cb++    = *buf32++;
            }
        }
        break;

    case 1:
        /* Fraps v1 is an upside-down BGR24 */
            for (y = 0; y<avctx->height; y++)
                memcpy(&f->data[0][(avctx->height - y - 1) * f->linesize[0]],
                       &buf[y * avctx->width * 3],
                       3 * avctx->width);
        break;

    case 2:
    case 4:
        /**
         * Fraps v2 is Huffman-coded YUV420 planes
         * Fraps v4 is virtually the same
         */
        for (i = 0; i < planes; i++) {
            is_chroma = !!i;
            if ((ret = fraps2_decode_plane(s, f->data[i], f->linesize[i],
                                           avctx->width  >> is_chroma,
                                           avctx->height >> is_chroma,
                                           buf + offs[i], offs[i + 1] - offs[i],
                                           is_chroma, 1)) < 0) {
                av_log(avctx, AV_LOG_ERROR, "Error decoding plane %i\n", i);
                return ret;
            }
        }
        break;
    case 3:
    case 5:
        /* Virtually the same as version 4, but is for RGB24 */
        for (i = 0; i < planes; i++) {
            if ((ret = fraps2_decode_plane(s, f->data[0] + i + (f->linesize[0] * (avctx->height - 1)),
                                           -f->linesize[0], avctx->width, avctx->height,
                                           buf + offs[i], offs[i + 1] - offs[i], 0, 3)) < 0) {
                av_log(avctx, AV_LOG_ERROR, "Error decoding plane %i\n", i);
                return ret;
            }
        }
        out = f->data[0];
        // convert pseudo-YUV into real RGB
        for (j = 0; j < avctx->height; j++) {
            uint8_t *line_end = out + 3*avctx->width;
            while (out < line_end) {
                out[0]  += out[1];
                out[2]  += out[1];
                out += 3;
            }
            out += f->linesize[0] - 3*avctx->width;
        }
        break;
    }

    *got_frame = 1;

    return buf_size;
}


/**
 * closes decoder
 * @param avctx codec context
 * @return 0 on success or negative if fails
 */
static av_cold int decode_end(AVCodecContext *avctx)
{
    FrapsContext *s = (FrapsContext*)avctx->priv_data;

    av_freep(&s->tmpbuf);
    return 0;
}


AVCodec ff_fraps_decoder = {
    .name           = "fraps",
    .long_name      = NULL_IF_CONFIG_SMALL("Fraps"),
    .type           = AVMEDIA_TYPE_VIDEO,
    .id             = AV_CODEC_ID_FRAPS,
    .priv_data_size = sizeof(FrapsContext),
    .init           = decode_init,
    .close          = decode_end,
    .decode         = decode_frame,
<<<<<<< HEAD
    .capabilities   = CODEC_CAP_DR1 | CODEC_CAP_FRAME_THREADS,
=======
    .capabilities   = AV_CODEC_CAP_DR1,
>>>>>>> def97856
};<|MERGE_RESOLUTION|>--- conflicted
+++ resolved
@@ -322,9 +322,5 @@
     .init           = decode_init,
     .close          = decode_end,
     .decode         = decode_frame,
-<<<<<<< HEAD
-    .capabilities   = CODEC_CAP_DR1 | CODEC_CAP_FRAME_THREADS,
-=======
-    .capabilities   = AV_CODEC_CAP_DR1,
->>>>>>> def97856
+    .capabilities   = AV_CODEC_CAP_DR1 | AV_CODEC_CAP_FRAME_THREADS,
 };