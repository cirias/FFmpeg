--- conflicted
+++ resolved
@@ -193,7 +193,6 @@
             } else if ((ret = config_link(link)) < 0)
                 return ret;
 
-<<<<<<< HEAD
             switch (link->type) {
             case AVMEDIA_TYPE_VIDEO:
                 if (!link->time_base.num && !link->time_base.den)
@@ -203,35 +202,17 @@
                     link->sample_aspect_ratio = inlink ?
                         inlink->sample_aspect_ratio : (AVRational){1,1};
 
-#if 1
                 if (inlink) {
                     if (!link->w)
                         link->w = inlink->w;
                     if (!link->h)
                         link->h = inlink->h;
-=======
-            if (link->time_base.num == 0 && link->time_base.den == 0)
-                link->time_base = link->src && link->src->input_count ?
-                    link->src->inputs[0]->time_base : AV_TIME_BASE_Q;
-
-            if (link->type == AVMEDIA_TYPE_VIDEO) {
-                if (!link->sample_aspect_ratio.num && !link->sample_aspect_ratio.den)
-                    link->sample_aspect_ratio = link->src->input_count ?
-                        link->src->inputs[0]->sample_aspect_ratio : (AVRational){1,1};
-
-                if (link->src->input_count) {
-                    if (!link->w)
-                        link->w = link->src->inputs[0]->w;
-                    if (!link->h)
-                        link->h = link->src->inputs[0]->h;
->>>>>>> 3f9d6e42
                 } else if (!link->w || !link->h) {
                     av_log(link->src, AV_LOG_ERROR,
                            "Video source filters must set their output link's "
                            "width and height\n");
                     return AVERROR(EINVAL);
                 }
-<<<<<<< HEAD
                 break;
 
             case AVMEDIA_TYPE_AUDIO:
@@ -251,11 +232,6 @@
                     link->time_base = (AVRational) {1, link->sample_rate};
             }
 
-#endif
-=======
-            }
-
->>>>>>> 3f9d6e42
             if ((config_link = link->dstpad->config_props))
                 if ((ret = config_link(link)) < 0)
                     return ret;
@@ -518,11 +494,4 @@
     if (filter->filter->init)
         ret = filter->filter->init(filter, args, opaque);
     return ret;
-}
-
-#if FF_API_DEFAULT_CONFIG_OUTPUT_LINK
-int avfilter_default_config_output_link(AVFilterLink *link)
-{
-    return 0;
-}
-#endif+}