/*
 * filter layer
 * Copyright (c) 2007 Bobby Bingham
 *
 * This file is part of FFmpeg.
 *
 * FFmpeg is free software; you can redistribute it and/or
 * modify it under the terms of the GNU Lesser General Public
 * License as published by the Free Software Foundation; either
 * version 2.1 of the License, or (at your option) any later version.
 *
 * FFmpeg is distributed in the hope that it will be useful,
 * but WITHOUT ANY WARRANTY; without even the implied warranty of
 * MERCHANTABILITY or FITNESS FOR A PARTICULAR PURPOSE.  See the GNU
 * Lesser General Public License for more details.
 *
 * You should have received a copy of the GNU Lesser General Public
 * License along with FFmpeg; if not, write to the Free Software
 * Foundation, Inc., 51 Franklin Street, Fifth Floor, Boston, MA 02110-1301 USA
 */

#ifndef AVFILTER_AVFILTER_H
#define AVFILTER_AVFILTER_H

#include "libavutil/avutil.h"
#include "libavutil/log.h"
#include "libavutil/samplefmt.h"
#include "libavutil/pixfmt.h"
#include "libavutil/rational.h"
#include "libavcodec/avcodec.h"

#define LIBAVFILTER_VERSION_MAJOR  2
<<<<<<< HEAD
#define LIBAVFILTER_VERSION_MINOR 53
#define LIBAVFILTER_VERSION_MICRO 100
=======
#define LIBAVFILTER_VERSION_MINOR  14
#define LIBAVFILTER_VERSION_MICRO  0
>>>>>>> 80dc7c01

#define LIBAVFILTER_VERSION_INT AV_VERSION_INT(LIBAVFILTER_VERSION_MAJOR, \
                                               LIBAVFILTER_VERSION_MINOR, \
                                               LIBAVFILTER_VERSION_MICRO)
#define LIBAVFILTER_VERSION     AV_VERSION(LIBAVFILTER_VERSION_MAJOR,   \
                                           LIBAVFILTER_VERSION_MINOR,   \
                                           LIBAVFILTER_VERSION_MICRO)
#define LIBAVFILTER_BUILD       LIBAVFILTER_VERSION_INT

#ifndef FF_API_OLD_VSINK_API
#define FF_API_OLD_VSINK_API        (LIBAVFILTER_VERSION_MAJOR < 3)
#endif
#ifndef FF_API_OLD_ALL_FORMATS_API
#define FF_API_OLD_ALL_FORMATS_API (LIBAVFILTER_VERSION_MAJOR < 3)
#endif

#include <stddef.h>

/**
 * Return the LIBAVFILTER_VERSION_INT constant.
 */
unsigned avfilter_version(void);

/**
 * Return the libavfilter build-time configuration.
 */
const char *avfilter_configuration(void);

/**
 * Return the libavfilter license.
 */
const char *avfilter_license(void);


typedef struct AVFilterContext AVFilterContext;
typedef struct AVFilterLink    AVFilterLink;
typedef struct AVFilterPad     AVFilterPad;

/**
 * A reference-counted buffer data type used by the filter system. Filters
 * should not store pointers to this structure directly, but instead use the
 * AVFilterBufferRef structure below.
 */
typedef struct AVFilterBuffer {
    uint8_t *data[8];           ///< buffer data for each plane/channel
    int linesize[8];            ///< number of bytes per line

    unsigned refcount;          ///< number of references to this buffer

    /** private data to be used by a custom free function */
    void *priv;
    /**
     * A pointer to the function to deallocate this buffer if the default
     * function is not sufficient. This could, for example, add the memory
     * back into a memory pool to be reused later without the overhead of
     * reallocating it from scratch.
     */
    void (*free)(struct AVFilterBuffer *buf);

    int format;                 ///< media format
    int w, h;                   ///< width and height of the allocated buffer
} AVFilterBuffer;

#define AV_PERM_READ     0x01   ///< can read from the buffer
#define AV_PERM_WRITE    0x02   ///< can write to the buffer
#define AV_PERM_PRESERVE 0x04   ///< nobody else can overwrite the buffer
#define AV_PERM_REUSE    0x08   ///< can output the buffer multiple times, with the same contents each time
#define AV_PERM_REUSE2   0x10   ///< can output the buffer multiple times, modified each time
#define AV_PERM_NEG_LINESIZES 0x20  ///< the buffer requested can have negative linesizes
#define AV_PERM_ALIGN    0x40   ///< the buffer must be aligned

#define AVFILTER_ALIGN 16 //not part of ABI

/**
 * Audio specific properties in a reference to an AVFilterBuffer. Since
 * AVFilterBufferRef is common to different media formats, audio specific
 * per reference properties must be separated out.
 */
typedef struct AVFilterBufferRefAudioProps {
    uint64_t channel_layout;    ///< channel layout of audio buffer
    int nb_samples;             ///< number of audio samples per channel
    int sample_rate;            ///< audio buffer sample rate
    int planar;                 ///< audio buffer - planar or packed
} AVFilterBufferRefAudioProps;

/**
 * Video specific properties in a reference to an AVFilterBuffer. Since
 * AVFilterBufferRef is common to different media formats, video specific
 * per reference properties must be separated out.
 */
typedef struct AVFilterBufferRefVideoProps {
    int w;                      ///< image width
    int h;                      ///< image height
    AVRational sample_aspect_ratio; ///< sample aspect ratio
    int interlaced;             ///< is frame interlaced
    int top_field_first;        ///< field order
    enum AVPictureType pict_type; ///< picture type of the frame
    int key_frame;              ///< 1 -> keyframe, 0-> not
} AVFilterBufferRefVideoProps;

/**
 * A reference to an AVFilterBuffer. Since filters can manipulate the origin of
 * a buffer to, for example, crop image without any memcpy, the buffer origin
 * and dimensions are per-reference properties. Linesize is also useful for
 * image flipping, frame to field filters, etc, and so is also per-reference.
 *
 * TODO: add anything necessary for frame reordering
 */
typedef struct AVFilterBufferRef {
    AVFilterBuffer *buf;        ///< the buffer that this is a reference to
    uint8_t *data[8];           ///< picture/audio data for each plane
    int linesize[8];            ///< number of bytes per line
    int format;                 ///< media format

    /**
     * presentation timestamp. The time unit may change during
     * filtering, as it is specified in the link and the filter code
     * may need to rescale the PTS accordingly.
     */
    int64_t pts;
    int64_t pos;                ///< byte position in stream, -1 if unknown

    int perms;                  ///< permissions, see the AV_PERM_* flags

    enum AVMediaType type;      ///< media type of buffer data
    AVFilterBufferRefVideoProps *video; ///< video buffer specific properties
    AVFilterBufferRefAudioProps *audio; ///< audio buffer specific properties
} AVFilterBufferRef;

/**
 * Copy properties of src to dst, without copying the actual data
 */
static inline void avfilter_copy_buffer_ref_props(AVFilterBufferRef *dst, AVFilterBufferRef *src)
{
    // copy common properties
    dst->pts             = src->pts;
    dst->pos             = src->pos;

    switch (src->type) {
    case AVMEDIA_TYPE_VIDEO: *dst->video = *src->video; break;
    case AVMEDIA_TYPE_AUDIO: *dst->audio = *src->audio; break;
    default: break;
    }
}

/**
 * Add a new reference to a buffer.
 *
 * @param ref   an existing reference to the buffer
 * @param pmask a bitmask containing the allowable permissions in the new
 *              reference
 * @return      a new reference to the buffer with the same properties as the
 *              old, excluding any permissions denied by pmask
 */
AVFilterBufferRef *avfilter_ref_buffer(AVFilterBufferRef *ref, int pmask);

/**
 * Remove a reference to a buffer. If this is the last reference to the
 * buffer, the buffer itself is also automatically freed.
 *
 * @param ref reference to the buffer, may be NULL
 */
void avfilter_unref_buffer(AVFilterBufferRef *ref);

/**
 * A list of supported formats for one end of a filter link. This is used
 * during the format negotiation process to try to pick the best format to
 * use to minimize the number of necessary conversions. Each filter gives a
 * list of the formats supported by each input and output pad. The list
 * given for each pad need not be distinct - they may be references to the
 * same list of formats, as is often the case when a filter supports multiple
 * formats, but will always output the same format as it is given in input.
 *
 * In this way, a list of possible input formats and a list of possible
 * output formats are associated with each link. When a set of formats is
 * negotiated over a link, the input and output lists are merged to form a
 * new list containing only the common elements of each list. In the case
 * that there were no common elements, a format conversion is necessary.
 * Otherwise, the lists are merged, and all other links which reference
 * either of the format lists involved in the merge are also affected.
 *
 * For example, consider the filter chain:
 * filter (a) --> (b) filter (b) --> (c) filter
 *
 * where the letters in parenthesis indicate a list of formats supported on
 * the input or output of the link. Suppose the lists are as follows:
 * (a) = {A, B}
 * (b) = {A, B, C}
 * (c) = {B, C}
 *
 * First, the first link's lists are merged, yielding:
 * filter (a) --> (a) filter (a) --> (c) filter
 *
 * Notice that format list (b) now refers to the same list as filter list (a).
 * Next, the lists for the second link are merged, yielding:
 * filter (a) --> (a) filter (a) --> (a) filter
 *
 * where (a) = {B}.
 *
 * Unfortunately, when the format lists at the two ends of a link are merged,
 * we must ensure that all links which reference either pre-merge format list
 * get updated as well. Therefore, we have the format list structure store a
 * pointer to each of the pointers to itself.
 */
typedef struct AVFilterFormats {
    unsigned format_count;      ///< number of formats
    int64_t *formats;           ///< list of media formats

    unsigned refcount;          ///< number of references to this list
    struct AVFilterFormats ***refs; ///< references to this list
}  AVFilterFormats;

/**
 * Create a list of supported formats. This is intended for use in
 * AVFilter->query_formats().
 *
 * @param fmts list of media formats, terminated by -1. If NULL an
 *        empty list is created.
 * @return the format list, with no existing references
 */
AVFilterFormats *avfilter_make_format_list(const int *fmts);
AVFilterFormats *avfilter_make_format64_list(const int64_t *fmts);

/**
 * Add fmt to the list of media formats contained in *avff.
 * If *avff is NULL the function allocates the filter formats struct
 * and puts its pointer in *avff.
 *
 * @return a non negative value in case of success, or a negative
 * value corresponding to an AVERROR code in case of error
 */
int avfilter_add_format(AVFilterFormats **avff, int64_t fmt);

#if FF_API_OLD_ALL_FORMATS_API
/**
 * @deprecated Use avfilter_make_all_formats() instead.
 */
attribute_deprecated
AVFilterFormats *avfilter_all_formats(enum AVMediaType type);
#endif

/**
 * Return a list of all formats supported by FFmpeg for the given media type.
 */
AVFilterFormats *avfilter_make_all_formats(enum AVMediaType type);

/**
 * A list of all channel layouts supported by libavfilter.
 */
extern const int64_t avfilter_all_channel_layouts[];

/**
 * Return a list of all channel layouts supported by FFmpeg.
 */
AVFilterFormats *avfilter_make_all_channel_layouts(void);

/**
 * Return a list of all audio packing formats.
 */
AVFilterFormats *avfilter_make_all_packing_formats(void);

/**
 * Return a format list which contains the intersection of the formats of
 * a and b. Also, all the references of a, all the references of b, and
 * a and b themselves will be deallocated.
 *
 * If a and b do not share any common formats, neither is modified, and NULL
 * is returned.
 */
AVFilterFormats *avfilter_merge_formats(AVFilterFormats *a, AVFilterFormats *b);

/**
 * Add *ref as a new reference to formats.
 * That is the pointers will point like in the ASCII art below:
 *   ________
 *  |formats |<--------.
 *  |  ____  |     ____|___________________
 *  | |refs| |    |  __|_
 *  | |* * | |    | |  | |  AVFilterLink
 *  | |* *--------->|*ref|
 *  | |____| |    | |____|
 *  |________|    |________________________
 */
void avfilter_formats_ref(AVFilterFormats *formats, AVFilterFormats **ref);

/**
 * If *ref is non-NULL, remove *ref as a reference to the format list
 * it currently points to, deallocates that list if this was the last
 * reference, and sets *ref to NULL.
 *
 *         Before                                 After
 *   ________                               ________         NULL
 *  |formats |<--------.                   |formats |         ^
 *  |  ____  |     ____|________________   |  ____  |     ____|________________
 *  | |refs| |    |  __|_                  | |refs| |    |  __|_
 *  | |* * | |    | |  | |  AVFilterLink   | |* * | |    | |  | |  AVFilterLink
 *  | |* *--------->|*ref|                 | |*   | |    | |*ref|
 *  | |____| |    | |____|                 | |____| |    | |____|
 *  |________|    |_____________________   |________|    |_____________________
 */
void avfilter_formats_unref(AVFilterFormats **ref);

/**
 *
 *         Before                                 After
 *   ________                         ________
 *  |formats |<---------.            |formats |<---------.
 *  |  ____  |       ___|___         |  ____  |       ___|___
 *  | |refs| |      |   |   |        | |refs| |      |   |   |   NULL
 *  | |* *--------->|*oldref|        | |* *--------->|*newref|     ^
 *  | |* * | |      |_______|        | |* * | |      |_______|  ___|___
 *  | |____| |                       | |____| |                |   |   |
 *  |________|                       |________|                |*oldref|
 *                                                             |_______|
 */
void avfilter_formats_changeref(AVFilterFormats **oldref,
                                AVFilterFormats **newref);

/**
 * A filter pad used for either input or output.
 */
struct AVFilterPad {
    /**
     * Pad name. The name is unique among inputs and among outputs, but an
     * input may have the same name as an output. This may be NULL if this
     * pad has no need to ever be referenced by name.
     */
    const char *name;

    /**
     * AVFilterPad type. Can be AVMEDIA_TYPE_VIDEO or AVMEDIA_TYPE_AUDIO.
     */
    enum AVMediaType type;

    /**
     * Minimum required permissions on incoming buffers. Any buffer with
     * insufficient permissions will be automatically copied by the filter
     * system to a new buffer which provides the needed access permissions.
     *
     * Input pads only.
     */
    int min_perms;

    /**
     * Permissions which are not accepted on incoming buffers. Any buffer
     * which has any of these permissions set will be automatically copied
     * by the filter system to a new buffer which does not have those
     * permissions. This can be used to easily disallow buffers with
     * AV_PERM_REUSE.
     *
     * Input pads only.
     */
    int rej_perms;

    /**
     * Callback called before passing the first slice of a new frame. If
     * NULL, the filter layer will default to storing a reference to the
     * picture inside the link structure.
     *
     * Input video pads only.
     */
    void (*start_frame)(AVFilterLink *link, AVFilterBufferRef *picref);

    /**
     * Callback function to get a video buffer. If NULL, the filter system will
     * use avfilter_default_get_video_buffer().
     *
     * Input video pads only.
     */
    AVFilterBufferRef *(*get_video_buffer)(AVFilterLink *link, int perms, int w, int h);

    /**
     * Callback function to get an audio buffer. If NULL, the filter system will
     * use avfilter_default_get_audio_buffer().
     *
     * Input audio pads only.
     */
    AVFilterBufferRef *(*get_audio_buffer)(AVFilterLink *link, int perms, int nb_samples);

    /**
     * Callback called after the slices of a frame are completely sent. If
     * NULL, the filter layer will default to releasing the reference stored
     * in the link structure during start_frame().
     *
     * Input video pads only.
     */
    void (*end_frame)(AVFilterLink *link);

    /**
     * Slice drawing callback. This is where a filter receives video data
     * and should do its processing.
     *
     * Input video pads only.
     */
    void (*draw_slice)(AVFilterLink *link, int y, int height, int slice_dir);

    /**
     * Samples filtering callback. This is where a filter receives audio data
     * and should do its processing.
     *
     * Input audio pads only.
     */
    void (*filter_samples)(AVFilterLink *link, AVFilterBufferRef *samplesref);

    /**
     * Frame poll callback. This returns the number of immediately available
     * samples. It should return a positive value if the next request_frame()
     * is guaranteed to return one frame (with no delay).
     *
     * Defaults to just calling the source poll_frame() method.
     *
     * Output video pads only.
     */
    int (*poll_frame)(AVFilterLink *link);

    /**
     * Frame request callback. A call to this should result in at least one
     * frame being output over the given link. This should return zero on
     * success, and another value on error.
     *
     * Output video pads only.
     */
    int (*request_frame)(AVFilterLink *link);

    /**
     * Link configuration callback.
     *
     * For output pads, this should set the following link properties:
     * video: width, height, sample_aspect_ratio, time_base
     * audio: sample_rate.
     *
     * This should NOT set properties such as format, channel_layout, etc which
     * are negotiated between filters by the filter system using the
     * query_formats() callback before this function is called.
     *
     * For input pads, this should check the properties of the link, and update
     * the filter's internal state as necessary.
     *
     * For both input and output pads, this should return zero on success,
     * and another value on error.
     */
    int (*config_props)(AVFilterLink *link);
};

/** default handler for start_frame() for video inputs */
void avfilter_default_start_frame(AVFilterLink *link, AVFilterBufferRef *picref);

/** default handler for draw_slice() for video inputs */
void avfilter_default_draw_slice(AVFilterLink *link, int y, int h, int slice_dir);

/** default handler for end_frame() for video inputs */
void avfilter_default_end_frame(AVFilterLink *link);

/** default handler for filter_samples() for audio inputs */
void avfilter_default_filter_samples(AVFilterLink *link, AVFilterBufferRef *samplesref);

/** default handler for get_video_buffer() for video inputs */
AVFilterBufferRef *avfilter_default_get_video_buffer(AVFilterLink *link,
                                                     int perms, int w, int h);

/** default handler for get_audio_buffer() for audio inputs */
AVFilterBufferRef *avfilter_default_get_audio_buffer(AVFilterLink *link,
                                                     int perms, int nb_samples);

/**
 * Helpers for query_formats() which set all links to the same list of
 * formats/layouts. If there are no links hooked to this filter, the list
 * of formats is freed.
 */
void avfilter_set_common_pixel_formats(AVFilterContext *ctx, AVFilterFormats *formats);
void avfilter_set_common_sample_formats(AVFilterContext *ctx, AVFilterFormats *formats);
void avfilter_set_common_channel_layouts(AVFilterContext *ctx, AVFilterFormats *formats);
void avfilter_set_common_packing_formats(AVFilterContext *ctx, AVFilterFormats *formats);

/** Default handler for query_formats() */
int avfilter_default_query_formats(AVFilterContext *ctx);

/** start_frame() handler for filters which simply pass video along */
void avfilter_null_start_frame(AVFilterLink *link, AVFilterBufferRef *picref);

/** draw_slice() handler for filters which simply pass video along */
void avfilter_null_draw_slice(AVFilterLink *link, int y, int h, int slice_dir);

/** end_frame() handler for filters which simply pass video along */
void avfilter_null_end_frame(AVFilterLink *link);

/** filter_samples() handler for filters which simply pass audio along */
void avfilter_null_filter_samples(AVFilterLink *link, AVFilterBufferRef *samplesref);

/** get_video_buffer() handler for filters which simply pass video along */
AVFilterBufferRef *avfilter_null_get_video_buffer(AVFilterLink *link,
                                                  int perms, int w, int h);

/** get_audio_buffer() handler for filters which simply pass audio along */
AVFilterBufferRef *avfilter_null_get_audio_buffer(AVFilterLink *link,
                                                  int perms, int nb_samples);

/**
 * Filter definition. This defines the pads a filter contains, and all the
 * callback functions used to interact with the filter.
 */
typedef struct AVFilter {
    const char *name;         ///< filter name

    int priv_size;      ///< size of private data to allocate for the filter

    /**
     * Filter initialization function. Args contains the user-supplied
     * parameters. FIXME: maybe an AVOption-based system would be better?
     * opaque is data provided by the code requesting creation of the filter,
     * and is used to pass data to the filter.
     */
    int (*init)(AVFilterContext *ctx, const char *args, void *opaque);

    /**
     * Filter uninitialization function. Should deallocate any memory held
     * by the filter, release any buffer references, etc. This does not need
     * to deallocate the AVFilterContext->priv memory itself.
     */
    void (*uninit)(AVFilterContext *ctx);

    /**
     * Queries formats/layouts supported by the filter and its pads, and sets
     * the in_formats/in_chlayouts for links connected to its output pads,
     * and out_formats/out_chlayouts for links connected to its input pads.
     *
     * @return zero on success, a negative value corresponding to an
     * AVERROR code otherwise
     */
    int (*query_formats)(AVFilterContext *);

    const AVFilterPad *inputs;  ///< NULL terminated list of inputs. NULL if none
    const AVFilterPad *outputs; ///< NULL terminated list of outputs. NULL if none

    /**
     * A description for the filter. You should use the
     * NULL_IF_CONFIG_SMALL() macro to define it.
     */
    const char *description;

    /**
     * Make the filter instance process a command.
     *
     * @param cmd    the command to process, for handling simplicity all commands must be alphanumeric only
     * @param arg    the argument for the command
     * @param res    a buffer with size res_size where the filter(s) can return a response. This must not change when the command is not supported.
     * @param flags  if AVFILTER_CMD_FLAG_FAST is set and the command would be
     *               time consuming then a filter should treat it like an unsupported command
     *
     * @returns >=0 on success otherwise an error code.
     *          AVERROR(ENOSYS) on unsupported commands
     */
    int (*process_command)(AVFilterContext *, const char *cmd, const char *arg, char *res, int res_len, int flags);
} AVFilter;

/** An instance of a filter */
struct AVFilterContext {
    const AVClass *av_class;        ///< needed for av_log()

    AVFilter *filter;               ///< the AVFilter of which this is an instance

    char *name;                     ///< name of this filter instance

    unsigned input_count;           ///< number of input pads
    AVFilterPad   *input_pads;      ///< array of input pads
    AVFilterLink **inputs;          ///< array of pointers to input links

    unsigned output_count;          ///< number of output pads
    AVFilterPad   *output_pads;     ///< array of output pads
    AVFilterLink **outputs;         ///< array of pointers to output links

    void *priv;                     ///< private data for use by the filter

    struct AVFilterCommand *command_queue;
};

enum AVFilterPacking {
    AVFILTER_PACKED = 0,
    AVFILTER_PLANAR,
};

/**
 * A link between two filters. This contains pointers to the source and
 * destination filters between which this link exists, and the indexes of
 * the pads involved. In addition, this link also contains the parameters
 * which have been negotiated and agreed upon between the filter, such as
 * image dimensions, format, etc.
 */
struct AVFilterLink {
    AVFilterContext *src;       ///< source filter
    AVFilterPad *srcpad;        ///< output pad on the source filter

    AVFilterContext *dst;       ///< dest filter
    AVFilterPad *dstpad;        ///< input pad on the dest filter

    /** stage of the initialization of the link properties (dimensions, etc) */
    enum {
        AVLINK_UNINIT = 0,      ///< not started
        AVLINK_STARTINIT,       ///< started, but incomplete
        AVLINK_INIT             ///< complete
    } init_state;

    enum AVMediaType type;      ///< filter media type

    /* These parameters apply only to video */
    int w;                      ///< agreed upon image width
    int h;                      ///< agreed upon image height
    AVRational sample_aspect_ratio; ///< agreed upon sample aspect ratio
    /* These parameters apply only to audio */
    uint64_t channel_layout;    ///< channel layout of current buffer (see libavutil/audioconvert.h)
#if LIBAVFILTER_VERSION_MAJOR < 3
    int64_t sample_rate;        ///< samples per second
#else
    int sample_rate;            ///< samples per second
#endif
    int planar;                 ///< agreed upon packing mode of audio buffers. true if planar.

    int format;                 ///< agreed upon media format

    /**
     * Lists of formats and channel layouts supported by the input and output
     * filters respectively. These lists are used for negotiating the format
     * to actually be used, which will be loaded into the format and
     * channel_layout members, above, when chosen.
     *
     */
    AVFilterFormats *in_formats;
    AVFilterFormats *out_formats;

    AVFilterFormats *in_chlayouts;
    AVFilterFormats *out_chlayouts;
    AVFilterFormats *in_packing;
    AVFilterFormats *out_packing;

    /**
     * The buffer reference currently being sent across the link by the source
     * filter. This is used internally by the filter system to allow
     * automatic copying of buffers which do not have sufficient permissions
     * for the destination. This should not be accessed directly by the
     * filters.
     */
    AVFilterBufferRef *src_buf;

    AVFilterBufferRef *cur_buf;
    AVFilterBufferRef *out_buf;

    /**
     * Define the time base used by the PTS of the frames/samples
     * which will pass through this link.
     * During the configuration stage, each filter is supposed to
     * change only the output timebase, while the timebase of the
     * input link is assumed to be an unchangeable property.
     */
    AVRational time_base;

    struct AVFilterPool *pool;
};

/**
 * Link two filters together.
 *
 * @param src    the source filter
 * @param srcpad index of the output pad on the source filter
 * @param dst    the destination filter
 * @param dstpad index of the input pad on the destination filter
 * @return       zero on success
 */
int avfilter_link(AVFilterContext *src, unsigned srcpad,
                  AVFilterContext *dst, unsigned dstpad);

/**
 * Free the link in *link, and set its pointer to NULL.
 */
void avfilter_link_free(AVFilterLink **link);

/**
 * Negotiate the media format, dimensions, etc of all inputs to a filter.
 *
 * @param filter the filter to negotiate the properties for its inputs
 * @return       zero on successful negotiation
 */
int avfilter_config_links(AVFilterContext *filter);

/**
 * Request a picture buffer with a specific set of permissions.
 *
 * @param link  the output link to the filter from which the buffer will
 *              be requested
 * @param perms the required access permissions
 * @param w     the minimum width of the buffer to allocate
 * @param h     the minimum height of the buffer to allocate
 * @return      A reference to the buffer. This must be unreferenced with
 *              avfilter_unref_buffer when you are finished with it.
 */
AVFilterBufferRef *avfilter_get_video_buffer(AVFilterLink *link, int perms,
                                          int w, int h);

/**
 * Create a buffer reference wrapped around an already allocated image
 * buffer.
 *
 * @param data pointers to the planes of the image to reference
 * @param linesize linesizes for the planes of the image to reference
 * @param perms the required access permissions
 * @param w the width of the image specified by the data and linesize arrays
 * @param h the height of the image specified by the data and linesize arrays
 * @param format the pixel format of the image specified by the data and linesize arrays
 */
AVFilterBufferRef *
avfilter_get_video_buffer_ref_from_arrays(uint8_t * const data[4], const int linesize[4], int perms,
                                          int w, int h, enum PixelFormat format);

/**
 * Request an audio samples buffer with a specific set of permissions.
 *
 * @param link           the output link to the filter from which the buffer will
 *                       be requested
 * @param perms          the required access permissions
 * @param nb_samples     the number of samples per channel
 * @return               A reference to the samples. This must be unreferenced with
 *                       avfilter_unref_buffer when you are finished with it.
 */
AVFilterBufferRef *avfilter_get_audio_buffer(AVFilterLink *link, int perms,
                                             int nb_samples);

/**
 * Create an audio buffer reference wrapped around an already
 * allocated samples buffer.
 *
 * @param data           pointers to the samples plane buffers
 * @param linesize       linesize for the samples plane buffers
 * @param perms          the required access permissions
 * @param nb_samples     number of samples per channel
 * @param sample_fmt     the format of each sample in the buffer to allocate
 * @param channel_layout the channel layout of the buffer
 * @param planar         audio data layout - planar or packed
 */
AVFilterBufferRef *
avfilter_get_audio_buffer_ref_from_arrays(uint8_t *data[8], int linesize[8], int perms,
                                          int nb_samples, enum AVSampleFormat sample_fmt,
                                          uint64_t channel_layout, int planar);
/**
 * Request an input frame from the filter at the other end of the link.
 *
 * @param link the input link
 * @return     zero on success
 */
int avfilter_request_frame(AVFilterLink *link);

/**
 * Poll a frame from the filter chain.
 *
 * @param  link the input link
 * @return the number of immediately available frames, a negative
 * number in case of error
 */
int avfilter_poll_frame(AVFilterLink *link);

/**
 * Notify the next filter of the start of a frame.
 *
 * @param link   the output link the frame will be sent over
 * @param picref A reference to the frame about to be sent. The data for this
 *               frame need only be valid once draw_slice() is called for that
 *               portion. The receiving filter will free this reference when
 *               it no longer needs it.
 */
void avfilter_start_frame(AVFilterLink *link, AVFilterBufferRef *picref);

/**
 * Notify the next filter that the current frame has finished.
 *
 * @param link the output link the frame was sent over
 */
void avfilter_end_frame(AVFilterLink *link);

/**
 * Send a slice to the next filter.
 *
 * Slices have to be provided in sequential order, either in
 * top-bottom or bottom-top order. If slices are provided in
 * non-sequential order the behavior of the function is undefined.
 *
 * @param link the output link over which the frame is being sent
 * @param y    offset in pixels from the top of the image for this slice
 * @param h    height of this slice in pixels
 * @param slice_dir the assumed direction for sending slices,
 *             from the top slice to the bottom slice if the value is 1,
 *             from the bottom slice to the top slice if the value is -1,
 *             for other values the behavior of the function is undefined.
 */
void avfilter_draw_slice(AVFilterLink *link, int y, int h, int slice_dir);

#define AVFILTER_CMD_FLAG_ONE   1 ///< Stop once a filter understood the command (for target=all for example), fast filters are favored automatically
#define AVFILTER_CMD_FLAG_FAST  2 ///< Only execute command when its fast (like a video out that supports contrast adjustment in hw)

/**
 * Make the filter instance process a command.
 * It is recommended to use avfilter_graph_send_command().
 */
int avfilter_process_command(AVFilterContext *filter, const char *cmd, const char *arg, char *res, int res_len, int flags);

/**
 * Send a buffer of audio samples to the next filter.
 *
 * @param link       the output link over which the audio samples are being sent
 * @param samplesref a reference to the buffer of audio samples being sent. The
 *                   receiving filter will free this reference when it no longer
 *                   needs it or pass it on to the next filter.
 */
void avfilter_filter_samples(AVFilterLink *link, AVFilterBufferRef *samplesref);

/** Initialize the filter system. Register all built-in filters. */
void avfilter_register_all(void);

/** Uninitialize the filter system. Unregister all filters. */
void avfilter_uninit(void);

/**
 * Register a filter. This is only needed if you plan to use
 * avfilter_get_by_name later to lookup the AVFilter structure by name. A
 * filter can still by instantiated with avfilter_open even if it is not
 * registered.
 *
 * @param filter the filter to register
 * @return 0 if the registration was successful, a negative value
 * otherwise
 */
int avfilter_register(AVFilter *filter);

/**
 * Get a filter definition matching the given name.
 *
 * @param name the filter name to find
 * @return     the filter definition, if any matching one is registered.
 *             NULL if none found.
 */
AVFilter *avfilter_get_by_name(const char *name);

/**
 * If filter is NULL, returns a pointer to the first registered filter pointer,
 * if filter is non-NULL, returns the next pointer after filter.
 * If the returned pointer points to NULL, the last registered filter
 * was already reached.
 */
AVFilter **av_filter_next(AVFilter **filter);

/**
 * Create a filter instance.
 *
 * @param filter_ctx put here a pointer to the created filter context
 * on success, NULL on failure
 * @param filter    the filter to create an instance of
 * @param inst_name Name to give to the new instance. Can be NULL for none.
 * @return >= 0 in case of success, a negative error code otherwise
 */
int avfilter_open(AVFilterContext **filter_ctx, AVFilter *filter, const char *inst_name);

/**
 * Initialize a filter.
 *
 * @param filter the filter to initialize
 * @param args   A string of parameters to use when initializing the filter.
 *               The format and meaning of this string varies by filter.
 * @param opaque Any extra non-string data needed by the filter. The meaning
 *               of this parameter varies by filter.
 * @return       zero on success
 */
int avfilter_init_filter(AVFilterContext *filter, const char *args, void *opaque);

/**
 * Free a filter context.
 *
 * @param filter the filter to free
 */
void avfilter_free(AVFilterContext *filter);

/**
 * Insert a filter in the middle of an existing link.
 *
 * @param link the link into which the filter should be inserted
 * @param filt the filter to be inserted
 * @param filt_srcpad_idx the input pad on the filter to connect
 * @param filt_dstpad_idx the output pad on the filter to connect
 * @return     zero on success
 */
int avfilter_insert_filter(AVFilterLink *link, AVFilterContext *filt,
                           unsigned filt_srcpad_idx, unsigned filt_dstpad_idx);

/**
 * Insert a new pad.
 *
 * @param idx Insertion point. Pad is inserted at the end if this point
 *            is beyond the end of the list of pads.
 * @param count Pointer to the number of pads in the list
 * @param padidx_off Offset within an AVFilterLink structure to the element
 *                   to increment when inserting a new pad causes link
 *                   numbering to change
 * @param pads Pointer to the pointer to the beginning of the list of pads
 * @param links Pointer to the pointer to the beginning of the list of links
 * @param newpad The new pad to add. A copy is made when adding.
 */
void avfilter_insert_pad(unsigned idx, unsigned *count, size_t padidx_off,
                         AVFilterPad **pads, AVFilterLink ***links,
                         AVFilterPad *newpad);

/** Insert a new input pad for the filter. */
static inline void avfilter_insert_inpad(AVFilterContext *f, unsigned index,
                                         AVFilterPad *p)
{
    avfilter_insert_pad(index, &f->input_count, offsetof(AVFilterLink, dstpad),
                        &f->input_pads, &f->inputs, p);
}

/** Insert a new output pad for the filter. */
static inline void avfilter_insert_outpad(AVFilterContext *f, unsigned index,
                                          AVFilterPad *p)
{
    avfilter_insert_pad(index, &f->output_count, offsetof(AVFilterLink, srcpad),
                        &f->output_pads, &f->outputs, p);
}

/**
 * Copy the frame properties of src to dst, without copying the actual
 * image data.
 *
 * @return 0 on success, a negative number on error.
 */
int avfilter_copy_frame_props(AVFilterBufferRef *dst, const AVFrame *src);

#endif /* AVFILTER_AVFILTER_H */<|MERGE_RESOLUTION|>--- conflicted
+++ resolved
@@ -30,13 +30,8 @@
 #include "libavcodec/avcodec.h"
 
 #define LIBAVFILTER_VERSION_MAJOR  2
-<<<<<<< HEAD
-#define LIBAVFILTER_VERSION_MINOR 53
+#define LIBAVFILTER_VERSION_MINOR 54
 #define LIBAVFILTER_VERSION_MICRO 100
-=======
-#define LIBAVFILTER_VERSION_MINOR  14
-#define LIBAVFILTER_VERSION_MICRO  0
->>>>>>> 80dc7c01
 
 #define LIBAVFILTER_VERSION_INT AV_VERSION_INT(LIBAVFILTER_VERSION_MAJOR, \
                                                LIBAVFILTER_VERSION_MINOR, \
