/*
 * Copyright (c) 2010 Stefano Sabatini
 *
 * This file is part of FFmpeg.
 *
 * FFmpeg is free software; you can redistribute it and/or
 * modify it under the terms of the GNU Lesser General Public
 * License as published by the Free Software Foundation; either
 * version 2.1 of the License, or (at your option) any later version.
 *
 * FFmpeg is distributed in the hope that it will be useful,
 * but WITHOUT ANY WARRANTY; without even the implied warranty of
 * MERCHANTABILITY or FITNESS FOR A PARTICULAR PURPOSE.  See the GNU
 * Lesser General Public License for more details.
 *
 * You should have received a copy of the GNU Lesser General Public
 * License along with FFmpeg; if not, write to the Free Software
 * Foundation, Inc., 51 Franklin Street, Fifth Floor, Boston, MA 02110-1301 USA
 */

/**
 * @file
 * libopencv wrapper functions
 */

/* #define DEBUG */

#include <opencv/cv.h>
#include <opencv/cxcore.h>
#include "libavutil/avstring.h"
#include "libavutil/file.h"
#include "avfilter.h"
#include "formats.h"
#include "video.h"

static void fill_iplimage_from_picref(IplImage *img, const AVFilterBufferRef *picref, enum PixelFormat pixfmt)
{
    IplImage *tmpimg;
    int depth, channels_nb;

    if      (pixfmt == PIX_FMT_GRAY8) { depth = IPL_DEPTH_8U;  channels_nb = 1; }
    else if (pixfmt == PIX_FMT_BGRA)  { depth = IPL_DEPTH_8U;  channels_nb = 4; }
    else if (pixfmt == PIX_FMT_BGR24) { depth = IPL_DEPTH_8U;  channels_nb = 3; }
    else return;

    tmpimg = cvCreateImageHeader((CvSize){picref->video->w, picref->video->h}, depth, channels_nb);
    *img = *tmpimg;
    img->imageData = img->imageDataOrigin = picref->data[0];
    img->dataOrder = IPL_DATA_ORDER_PIXEL;
    img->origin    = IPL_ORIGIN_TL;
    img->widthStep = picref->linesize[0];
}

static void fill_picref_from_iplimage(AVFilterBufferRef *picref, const IplImage *img, enum PixelFormat pixfmt)
{
    picref->linesize[0] = img->widthStep;
    picref->data[0]     = img->imageData;
}

static int query_formats(AVFilterContext *ctx)
{
    static const enum PixelFormat pix_fmts[] = {
        PIX_FMT_BGR24, PIX_FMT_BGRA, PIX_FMT_GRAY8, PIX_FMT_NONE
    };

    ff_set_common_formats(ctx, ff_make_format_list(pix_fmts));
    return 0;
}

static void null_draw_slice(AVFilterLink *link, int y, int h, int slice_dir) { }

typedef struct {
    const char *name;
    int (*init)(AVFilterContext *ctx, const char *args);
    void (*uninit)(AVFilterContext *ctx);
    void (*end_frame_filter)(AVFilterContext *ctx, IplImage *inimg, IplImage *outimg);
    void *priv;
} OCVContext;

typedef struct {
    int type;
    int    param1, param2;
    double param3, param4;
} SmoothContext;

static av_cold int smooth_init(AVFilterContext *ctx, const char *args)
{
    OCVContext *ocv = ctx->priv;
    SmoothContext *smooth = ocv->priv;
    char type_str[128] = "gaussian";

    smooth->param1 = 3;
    smooth->param2 = 0;
    smooth->param3 = 0.0;
    smooth->param4 = 0.0;

    if (args)
        sscanf(args, "%127[^:]:%d:%d:%lf:%lf", type_str, &smooth->param1, &smooth->param2, &smooth->param3, &smooth->param4);

    if      (!strcmp(type_str, "blur"         )) smooth->type = CV_BLUR;
    else if (!strcmp(type_str, "blur_no_scale")) smooth->type = CV_BLUR_NO_SCALE;
    else if (!strcmp(type_str, "median"       )) smooth->type = CV_MEDIAN;
    else if (!strcmp(type_str, "gaussian"     )) smooth->type = CV_GAUSSIAN;
    else if (!strcmp(type_str, "bilateral"    )) smooth->type = CV_BILATERAL;
    else {
        av_log(ctx, AV_LOG_ERROR, "Smoothing type '%s' unknown\n.", type_str);
        return AVERROR(EINVAL);
    }

    if (smooth->param1 < 0 || !(smooth->param1%2)) {
        av_log(ctx, AV_LOG_ERROR,
               "Invalid value '%d' for param1, it has to be a positive odd number\n",
               smooth->param1);
        return AVERROR(EINVAL);
    }
    if ((smooth->type == CV_BLUR || smooth->type == CV_BLUR_NO_SCALE || smooth->type == CV_GAUSSIAN) &&
        (smooth->param2 < 0 || (smooth->param2 && !(smooth->param2%2)))) {
        av_log(ctx, AV_LOG_ERROR,
               "Invalid value '%d' for param2, it has to be zero or a positive odd number\n",
               smooth->param2);
        return AVERROR(EINVAL);
    }

    av_log(ctx, AV_LOG_VERBOSE, "type:%s param1:%d param2:%d param3:%f param4:%f\n",
           type_str, smooth->param1, smooth->param2, smooth->param3, smooth->param4);
    return 0;
}

static void smooth_end_frame_filter(AVFilterContext *ctx, IplImage *inimg, IplImage *outimg)
{
    OCVContext *ocv = ctx->priv;
    SmoothContext *smooth = ocv->priv;
    cvSmooth(inimg, outimg, smooth->type, smooth->param1, smooth->param2, smooth->param3, smooth->param4);
}

static int read_shape_from_file(int *cols, int *rows, int **values, const char *filename,
                                void *log_ctx)
{
    uint8_t *buf, *p, *pend;
    size_t size;
    int ret, i, j, w;

    if ((ret = av_file_map(filename, &buf, &size, 0, log_ctx)) < 0)
        return ret;

    /* prescan file to get the number of lines and the maximum width */
    w = 0;
    for (i = 0; i < size; i++) {
        if (buf[i] == '\n') {
            if (*rows == INT_MAX) {
                av_log(log_ctx, AV_LOG_ERROR, "Overflow on the number of rows in the file\n");
                return AVERROR_INVALIDDATA;
            }
            ++(*rows);
            *cols = FFMAX(*cols, w);
            w = 0;
        } else if (w == INT_MAX) {
            av_log(log_ctx, AV_LOG_ERROR, "Overflow on the number of columns in the file\n");
            return AVERROR_INVALIDDATA;
        }
        w++;
    }
    if (*rows > (SIZE_MAX / sizeof(int) / *cols)) {
        av_log(log_ctx, AV_LOG_ERROR, "File with size %dx%d is too big\n",
               *rows, *cols);
        return AVERROR_INVALIDDATA;
    }
    if (!(*values = av_mallocz(sizeof(int) * *rows * *cols)))
        return AVERROR(ENOMEM);

    /* fill *values */
    p    = buf;
    pend = buf + size-1;
    for (i = 0; i < *rows; i++) {
        for (j = 0;; j++) {
            if (p > pend || *p == '\n') {
                p++;
                break;
            } else
                (*values)[*cols*i + j] = !!isgraph(*(p++));
        }
    }
    av_file_unmap(buf, size);

#ifdef DEBUG
    {
        char *line;
        if (!(line = av_malloc(*cols + 1)))
            return AVERROR(ENOMEM);
        for (i = 0; i < *rows; i++) {
            for (j = 0; j < *cols; j++)
                line[j] = (*values)[i * *cols + j] ? '@' : ' ';
            line[j] = 0;
            av_log(log_ctx, AV_LOG_DEBUG, "%3d: %s\n", i, line);
        }
        av_free(line);
    }
#endif

    return 0;
}

static int parse_iplconvkernel(IplConvKernel **kernel, char *buf, void *log_ctx)
{
    char shape_filename[128] = "", shape_str[32] = "rect";
    int cols = 0, rows = 0, anchor_x = 0, anchor_y = 0, shape = CV_SHAPE_RECT;
    int *values = NULL, ret;

    sscanf(buf, "%dx%d+%dx%d/%32[^=]=%127s", &cols, &rows, &anchor_x, &anchor_y, shape_str, shape_filename);

    if      (!strcmp(shape_str, "rect"   )) shape = CV_SHAPE_RECT;
    else if (!strcmp(shape_str, "cross"  )) shape = CV_SHAPE_CROSS;
    else if (!strcmp(shape_str, "ellipse")) shape = CV_SHAPE_ELLIPSE;
    else if (!strcmp(shape_str, "custom" )) {
        shape = CV_SHAPE_CUSTOM;
        if ((ret = read_shape_from_file(&cols, &rows, &values, shape_filename, log_ctx)) < 0)
            return ret;
    } else {
        av_log(log_ctx, AV_LOG_ERROR,
               "Shape unspecified or type '%s' unknown\n.", shape_str);
        return AVERROR(EINVAL);
    }

    if (rows <= 0 || cols <= 0) {
        av_log(log_ctx, AV_LOG_ERROR,
               "Invalid non-positive values for shape size %dx%d\n", cols, rows);
        return AVERROR(EINVAL);
    }

    if (anchor_x < 0 || anchor_y < 0 || anchor_x >= cols || anchor_y >= rows) {
        av_log(log_ctx, AV_LOG_ERROR,
               "Shape anchor %dx%d is not inside the rectangle with size %dx%d.\n",
               anchor_x, anchor_y, cols, rows);
        return AVERROR(EINVAL);
    }

    *kernel = cvCreateStructuringElementEx(cols, rows, anchor_x, anchor_y, shape, values);
    av_freep(&values);
    if (!*kernel)
        return AVERROR(ENOMEM);

    av_log(log_ctx, AV_LOG_VERBOSE, "Structuring element: w:%d h:%d x:%d y:%d shape:%s\n",
           rows, cols, anchor_x, anchor_y, shape_str);
    return 0;
}

typedef struct {
    int nb_iterations;
    IplConvKernel *kernel;
} DilateContext;

static av_cold int dilate_init(AVFilterContext *ctx, const char *args)
{
    OCVContext *ocv = ctx->priv;
    DilateContext *dilate = ocv->priv;
    char default_kernel_str[] = "3x3+0x0/rect";
    char *kernel_str;
    const char *buf = args;
    int ret;

    dilate->nb_iterations = 1;

    if (args)
        kernel_str = av_get_token(&buf, ":");
    if ((ret = parse_iplconvkernel(&dilate->kernel,
                                   *kernel_str ? kernel_str : default_kernel_str,
                                   ctx)) < 0)
        return ret;
    av_free(kernel_str);

    sscanf(buf, ":%d", &dilate->nb_iterations);
    av_log(ctx, AV_LOG_VERBOSE, "iterations_nb:%d\n", dilate->nb_iterations);
    if (dilate->nb_iterations <= 0) {
        av_log(ctx, AV_LOG_ERROR, "Invalid non-positive value '%d' for nb_iterations\n",
               dilate->nb_iterations);
        return AVERROR(EINVAL);
    }
    return 0;
}

static av_cold void dilate_uninit(AVFilterContext *ctx)
{
    OCVContext *ocv = ctx->priv;
    DilateContext *dilate = ocv->priv;

    cvReleaseStructuringElement(&dilate->kernel);
}

static void dilate_end_frame_filter(AVFilterContext *ctx, IplImage *inimg, IplImage *outimg)
{
    OCVContext *ocv = ctx->priv;
    DilateContext *dilate = ocv->priv;
    cvDilate(inimg, outimg, dilate->kernel, dilate->nb_iterations);
}

static void erode_end_frame_filter(AVFilterContext *ctx, IplImage *inimg, IplImage *outimg)
{
    OCVContext *ocv = ctx->priv;
    DilateContext *dilate = ocv->priv;
    cvErode(inimg, outimg, dilate->kernel, dilate->nb_iterations);
}

typedef struct {
    const char *name;
    size_t priv_size;
    int  (*init)(AVFilterContext *ctx, const char *args);
    void (*uninit)(AVFilterContext *ctx);
    void (*end_frame_filter)(AVFilterContext *ctx, IplImage *inimg, IplImage *outimg);
} OCVFilterEntry;

static OCVFilterEntry ocv_filter_entries[] = {
    { "dilate", sizeof(DilateContext), dilate_init, dilate_uninit, dilate_end_frame_filter },
    { "erode",  sizeof(DilateContext), dilate_init, dilate_uninit, erode_end_frame_filter  },
    { "smooth", sizeof(SmoothContext), smooth_init, NULL, smooth_end_frame_filter },
};

static av_cold int init(AVFilterContext *ctx, const char *args)
{
    OCVContext *ocv = ctx->priv;
    char name[128], priv_args[1024];
    int i;
    char c;

    sscanf(args, "%127[^=:]%c%1023s", name, &c, priv_args);

    for (i = 0; i < FF_ARRAY_ELEMS(ocv_filter_entries); i++) {
        OCVFilterEntry *entry = &ocv_filter_entries[i];
        if (!strcmp(name, entry->name)) {
            ocv->name             = entry->name;
            ocv->init             = entry->init;
            ocv->uninit           = entry->uninit;
            ocv->end_frame_filter = entry->end_frame_filter;

            if (!(ocv->priv = av_mallocz(entry->priv_size)))
                return AVERROR(ENOMEM);
            return ocv->init(ctx, priv_args);
        }
    }

    av_log(ctx, AV_LOG_ERROR, "No libopencv filter named '%s'\n", name);
    return AVERROR(EINVAL);
}

static av_cold void uninit(AVFilterContext *ctx)
{
    OCVContext *ocv = ctx->priv;

    if (ocv->uninit)
        ocv->uninit(ctx);
    av_free(ocv->priv);
    memset(ocv, 0, sizeof(*ocv));
}

static void end_frame(AVFilterLink *inlink)
{
    AVFilterContext *ctx = inlink->dst;
    OCVContext *ocv = ctx->priv;
    AVFilterLink *outlink= inlink->dst->outputs[0];
    AVFilterBufferRef *inpicref  = inlink ->cur_buf;
    AVFilterBufferRef *outpicref = outlink->out_buf;
    IplImage inimg, outimg;

    fill_iplimage_from_picref(&inimg , inpicref , inlink->format);
    fill_iplimage_from_picref(&outimg, outpicref, inlink->format);
    ocv->end_frame_filter(ctx, &inimg, &outimg);
    fill_picref_from_iplimage(outpicref, &outimg, inlink->format);

    ff_draw_slice(outlink, 0, outlink->h, 1);
    ff_end_frame(outlink);
}

AVFilter avfilter_vf_ocv = {
    .name        = "ocv",
    .description = NULL_IF_CONFIG_SMALL("Apply transform using libopencv."),

    .priv_size = sizeof(OCVContext),

    .query_formats = query_formats,
    .init = init,
    .uninit = uninit,

<<<<<<< HEAD
    .inputs    = (const AVFilterPad[]) {{ .name       = "default",
                                    .type             = AVMEDIA_TYPE_VIDEO,
                                    .draw_slice       = null_draw_slice,
                                    .end_frame        = end_frame,
                                    .min_perms        = AV_PERM_READ },
                                  { .name = NULL}},

    .outputs   = (const AVFilterPad[]) {{ .name       = "default",
                                    .type             = AVMEDIA_TYPE_VIDEO, },
                                  { .name = NULL}},
=======
    .inputs    = (const AVFilterPad[]) {{ .name             = "default",
                                          .type             = AVMEDIA_TYPE_VIDEO,
                                          .draw_slice       = null_draw_slice,
                                          .end_frame        = end_frame,
                                          .min_perms        = AV_PERM_READ },
                                        { .name = NULL}},

    .outputs   = (const AVFilterPad[]) {{ .name             = "default",
                                          .type             = AVMEDIA_TYPE_VIDEO, },
                                        { .name = NULL}},
>>>>>>> 1470ce21
};<|MERGE_RESOLUTION|>--- conflicted
+++ resolved
@@ -379,18 +379,6 @@
     .init = init,
     .uninit = uninit,
 
-<<<<<<< HEAD
-    .inputs    = (const AVFilterPad[]) {{ .name       = "default",
-                                    .type             = AVMEDIA_TYPE_VIDEO,
-                                    .draw_slice       = null_draw_slice,
-                                    .end_frame        = end_frame,
-                                    .min_perms        = AV_PERM_READ },
-                                  { .name = NULL}},
-
-    .outputs   = (const AVFilterPad[]) {{ .name       = "default",
-                                    .type             = AVMEDIA_TYPE_VIDEO, },
-                                  { .name = NULL}},
-=======
     .inputs    = (const AVFilterPad[]) {{ .name             = "default",
                                           .type             = AVMEDIA_TYPE_VIDEO,
                                           .draw_slice       = null_draw_slice,
@@ -401,5 +389,4 @@
     .outputs   = (const AVFilterPad[]) {{ .name             = "default",
                                           .type             = AVMEDIA_TYPE_VIDEO, },
                                         { .name = NULL}},
->>>>>>> 1470ce21
 };