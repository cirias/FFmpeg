--- conflicted
+++ resolved
@@ -1379,12 +1379,6 @@
     check_header "$header" "$@" || die "ERROR: $header header not found"
 }
 
-<<<<<<< HEAD
-use_pkg_config(){
-    log use_pkg_config "$@"
-    pkg="$1"
-    check_pkg_config "$@" || return 1
-=======
 require_cpp_condition(){
     log require "$@"
     header="$1"
@@ -1393,12 +1387,10 @@
     check_cpp_condition "$header" "$condition" "$@" || die "ERROR: $condition not satisfied"
 }
 
-require_pkg_config(){
-    log require_pkg_config "$@"
-    pkg_version="$1"
-    pkg="${1%% *}"
-    check_pkg_config "$@" || die "ERROR: $pkg_version not found"
->>>>>>> bcaedef1
+use_pkg_config(){
+    log use_pkg_config "$@"
+    pkg="$1"
+    check_pkg_config "$@" || return 1
     add_cflags    $(get_safe "${pkg}_cflags")
     add_extralibs $(get_safe "${pkg}_extralibs")
 }
@@ -6027,29 +6019,17 @@
 }
 
 enabled libwavpack        && require libwavpack wavpack/wavpack.h WavpackOpenFileOutput  -lwavpack
-<<<<<<< HEAD
 enabled libwebp           && {
     enabled libwebp_encoder      && require_pkg_config "libwebp >= 0.2.0" webp/encode.h WebPGetEncoderVersion
     enabled libwebp_anim_encoder && { use_pkg_config "libwebpmux >= 0.4.0" webp/mux.h WebPAnimEncoderOptionsInit || disable libwebp_anim_encoder; } }
 enabled libx264           && { use_pkg_config x264 "stdint.h x264.h" x264_encoder_encode ||
                                { require libx264 "stdint.h x264.h" x264_encoder_encode -lx264 &&
                                  warn "using libx264 without pkg-config"; } } &&
-                             { check_cpp_condition x264.h "X264_BUILD >= 118" ||
-                               die "ERROR: libx264 must be installed and version must be >= 0.118."; } &&
-                             { check_cpp_condition x264.h "X264_MPEG2" &&
-                               enable libx262; }
-enabled libx265           && require_pkg_config x265 x265.h x265_api_get &&
-                             { check_cpp_condition x265.h "X265_BUILD >= 68" ||
-                               die "ERROR: libx265 version must be >= 68."; }
-=======
-enabled libwebp           && require_pkg_config libwebp webp/encode.h WebPGetEncoderVersion
-enabled libx264           && require_pkg_config x264 "stdint.h x264.h" x264_encoder_encode &&
                              require_cpp_condition x264.h "X264_BUILD >= 118" &&
                              { check_cpp_condition x264.h "X264_MPEG2" &&
                                enable libx262; }
 enabled libx265           && require_pkg_config x265 x265.h x265_api_get &&
-                             require_cpp_condition x265.h "X265_BUILD >= 57"
->>>>>>> bcaedef1
+                             require_cpp_condition x265.h "X265_BUILD >= 68"
 enabled libxavs           && require libxavs "stdint.h xavs.h" xavs_encoder_encode -lxavs
 enabled libxvid           && require libxvid xvid.h xvid_global -lxvidcore
 enabled libzimg           && require_pkg_config "zimg >= 2.3.0" zimg.h zimg_get_api_version
@@ -6094,7 +6074,6 @@
                                check_lib openssl openssl/ssl.h SSL_library_init -lssl -lcrypto -lws2_32 -lgdi32 ||
                                die "ERROR: openssl not found"; }
 
-<<<<<<< HEAD
 if enabled gcrypt; then
     GCRYPT_CONFIG="${cross_prefix}libgcrypt-config"
     if "${GCRYPT_CONFIG}" --version > /dev/null 2>&1; then
@@ -6106,13 +6085,6 @@
     else
         require gcrypt gcrypt.h gcry_mpi_new -lgcrypt
     fi
-=======
-enabled gnutls            && check_lib gmp gmp.h mpz_export -lgmp
-
-if enabled nvenc; then
-    require_header nvEncodeAPI.h
-    require_cpp_condition nvEncodeAPI.h "NVENCAPI_MAJOR_VERSION >= 6"
->>>>>>> bcaedef1
 fi
 
 if enabled sdl2; then
