#!/bin/sh
#
# FFmpeg configure script
#
# Copyright (c) 2000-2002 Fabrice Bellard
# Copyright (c) 2005-2008 Diego Biurrun
# Copyright (c) 2005-2008 Mans Rullgard
#

# Prevent locale nonsense from breaking basic text processing.
LC_ALL=C
export LC_ALL

# make sure we are running under a compatible shell
# try to make this part work with most shells

try_exec(){
    echo "Trying shell $1"
    type "$1" > /dev/null 2>&1 && exec "$@"
}

unset foo
(: ${foo%%bar}) 2> /dev/null
E1="$?"

(: ${foo?}) 2> /dev/null
E2="$?"

if test "$E1" != 0 || test "$E2" = 0; then
    echo "Broken shell detected.  Trying alternatives."
    export FF_CONF_EXEC
    if test "0$FF_CONF_EXEC" -lt 1; then
        FF_CONF_EXEC=1
        try_exec bash "$0" "$@"
    fi
    if test "0$FF_CONF_EXEC" -lt 2; then
        FF_CONF_EXEC=2
        try_exec ksh "$0" "$@"
    fi
    if test "0$FF_CONF_EXEC" -lt 3; then
        FF_CONF_EXEC=3
        try_exec /usr/xpg4/bin/sh "$0" "$@"
    fi
    echo "No compatible shell script interpreter found."
    echo "This configure script requires a POSIX-compatible shell"
    echo "such as bash or ksh."
    echo "THIS IS NOT A BUG IN FFMPEG, DO NOT REPORT IT AS SUCH."
    echo "Instead, install a working POSIX-compatible shell."
    echo "Disabling this configure test will create a broken FFmpeg."
    if test "$BASH_VERSION" = '2.04.0(1)-release'; then
        echo "This bash version ($BASH_VERSION) is broken on your platform."
        echo "Upgrade to a later version if available."
    fi
    exit 1
fi

test -d /usr/xpg4/bin && PATH=/usr/xpg4/bin:$PATH

show_help(){
    cat <<EOF
Usage: configure [options]
Options: [defaults in brackets after descriptions]

Help options:
  --help                   print this message
  --list-decoders          show all available decoders
  --list-encoders          show all available encoders
  --list-hwaccels          show all available hardware accelerators
  --list-demuxers          show all available demuxers
  --list-muxers            show all available muxers
  --list-parsers           show all available parsers
  --list-protocols         show all available protocols
  --list-bsfs              show all available bitstream filters
  --list-indevs            show all available input devices
  --list-outdevs           show all available output devices
  --list-filters           show all available filters

Standard options:
  --logfile=FILE           log tests and output to FILE [config.log]
  --disable-logging        do not log configure debug information
  --fatal-warnings         fail if any configure warning is generated
  --prefix=PREFIX          install in PREFIX [$prefix]
  --bindir=DIR             install binaries in DIR [PREFIX/bin]
  --datadir=DIR            install data files in DIR [PREFIX/share/ffmpeg]
  --libdir=DIR             install libs in DIR [PREFIX/lib]
  --shlibdir=DIR           install shared libs in DIR [PREFIX/lib]
  --incdir=DIR             install includes in DIR [PREFIX/include]
  --mandir=DIR             install man page in DIR [PREFIX/share/man]

Licensing options:
  --enable-gpl             allow use of GPL code, the resulting libs
                           and binaries will be under GPL [no]
  --enable-version3        upgrade (L)GPL to version 3 [no]
  --enable-nonfree         allow use of nonfree code, the resulting libs
                           and binaries will be unredistributable [no]

Configuration options:
  --disable-static         do not build static libraries [no]
  --enable-shared          build shared libraries [no]
  --enable-small           optimize for size instead of speed
  --disable-runtime-cpudetect disable detecting cpu capabilities at runtime (smaller binary)
  --enable-gray            enable full grayscale support (slower color)
  --disable-swscale-alpha  disable alpha channel support in swscale
  --disable-all            disable building components, libraries and programs

Program options:
  --disable-programs       do not build command line programs
  --disable-ffmpeg         disable ffmpeg build
  --disable-ffplay         disable ffplay build
  --disable-ffprobe        disable ffprobe build
  --disable-ffserver       disable ffserver build

Documentation options:
  --disable-doc            do not build documentation
  --disable-htmlpages      do not build HTML documentation pages
  --disable-manpages       do not build man documentation pages
  --disable-podpages       do not build POD documentation pages
  --disable-txtpages       do not build text documentation pages

Component options:
  --disable-avdevice       disable libavdevice build
  --disable-avcodec        disable libavcodec build
  --disable-avformat       disable libavformat build
  --disable-avutil         disable libavutil build
  --disable-swresample     disable libswresample build
  --disable-swscale        disable libswscale build
  --disable-postproc       disable libpostproc build
  --disable-avfilter       disable libavfilter build
  --enable-avresample      enable libavresample build [no]
  --disable-pthreads       disable pthreads [auto]
  --disable-w32threads     disable Win32 threads [auto]
  --disable-os2threads     disable OS/2 threads [auto]
  --disable-network        disable network support [no]
  --disable-dct            disable DCT code
  --disable-dwt            disable DWT code
  --disable-error-resilience disable error resilience code
  --disable-lsp            disable LSP code
  --disable-lzo            disable LZO decoder code
  --disable-mdct           disable MDCT code
  --disable-rdft           disable RDFT code
  --disable-fft            disable FFT code

Hardware accelerators:
  --disable-dxva2          disable DXVA2 code [autodetect]
  --disable-vaapi          disable VAAPI code [autodetect]
  --enable-vda             enable VDA code
  --disable-vdpau          disable VDPAU code [autodetect]

Individual component options:
  --disable-everything     disable all components listed below
  --disable-encoder=NAME   disable encoder NAME
  --enable-encoder=NAME    enable encoder NAME
  --disable-encoders       disable all encoders
  --disable-decoder=NAME   disable decoder NAME
  --enable-decoder=NAME    enable decoder NAME
  --disable-decoders       disable all decoders
  --disable-hwaccel=NAME   disable hwaccel NAME
  --enable-hwaccel=NAME    enable hwaccel NAME
  --disable-hwaccels       disable all hwaccels
  --disable-muxer=NAME     disable muxer NAME
  --enable-muxer=NAME      enable muxer NAME
  --disable-muxers         disable all muxers
  --disable-demuxer=NAME   disable demuxer NAME
  --enable-demuxer=NAME    enable demuxer NAME
  --disable-demuxers       disable all demuxers
  --enable-parser=NAME     enable parser NAME
  --disable-parser=NAME    disable parser NAME
  --disable-parsers        disable all parsers
  --enable-bsf=NAME        enable bitstream filter NAME
  --disable-bsf=NAME       disable bitstream filter NAME
  --disable-bsfs           disable all bitstream filters
  --enable-protocol=NAME   enable protocol NAME
  --disable-protocol=NAME  disable protocol NAME
  --disable-protocols      disable all protocols
  --enable-indev=NAME      enable input device NAME
  --disable-indev=NAME     disable input device NAME
  --disable-indevs         disable input devices
  --enable-outdev=NAME     enable output device NAME
  --disable-outdev=NAME    disable output device NAME
  --disable-outdevs        disable output devices
  --disable-devices        disable all devices
  --enable-filter=NAME     enable filter NAME
  --disable-filter=NAME    disable filter NAME
  --disable-filters        disable all filters

External library support:
  --enable-avisynth        enable reading of AVISynth script files [no]
  --disable-bzlib          disable bzlib [autodetect]
  --enable-fontconfig      enable fontconfig
  --enable-frei0r          enable frei0r video filtering
  --enable-gnutls          enable gnutls [no]
  --disable-iconv          disable iconv [autodetect]
  --enable-libaacplus      enable AAC+ encoding via libaacplus [no]
  --enable-libass          enable libass subtitles rendering [no]
  --enable-libbluray       enable BluRay reading using libbluray [no]
  --enable-libcaca         enable textual display using libcaca
  --enable-libcelt         enable CELT decoding via libcelt [no]
  --enable-libcdio         enable audio CD grabbing with libcdio
  --enable-libdc1394       enable IIDC-1394 grabbing using libdc1394
                           and libraw1394 [no]
  --enable-libfaac         enable AAC encoding via libfaac [no]
  --enable-libfdk-aac      enable AAC encoding via libfdk-aac [no]
  --enable-libflite        enable flite (voice synthesis) support via libflite [no]
  --enable-libfreetype     enable libfreetype [no]
  --enable-libgsm          enable GSM de/encoding via libgsm [no]
  --enable-libiec61883     enable iec61883 via libiec61883 [no]
  --enable-libilbc         enable iLBC de/encoding via libilbc [no]
  --enable-libmodplug      enable ModPlug via libmodplug [no]
  --enable-libmp3lame      enable MP3 encoding via libmp3lame [no]
  --enable-libnut          enable NUT (de)muxing via libnut,
                           native (de)muxer exists [no]
  --enable-libopencore-amrnb enable AMR-NB de/encoding via libopencore-amrnb [no]
  --enable-libopencore-amrwb enable AMR-WB decoding via libopencore-amrwb [no]
  --enable-libopencv       enable video filtering via libopencv [no]
  --enable-libopenjpeg     enable JPEG 2000 de/encoding via OpenJPEG [no]
  --enable-libopus         enable Opus decoding via libopus [no]
  --enable-libpulse        enable Pulseaudio input via libpulse [no]
  --enable-libquvi         enable quvi input via libquvi [no]
  --enable-librtmp         enable RTMP[E] support via librtmp [no]
  --enable-libschroedinger enable Dirac de/encoding via libschroedinger [no]
  --enable-libshine        enable fixed-point MP3 encoding via libshine [no]
  --enable-libsoxr         enable Include libsoxr resampling [no]
  --enable-libspeex        enable Speex de/encoding via libspeex [no]
  --enable-libstagefright-h264  enable H.264 decoding via libstagefright [no]
  --enable-libtheora       enable Theora encoding via libtheora [no]
  --enable-libtwolame      enable MP2 encoding via libtwolame [no]
  --enable-libutvideo      enable Ut Video encoding and decoding via libutvideo [no]
  --enable-libv4l2         enable libv4l2/v4l-utils [no]
  --enable-libvidstab      enable video stabilization using vid.stab [no]
  --enable-libvo-aacenc    enable AAC encoding via libvo-aacenc [no]
  --enable-libvo-amrwbenc  enable AMR-WB encoding via libvo-amrwbenc [no]
  --enable-libvorbis       enable Vorbis en/decoding via libvorbis,
                           native implementation exists [no]
  --enable-libvpx          enable VP8 and VP9 de/encoding via libvpx [no]
  --enable-libx264         enable H.264 encoding via x264 [no]
  --enable-libxavs         enable AVS encoding via xavs [no]
  --enable-libxvid         enable Xvid encoding via xvidcore,
                           native MPEG-4/Xvid encoder exists [no]
  --enable-libzmq          enable message passing via libzmq [no]
  --enable-openal          enable OpenAL 1.1 capture support [no]
  --enable-opencl          enable OpenCL code
  --enable-openssl         enable openssl [no]
  --enable-x11grab         enable X11 grabbing [no]
  --disable-zlib           disable zlib [autodetect]

Advanced options (experts only):
  --cross-prefix=PREFIX    use PREFIX for compilation tools [$cross_prefix]
  --enable-cross-compile   assume a cross-compiler is used
  --sysroot=PATH           root of cross-build tree
  --sysinclude=PATH        location of cross-build system headers
  --target-os=OS           compiler targets OS [$target_os]
  --target-exec=CMD        command to run executables on target
  --target-path=DIR        path to view of build directory on target
  --target-samples=DIR     path to samples directory on target
  --toolchain=NAME         set tool defaults according to NAME
  --nm=NM                  use nm tool NM [$nm_default]
  --ar=AR                  use archive tool AR [$ar_default]
  --as=AS                  use assembler AS [$as_default]
  --yasmexe=EXE            use yasm-compatible assembler EXE [$yasmexe_default]
  --cc=CC                  use C compiler CC [$cc_default]
  --cxx=CXX                use C compiler CXX [$cxx_default]
  --dep-cc=DEPCC           use dependency generator DEPCC [$cc_default]
  --ld=LD                  use linker LD [$ld_default]
  --host-cc=HOSTCC         use host C compiler HOSTCC
  --host-cflags=HCFLAGS    use HCFLAGS when compiling for host
  --host-cppflags=HCPPFLAGS use HCPPFLAGS when compiling for host
  --host-ld=HOSTLD         use host linker HOSTLD
  --host-ldflags=HLDFLAGS  use HLDFLAGS when linking for host
  --host-libs=HLIBS        use libs HLIBS when linking for host
  --host-os=OS             compiler host OS [$target_os]
  --extra-cflags=ECFLAGS   add ECFLAGS to CFLAGS [$CFLAGS]
  --extra-cxxflags=ECFLAGS add ECFLAGS to CXXFLAGS [$CXXFLAGS]
  --extra-ldflags=ELDFLAGS add ELDFLAGS to LDFLAGS [$LDFLAGS]
  --extra-libs=ELIBS       add ELIBS [$ELIBS]
  --extra-version=STRING   version string suffix []
  --optflags=OPTFLAGS      override optimization-related compiler flags
  --build-suffix=SUFFIX    library name suffix []
  --malloc-prefix=PREFIX   prefix malloc and related names with PREFIX
  --progs-suffix=SUFFIX    program name suffix []
  --arch=ARCH              select architecture [$arch]
  --cpu=CPU                select the minimum required CPU (affects
                           instruction selection, may crash on older CPUs)
  --enable-pic             build position-independent code
  --enable-sram            allow use of on-chip SRAM
  --enable-thumb           compile for Thumb instruction set
  --disable-symver         disable symbol versioning
  --enable-hardcoded-tables use hardcoded tables instead of runtime generation
  --disable-safe-bitstream-reader
                           disable buffer boundary checking in bitreaders
                           (faster, but may crash)
  --enable-memalign-hack   emulate memalign, interferes with memory debuggers
  --enable-lto             use link-time optimization

Optimization options (experts only):
  --disable-asm            disable all assembler optimizations
  --disable-altivec        disable AltiVec optimizations
  --disable-amd3dnow       disable 3DNow! optimizations
  --disable-amd3dnowext    disable 3DNow! extended optimizations
  --disable-mmx            disable MMX optimizations
  --disable-mmxext         disable MMXEXT optimizations
  --disable-sse            disable SSE optimizations
  --disable-sse2           disable SSE2 optimizations
  --disable-sse3           disable SSE3 optimizations
  --disable-ssse3          disable SSSE3 optimizations
  --disable-sse4           disable SSE4 optimizations
  --disable-sse42          disable SSE4.2 optimizations
  --disable-avx            disable AVX optimizations
  --disable-fma4           disable FMA4 optimizations
  --disable-armv5te        disable armv5te optimizations
  --disable-armv6          disable armv6 optimizations
  --disable-armv6t2        disable armv6t2 optimizations
  --disable-vfp            disable VFP optimizations
  --disable-neon           disable NEON optimizations
  --disable-vis            disable VIS optimizations
  --disable-inline-asm     disable use of inline assembler
  --disable-yasm           disable use of yasm assembler
  --disable-mips32r2       disable MIPS32R2 optimizations
  --disable-mipsdspr1      disable MIPS DSP ASE R1 optimizations
  --disable-mipsdspr2      disable MIPS DSP ASE R2 optimizations
  --disable-mipsfpu        disable floating point MIPS optimizations
  --disable-fast-unaligned consider unaligned accesses slow

Developer options (useful when working on FFmpeg itself):
  --disable-debug          disable debugging symbols
  --enable-debug=LEVEL     set the debug level [$debuglevel]
  --disable-optimizations  disable compiler optimizations
  --enable-extra-warnings  enable more compiler warnings
  --disable-stripping      disable stripping of executables and shared libraries
  --assert-level=level     0(default), 1 or 2, amount of assertion testing,
                           2 causes a slowdown at runtime.
  --enable-memory-poisoning fill heap uninitialized allocated space with arbitrary data
  --valgrind=VALGRIND      run "make fate" tests through valgrind to detect memory
                           leaks and errors, using the specified valgrind binary.
                           Cannot be combined with --target-exec
  --enable-ftrapv          Trap arithmetic overflows
  --samples=PATH           location of test samples for FATE, if not set use
                           \$FATE_SAMPLES at make invocation time.
  --enable-xmm-clobber-test check XMM registers for clobbering (Win64-only;
                           should be used only for debugging purposes)
  --enable-random          randomly enable/disable components
  --disable-random
  --enable-random=LIST     randomly enable/disable specific components or
  --disable-random=LIST    component groups. LIST is a comma-separated list
                           of NAME[:PROB] entries where NAME is a component
                           (group) and PROB the probability associated with
                           NAME (default 0.5).
  --random-seed=VALUE      seed value for --enable/disable-random

NOTE: Object files are built at the place where configure is launched.
EOF
  exit 0
}

quotes='""'

log(){
    echo "$@" >> $logfile
}

log_file(){
    log BEGIN $1
    pr -n -t $1 >> $logfile
    log END $1
}

echolog(){
    log "$@"
    echo "$@"
}

warn(){
    log "WARNING: $*"
    WARNINGS="${WARNINGS}WARNING: $*\n"
}

die(){
    echolog "$@"
    cat <<EOF

If you think configure made a mistake, make sure you are using the latest
version from Git.  If the latest version fails, report the problem to the
ffmpeg-user@ffmpeg.org mailing list or IRC #ffmpeg on irc.freenode.net.
EOF
    if disabled logging; then
        cat <<EOF
Rerun configure with logging enabled (do not use --disable-logging), and
include the log this produces with your report.
EOF
    else
        cat <<EOF
Include the log file "$logfile" produced by configure as this will help
solving the problem.
EOF
    fi
    exit 1
}

# Avoid locale weirdness, besides we really just want to translate ASCII.
toupper(){
    echo "$@" | tr abcdefghijklmnopqrstuvwxyz ABCDEFGHIJKLMNOPQRSTUVWXYZ
}

tolower(){
    echo "$@" | tr ABCDEFGHIJKLMNOPQRSTUVWXYZ abcdefghijklmnopqrstuvwxyz
}

c_escape(){
    echo "$*" | sed 's/["\\]/\\\0/g'
}

sh_quote(){
    v=$(echo "$1" | sed "s/'/'\\\\''/g")
    test "x$v" = "x${v#*[!A-Za-z0-9_/.+-]}" || v="'$v'"
    echo "$v"
}

cleanws(){
    echo "$@" | sed 's/^ *//;s/  */ /g;s/ *$//'
}

filter(){
    pat=$1
    shift
    for v; do
        eval "case $v in $pat) echo $v ;; esac"
    done
}

filter_out(){
    pat=$1
    shift
    for v; do
        eval "case $v in $pat) ;; *) echo $v ;; esac"
    done
}

map(){
    m=$1
    shift
    for v; do eval $m; done
}

add_suffix(){
    suffix=$1
    shift
    for v; do echo ${v}${suffix}; done
}

set_all(){
    value=$1
    shift
    for var in $*; do
        eval $var=$value
    done
}

set_weak(){
    value=$1
    shift
    for var; do
        eval : \${$var:=$value}
    done
}

sanitize_var_name(){
    echo $@ | sed 's/[^A-Za-z0-9_]/_/g'
}

set_safe(){
    var=$1
    shift
    eval $(sanitize_var_name "$var")='$*'
}

get_safe(){
    eval echo \$$(sanitize_var_name "$1")
}

pushvar(){
    for pvar in $*; do
        eval level=\${${pvar}_level:=0}
        eval ${pvar}_${level}="\$$pvar"
        eval ${pvar}_level=$(($level+1))
    done
}

popvar(){
    for pvar in $*; do
        eval level=\${${pvar}_level:-0}
        test $level = 0 && continue
        eval level=$(($level-1))
        eval $pvar="\${${pvar}_${level}}"
        eval ${pvar}_level=$level
        eval unset ${pvar}_${level}
    done
}

enable(){
    set_all yes $*
}

disable(){
    set_all no $*
}

enable_weak(){
    set_weak yes $*
}

disable_weak(){
    set_weak no $*
}

enable_safe(){
    for var; do
        enable $(echo "$var" | sed 's/[^A-Za-z0-9_]/_/g')
    done
}

disable_safe(){
    for var; do
        disable $(echo "$var" | sed 's/[^A-Za-z0-9_]/_/g')
    done
}

do_enable_deep(){
    for var; do
        enabled $var && continue
        eval sel="\$${var}_select"
        eval sgs="\$${var}_suggest"
        pushvar var sgs
        enable_deep $sel
        popvar sgs
        enable_deep_weak $sgs
        popvar var
    done
}

enable_deep(){
    do_enable_deep $*
    enable $*
}

enable_deep_weak(){
    for var; do
        disabled $var && continue
        pushvar var
        do_enable_deep $var
        popvar var
        enable_weak $var
    done
}

enabled(){
    test "${1#!}" = "$1" && op== || op=!=
    eval test "x\$${1#!}" $op "xyes"
}

disabled(){
    test "${1#!}" = "$1" && op== || op=!=
    eval test "x\$${1#!}" $op "xno"
}

enabled_all(){
    for opt; do
        enabled $opt || return 1
    done
}

disabled_all(){
    for opt; do
        disabled $opt || return 1
    done
}

enabled_any(){
    for opt; do
        enabled $opt && return 0
    done
}

disabled_any(){
    for opt; do
        disabled $opt && return 0
    done
    return 1
}

set_default(){
    for opt; do
        eval : \${$opt:=\$${opt}_default}
    done
}

is_in(){
    value=$1
    shift
    for var in $*; do
        [ $var = $value ] && return 0
    done
    return 1
}

do_check_deps(){
    for cfg; do
        cfg="${cfg#!}"
        enabled ${cfg}_checking && die "Circular dependency for $cfg."
        disabled ${cfg}_checking && continue
        enable ${cfg}_checking
        append allopts $cfg

        eval dep_all="\$${cfg}_deps"
        eval dep_any="\$${cfg}_deps_any"
        eval dep_sel="\$${cfg}_select"
        eval dep_sgs="\$${cfg}_suggest"
        eval dep_ifa="\$${cfg}_if"
        eval dep_ifn="\$${cfg}_if_any"

        pushvar cfg dep_all dep_any dep_sel dep_sgs dep_ifa dep_ifn
        do_check_deps $dep_all $dep_any $dep_sel $dep_sgs $dep_ifa $dep_ifn
        popvar cfg dep_all dep_any dep_sel dep_sgs dep_ifa dep_ifn

        [ -n "$dep_ifa" ] && { enabled_all $dep_ifa && enable_weak $cfg; }
        [ -n "$dep_ifn" ] && { enabled_any $dep_ifn && enable_weak $cfg; }
        enabled_all  $dep_all || disable $cfg
        enabled_any  $dep_any || disable $cfg
        disabled_any $dep_sel && disable $cfg

        if enabled $cfg; then
            enable_deep $dep_sel
            enable_deep_weak $dep_sgs
        fi

        disable ${cfg}_checking
    done
}

check_deps(){
    unset allopts

    do_check_deps "$@"

    for cfg in $allopts; do
        enabled $cfg || continue
        eval dep_extralibs="\$${cfg}_extralibs"
        test -n "$dep_extralibs" && add_extralibs $dep_extralibs
    done
}

print_config(){
    pfx=$1
    files=$2
    shift 2
    map 'eval echo "$v \${$v:-no}"' "$@" |
    awk "BEGIN { split(\"$files\", files) }
        {
            c = \"$pfx\" toupper(\$1);
            v = \$2;
            sub(/yes/, 1, v);
            sub(/no/,  0, v);
            for (f in files) {
                file = files[f];
                if (file ~ /\\.h\$/) {
                    printf(\"#define %s %d\\n\", c, v) >>file;
                } else if (file ~ /\\.asm\$/) {
                    printf(\"%%define %s %d\\n\", c, v) >>file;
                } else if (file ~ /\\.mak\$/) {
                    n = -v ? \"\" : \"!\";
                    printf(\"%s%s=yes\\n\", n, c) >>file;
                } else if (file ~ /\\.texi\$/) {
                    pre = -v ? \"\" : \"@c \";
                    yesno = \$2;
                    c2 = tolower(c);
                    gsub(/_/, \"-\", c2);
                    printf(\"%s@set %s %s\\n\", pre, c2, yesno) >>file;
                }
            }
        }"
}

print_enabled(){
    suf=$1
    shift
    for v; do
        enabled $v && printf "%s\n" ${v%$suf};
    done
}

append(){
    var=$1
    shift
    eval "$var=\"\$$var $*\""
}

prepend(){
    var=$1
    shift
    eval "$var=\"$* \$$var\""
}

add_cppflags(){
    append CPPFLAGS "$@"
}

add_cflags(){
    append CFLAGS $($cflags_filter "$@")
}

add_cxxflags(){
    append CXXFLAGS $($cflags_filter "$@")
}

add_asflags(){
    append ASFLAGS $($asflags_filter "$@")
}

add_ldflags(){
    append LDFLAGS $($ldflags_filter "$@")
}

add_extralibs(){
    prepend extralibs $($ldflags_filter "$@")
}

add_host_cppflags(){
    append host_cppflags "$@"
}

add_host_cflags(){
    append host_cflags $($host_cflags_filter "$@")
}

add_host_ldflags(){
    append host_ldflags $($host_ldflags_filter "$@")
}

add_compat(){
    append compat_objs $1
    shift
    map 'add_cppflags -D$v' "$@"
}

check_cmd(){
    log "$@"
    "$@" >> $logfile 2>&1
}

cc_o(){
    eval printf '%s\\n' $CC_O
}

cc_e(){
    eval printf '%s\\n' $CC_E
}

check_cc(){
    log check_cc "$@"
    cat > $TMPC
    log_file $TMPC
    check_cmd $cc $CPPFLAGS $CFLAGS "$@" $CC_C $(cc_o $TMPO) $TMPC
}

check_cxx(){
    log check_cxx "$@"
    cat > $TMPCPP
    log_file $TMPCPP
    check_cmd $cxx $CPPFLAGS $CFLAGS $CXXFLAGS "$@" $CXX_C -o $TMPO $TMPCPP
}

check_cpp(){
    log check_cpp "$@"
    cat > $TMPC
    log_file $TMPC
    check_cmd $cc $CPPFLAGS $CFLAGS "$@" $(cc_e $TMPO) $TMPC
}

as_o(){
    eval printf '%s\\n' $AS_O
}

check_as(){
    log check_as "$@"
    cat > $TMPS
    log_file $TMPS
    check_cmd $as $CPPFLAGS $ASFLAGS "$@" $AS_C $(as_o $TMPO) $TMPS
}

check_inline_asm(){
    log check_inline_asm "$@"
    name="$1"
    code="$2"
    shift 2
    disable $name
    check_cc "$@" <<EOF && enable $name
void foo(void){ __asm__ volatile($code); }
EOF
}

check_insn(){
    log check_insn "$@"
    check_inline_asm ${1}_inline "\"$2\""
    echo "$2" | check_as && enable ${1}_external || disable ${1}_external
}

check_yasm(){
    log check_yasm "$@"
    echo "$1" > $TMPS
    log_file $TMPS
    shift 1
    check_cmd $yasmexe $YASMFLAGS -Werror "$@" -o $TMPO $TMPS
}

ld_o(){
    eval printf '%s\\n' $LD_O
}

check_ld(){
    log check_ld "$@"
    type=$1
    shift 1
    flags=$(filter_out '-l*|*.so' $@)
    libs=$(filter '-l*|*.so' $@)
    check_$type $($cflags_filter $flags) || return
    flags=$($ldflags_filter $flags)
    libs=$($ldflags_filter $libs)
    check_cmd $ld $LDFLAGS $flags $(ld_o $TMPE) $TMPO $libs $extralibs
}

check_code(){
    log check_code "$@"
    check=$1
    headers=$2
    code=$3
    shift 3
    {
        for hdr in $headers; do
            echo "#include <$hdr>"
        done
        echo "int main(void) { $code; return 0; }"
    } | check_$check "$@"
}

check_cppflags(){
    log check_cppflags "$@"
    check_cc "$@" <<EOF && append CPPFLAGS "$@"
int x;
EOF
}

check_cflags(){
    log check_cflags "$@"
    set -- $($cflags_filter "$@")
    check_cc "$@" <<EOF && append CFLAGS "$@"
int x;
EOF
}

check_cxxflags(){
    log check_cxxflags "$@"
    set -- $($cflags_filter "$@")
    check_cxx "$@" <<EOF && append CXXFLAGS "$@"
int x;
EOF
}

test_ldflags(){
    log test_ldflags "$@"
    check_ld "cc" "$@" <<EOF
int main(void){ return 0; }
EOF
}

check_ldflags(){
    log check_ldflags "$@"
    test_ldflags "$@" && add_ldflags "$@"
}

check_header(){
    log check_header "$@"
    header=$1
    shift
    disable_safe $header
    check_cpp "$@" <<EOF && enable_safe $header
#include <$header>
int x;
EOF
}

check_func(){
    log check_func "$@"
    func=$1
    shift
    disable $func
    check_ld "cc" "$@" <<EOF && enable $func
extern int $func();
int main(void){ $func(); }
EOF
}

check_mathfunc(){
    log check_mathfunc "$@"
    func=$1
    narg=$2
    shift 2
    test $narg = 2 && args="f, g" || args="f"
    disable $func
    check_ld "cc" "$@" <<EOF && enable $func
#include <math.h>
float foo(float f, float g) { return $func($args); }
int main(void){ return (int) foo; }
EOF
}

check_func_headers(){
    log check_func_headers "$@"
    headers=$1
    funcs=$2
    shift 2
    {
        for hdr in $headers; do
            echo "#include <$hdr>"
        done
        for func in $funcs; do
            echo "long check_$func(void) { return (long) $func; }"
        done
        echo "int main(void) { return 0; }"
    } | check_ld "cc" "$@" && enable $funcs && enable_safe $headers
}

check_class_headers_cpp(){
    log check_class_headers_cpp "$@"
    headers=$1
    classes=$2
    shift 2
    {
        for hdr in $headers; do
            echo "#include <$hdr>"
        done
        echo "int main(void) { "
        i=1
        for class in $classes; do
            echo "$class obj$i;"
            i=$(expr $i + 1)
        done
        echo "return 0; }"
    } | check_ld "cxx" "$@" && enable $funcs && enable_safe $headers
}

check_cpp_condition(){
    log check_cpp_condition "$@"
    header=$1
    condition=$2
    shift 2
    check_cpp "$@" <<EOF
#include <$header>
#if !($condition)
#error "unsatisfied condition: $condition"
#endif
EOF
}

check_lib(){
    log check_lib "$@"
    header="$1"
    func="$2"
    shift 2
    check_header $header && check_func $func "$@" && add_extralibs "$@"
}

check_lib2(){
    log check_lib2 "$@"
    headers="$1"
    funcs="$2"
    shift 2
    check_func_headers "$headers" "$funcs" "$@" && add_extralibs "$@"
}

check_lib_cpp(){
    log check_lib_cpp "$@"
    headers="$1"
    classes="$2"
    shift 2
    check_class_headers_cpp "$headers" "$classes" "$@" && add_extralibs "$@"
}

check_pkg_config(){
    log check_pkg_config "$@"
    pkg="$1"
    headers="$2"
    funcs="$3"
    shift 3
    $pkg_config --exists $pkg 2>/dev/null || return
    pkg_cflags=$($pkg_config --cflags $pkg)
    pkg_libs=$($pkg_config --libs $pkg)
    check_func_headers "$headers" "$funcs" $pkg_cflags $pkg_libs "$@" &&
        set_safe ${pkg}_cflags $pkg_cflags   &&
        set_safe ${pkg}_libs   $pkg_libs
}

check_exec(){
    check_ld "cc" "$@" && { enabled cross_compile || $TMPE >> $logfile 2>&1; }
}

check_exec_crash(){
    code=$(cat)

    # exit() is not async signal safe.  _Exit (C99) and _exit (POSIX)
    # are safe but may not be available everywhere.  Thus we use
    # raise(SIGTERM) instead.  The check is run in a subshell so we
    # can redirect the "Terminated" message from the shell.  SIGBUS
    # is not defined by standard C so it is used conditionally.

    (check_exec "$@") >> $logfile 2>&1 <<EOF
#include <signal.h>
static void sighandler(int sig){
    raise(SIGTERM);
}
int foo(void){
    $code
}
int (*func_ptr)(void) = foo;
int main(void){
    signal(SIGILL, sighandler);
    signal(SIGFPE, sighandler);
    signal(SIGSEGV, sighandler);
#ifdef SIGBUS
    signal(SIGBUS, sighandler);
#endif
    return func_ptr();
}
EOF
}

check_type(){
    log check_type "$@"
    headers=$1
    type=$2
    shift 2
    disable_safe "$type"
    check_code cc "$headers" "$type v" "$@" && enable_safe "$type"
}

check_struct(){
    log check_struct "$@"
    headers=$1
    struct=$2
    member=$3
    shift 3
    disable_safe "${struct}_${member}"
    check_code cc "$headers" "const void *p = &(($struct *)0)->$member" "$@" &&
        enable_safe "${struct}_${member}"
}

check_builtin(){
    log check_builtin "$@"
    name=$1
    headers=$2
    builtin=$3
    shift 3
    disable "$name"
    check_code ld "$headers" "$builtin" "cc" "$@" && enable "$name"
}

require(){
    name="$1"
    header="$2"
    func="$3"
    shift 3
    check_lib $header $func "$@" || die "ERROR: $name not found"
}

require2(){
    name="$1"
    headers="$2"
    func="$3"
    shift 3
    check_lib2 "$headers" $func "$@" || die "ERROR: $name not found"
}

require_cpp(){
    name="$1"
    headers="$2"
    classes="$3"
    shift 3
    check_lib_cpp "$headers" "$classes" "$@" || die "ERROR: $name not found"
}

require_pkg_config(){
    pkg="$1"
    check_pkg_config "$@" || die "ERROR: $pkg not found"
    add_cflags    $(get_safe ${pkg}_cflags)
    add_extralibs $(get_safe ${pkg}_libs)
}

hostcc_o(){
    eval printf '%s\\n' $HOSTCC_O
}

check_host_cc(){
    log check_host_cc "$@"
    cat > $TMPC
    log_file $TMPC
    check_cmd $host_cc $host_cflags "$@" $HOSTCC_C $(hostcc_o $TMPO) $TMPC
}

check_host_cppflags(){
    log check_host_cppflags "$@"
    check_host_cc "$@" <<EOF && append host_cppflags "$@"
int x;
EOF
}

check_host_cflags(){
    log check_host_cflags "$@"
    set -- $($host_cflags_filter "$@")
    check_host_cc "$@" <<EOF && append host_cflags "$@"
int x;
EOF
}

apply(){
    file=$1
    shift
    "$@" < "$file" > "$file.tmp" && mv "$file.tmp" "$file" || rm "$file.tmp"
}

cp_if_changed(){
    cmp -s "$1" "$2" && echo "$2 is unchanged" && return
    mkdir -p "$(dirname $2)"
    $cp_f "$1" "$2"
}

# CONFIG_LIST contains configurable options, while HAVE_LIST is for
# system-dependent things.

COMPONENT_LIST="
    bsfs
    decoders
    demuxers
    encoders
    filters
    hwaccels
    indevs
    muxers
    outdevs
    parsers
    protocols
"

EXTERNAL_LIBRARY_LIST="
    avisynth
    bzlib
    crystalhd
    fontconfig
    frei0r
    gnutls
    iconv
    libaacplus
    libass
    libbluray
    libcaca
    libcdio
    libcelt
    libdc1394
    libfaac
    libfdk_aac
    libflite
    libfreetype
    libgsm
    libiec61883
    libilbc
    libmodplug
    libmp3lame
    libnut
    libopencore_amrnb
    libopencore_amrwb
    libopencv
    libopenjpeg
    libopus
    libpulse
    libquvi
    librtmp
    libschroedinger
    libshine
    libsoxr
    libspeex
    libstagefright_h264
    libtheora
    libtwolame
    libutvideo
    libv4l2
    libvidstab
    libvo_aacenc
    libvo_amrwbenc
    libvorbis
    libvpx
    libx264
    libxavs
    libxvid
    libzmq
    openal
    opencl
    openssl
    x11grab
    zlib
"

DOCUMENT_LIST="
    doc
    htmlpages
    manpages
    podpages
    txtpages
"

HWACCEL_LIST="
    dxva2
    vaapi
    vda
    vdpau
"

LIBRARY_LIST="
    avcodec
    avdevice
    avfilter
    avformat
    avresample
    avutil
    postproc
    swresample
    swscale
"

PROGRAM_LIST="
    ffplay
    ffprobe
    ffserver
    ffmpeg
"

CONFIG_LIST="
    $COMPONENT_LIST
    $DOCUMENT_LIST
    $EXTERNAL_LIBRARY_LIST
    $HWACCEL_LIST
    $LIBRARY_LIST
    $PROGRAM_LIST
    dct
    dwt
    error_resilience
    fast_unaligned
    fft
    ftrapv
    gpl
    gray
    hardcoded_tables
    incompatible_fork_abi
    lsp
    lzo
    mdct
    memalign_hack
    memory_poisoning
    network
    nonfree
    pic
    rdft
    runtime_cpudetect
    safe_bitstream_reader
    shared
    small
    sram
    static
    swscale_alpha
    thumb
    version3
    xmm_clobber_test
"

THREADS_LIST='
    pthreads
    w32threads
    os2threads
'

ATOMICS_LIST='
    atomics_gcc
    atomics_suncc
    atomics_win32
'

ARCH_LIST='
    aarch64
    alpha
    arm
    avr32
    avr32_ap
    avr32_uc
    bfin
    ia64
    m68k
    mips
    mips64
    parisc
    ppc
    ppc64
    s390
    sh4
    sparc
    sparc64
    tilegx
    tilepro
    tomi
    x86
    x86_32
    x86_64
'

ARCH_EXT_LIST_ARM='
    armv5te
    armv6
    armv6t2
    neon
    vfp
    vfpv3
'

ARCH_EXT_LIST_X86='
    amd3dnow
    amd3dnowext
    avx
    fma4
    mmx
    mmxext
    sse
    sse2
    sse3
    sse4
    sse42
    ssse3
'

ARCH_EXT_LIST="
    $ARCH_EXT_LIST_ARM
    $ARCH_EXT_LIST_X86
    altivec
    ppc4xx
    vis
    mipsfpu
    mips32r2
    mipsdspr1
    mipsdspr2
"

HAVE_LIST_CMDLINE='
    inline_asm
    symver
    yasm
'

HAVE_LIST_PUB='
    bigendian
    fast_unaligned
    incompatible_fork_abi
'

MATH_FUNCS="
    atanf
    atan2f
    cbrt
    cbrtf
    cosf
    exp2
    exp2f
    expf
    isinf
    isnan
    ldexpf
    llrint
    llrintf
    log2
    log2f
    log10f
    lrint
    lrintf
    powf
    rint
    round
    roundf
    sinf
    trunc
    truncf
"

HAVE_LIST="
    $ARCH_EXT_LIST
    $(add_suffix _external $ARCH_EXT_LIST)
    $(add_suffix _inline   $ARCH_EXT_LIST)
    $HAVE_LIST_CMDLINE
    $HAVE_LIST_PUB
    $THREADS_LIST
    $ATOMICS_LIST
    $MATH_FUNCS
    access
    aligned_malloc
    aligned_stack
    alsa_asoundlib_h
    altivec_h
    arpa_inet_h
    asm_mod_q
    asm_mod_y
    asm_types_h
    atomic_cas_ptr
    atomics_native
    attribute_may_alias
    attribute_packed
    cdio_paranoia_h
    cdio_paranoia_paranoia_h
    CL_cl_h
    clock_gettime
    closesocket
    CommandLineToArgvW
    cpunop
    CryptGenRandom
    dcbzl
    dev_bktr_ioctl_bt848_h
    dev_bktr_ioctl_meteor_h
    dev_ic_bt8xx_h
    dev_video_bktr_ioctl_bt848_h
    dev_video_meteor_ioctl_meteor_h
    direct_h
    dlfcn_h
    dlopen
    dos_paths
    dxva_h
    ebp_available
    ebx_available
    fast_64bit
    fast_clz
    fast_cmov
    fcntl
    fork
    getaddrinfo
    gethrtime
    getopt
    GetProcessAffinityMask
    GetProcessMemoryInfo
    GetProcessTimes
    GetSystemTimeAsFileTime
    getrusage
    getservbyport
    gettimeofday
    glob
    gnu_as
    gsm_h
    i686
    ibm_asm
    inet_aton
    io_h
    isatty
    jack_port_get_latency_range
    kbhit
    ldbrx
    libdc1394_1
    libdc1394_2
    local_aligned_16
    local_aligned_8
    localtime_r
    loongson
    lzo1x_999_compress
    machine_ioctl_bt848_h
    machine_ioctl_meteor_h
    machine_rw_barrier
    makeinfo
    malloc_h
    MapViewOfFile
    memalign
    MemoryBarrier
    mkstemp
    mm_empty
    mmap
    mprotect
    msvcrt
    nanosleep
    openjpeg_1_5_openjpeg_h
    PeekNamedPipe
    perl
    pod2man
    poll_h
    posix_memalign
    pthread_cancel
    rdtsc
    rsync_contimeout
    sched_getaffinity
    sdl
    SetConsoleTextAttribute
    setmode
    setrlimit
    Sleep
    sndio_h
    socklen_t
    soundcard_h
    strerror_r
    struct_addrinfo
    struct_group_source_req
    struct_ip_mreq_source
    struct_ipv6_mreq
    struct_pollfd
    struct_rusage_ru_maxrss
    struct_sctp_event_subscribe
    struct_sockaddr_in6
    struct_sockaddr_sa_len
    struct_sockaddr_storage
    struct_stat_st_mtim_tv_nsec
    struct_v4l2_frmivalenum_discrete
    symver_asm_label
    symver_gnu_asm
    sync_val_compare_and_swap
    sysconf
    sysctl
    sys_mman_h
    sys_param_h
    sys_resource_h
    sys_select_h
    sys_soundcard_h
    sys_time_h
    sys_videoio_h
    termios_h
    texi2html
    threads
    unistd_h
    usleep
    vfp_args
    VirtualAlloc
    windows_h
    winsock2_h
    xform_asm
    xmm_clobbers
"

# options emitted with CONFIG_ prefix but not available on the command line
CONFIG_EXTRA="
    aandcttables
    ac3dsp
    audio_frame_queue
    dsputil
    frame_thread_encoder
    gcrypt
    golomb
    gplv3
    h264chroma
    h264dsp
    h264pred
    h264qpel
    hpeldsp
    huffman
    lgplv3
    lpc
    mpegaudio
    mpegaudiodsp
    mpegvideo
    mpegvideoenc
    nettle
    rangecoder
    rtpdec
    rtpenc_chain
    sinewin
    videodsp
    vp3dsp
"

CMDLINE_SELECT="
    $ARCH_EXT_LIST
    $CONFIG_LIST
    $HAVE_LIST_CMDLINE
    $THREADS_LIST
    asm
    cross_compile
    debug
    extra_warnings
    logging
    lto
    optimizations
    stripping
"

PATHS_LIST='
    bindir
    datadir
    incdir
    libdir
    mandir
    prefix
    shlibdir
'

CMDLINE_SET="
    $PATHS_LIST
    ar
    arch
    as
    assert_level
    build_suffix
    cc
    cpu
    cross_prefix
    cxx
    dep_cc
    extra_version
    host_cc
    host_cflags
    host_ld
    host_ldflags
    host_libs
    host_os
    install
    ld
    logfile
    malloc_prefix
    nm
    optflags
    pkg_config
    progs_suffix
    random_seed
    samples
    strip
    sysinclude
    sysroot
    target_exec
    target_os
    target_path
    target_samples
    toolchain
    valgrind
    yasmexe
"

CMDLINE_APPEND="
    extra_cflags
    extra_cxxflags
    host_cppflags
"

# code dependency declarations

# architecture extensions

armv5te_deps="arm"
armv6_deps="arm"
armv6t2_deps="arm"
neon_deps="arm"
vfp_deps="arm"
vfpv3_deps="vfp"

map 'eval ${v}_inline_deps=inline_asm' $ARCH_EXT_LIST_ARM

mipsfpu_deps="mips"
mips32r2_deps="mips"
mipsdspr1_deps="mips"
mipsdspr2_deps="mips"

altivec_deps="ppc"
ppc4xx_deps="ppc"

vis_deps="sparc"

x86_64_suggest="fast_cmov i686"

amd3dnow_deps="mmx"
amd3dnowext_deps="amd3dnow"
mmx_deps="x86"
mmxext_deps="mmx"
sse_deps="mmxext"
sse2_deps="sse"
sse3_deps="sse2"
ssse3_deps="sse3"
sse4_deps="ssse3"
sse42_deps="sse4"
avx_deps="sse42"
fma4_deps="avx"

mmx_external_deps="yasm"
mmx_inline_deps="inline_asm"
mmx_suggest="mmx_external mmx_inline"

for ext in $(filter_out mmx $ARCH_EXT_LIST_X86); do
    eval dep=\$${ext}_deps
    eval ${ext}_external_deps='"${dep}_external"'
    eval ${ext}_inline_deps='"${dep}_inline"'
    eval ${ext}_suggest='"${ext}_external ${ext}_inline"'
done

aligned_stack_if_any="ppc x86"
fast_64bit_if_any="alpha ia64 mips64 parisc64 ppc64 sparc64 x86_64"
fast_clz_if_any="alpha avr32 mips ppc x86"
fast_unaligned_if_any="ppc x86"

inline_asm_deps="!tms470"
need_memalign="altivec neon sse"

symver_if_any="symver_asm_label symver_gnu_asm"

log2_deps="!msvcrt"

# subsystems
dct_select="rdft"
error_resilience_select="dsputil"
frame_thread_encoder_deps="encoders threads"
lpc_select="dsputil"
mdct_select="fft"
rdft_select="fft"
mpegaudio_select="mpegaudiodsp"
mpegaudiodsp_select="dct"
mpegvideo_select="dsputil h264chroma hpeldsp videodsp"
mpegvideoenc_select="mpegvideo"

# decoders / encoders
aac_decoder_select="mdct sinewin"
aac_encoder_select="audio_frame_queue mdct sinewin"
aac_latm_decoder_select="aac_decoder aac_latm_parser"
ac3_decoder_select="mdct ac3dsp ac3_parser dsputil"
ac3_encoder_select="mdct ac3dsp dsputil"
ac3_fixed_encoder_select="mdct ac3dsp dsputil"
aic_decoder_select="dsputil golomb"
alac_encoder_select="lpc"
als_decoder_select="dsputil"
amrnb_decoder_select="lsp"
amrwb_decoder_select="lsp"
amv_decoder_select="dsputil hpeldsp"
amv_encoder_select="aandcttables"
ape_decoder_select="dsputil"
asv1_decoder_select="dsputil"
asv1_encoder_select="dsputil"
asv2_decoder_select="dsputil"
asv2_encoder_select="dsputil"
atrac1_decoder_select="mdct sinewin"
atrac3_decoder_select="mdct"
bink_decoder_select="dsputil hpeldsp"
binkaudio_dct_decoder_select="mdct rdft dct sinewin"
binkaudio_rdft_decoder_select="mdct rdft sinewin"
cavs_decoder_select="dsputil golomb h264chroma videodsp"
cllc_decoder_select="dsputil"
comfortnoise_encoder_select="lpc"
cook_decoder_select="dsputil mdct sinewin"
cscd_decoder_select="lzo"
cscd_decoder_suggest="zlib"
dca_decoder_select="mdct"
dirac_decoder_select="dsputil dwt golomb videodsp"
dnxhd_decoder_select="dsputil"
dnxhd_encoder_select="aandcttables dsputil mpegvideoenc"
dvvideo_decoder_select="dsputil"
dvvideo_encoder_select="dsputil"
dxa_decoder_select="zlib"
eac3_decoder_select="ac3_decoder"
eac3_encoder_select="ac3_encoder"
eamad_decoder_select="aandcttables dsputil mpegvideo"
eatgq_decoder_select="aandcttables"
eatqi_decoder_select="aandcttables error_resilience mpegvideo"
exr_decoder_select="zlib"
ffv1_decoder_select="dsputil golomb rangecoder"
ffv1_encoder_select="dsputil rangecoder"
ffvhuff_decoder_select="dsputil"
ffvhuff_encoder_select="dsputil huffman"
flac_decoder_select="golomb"
flac_encoder_select="dsputil golomb lpc"
flashsv_decoder_select="zlib"
flashsv_encoder_select="zlib"
flashsv2_encoder_select="zlib"
flashsv2_decoder_select="zlib"
flv_decoder_select="h263_decoder"
flv_encoder_select="h263_encoder"
fourxm_decoder_select="dsputil"
fraps_decoder_select="dsputil huffman"
g729_decoder_select="dsputil"
h261_decoder_select="error_resilience mpegvideo"
h261_encoder_select="aandcttables mpegvideoenc"
h263_decoder_select="error_resilience h263_parser mpegvideo"
h263_encoder_select="aandcttables mpegvideoenc"
h263i_decoder_select="h263_decoder"
h263p_encoder_select="h263_encoder"
h264_decoder_select="golomb h264chroma h264dsp h264pred h264qpel videodsp"
h264_decoder_suggest="error_resilience"
huffyuv_decoder_select="dsputil"
huffyuv_encoder_select="dsputil huffman"
iac_decoder_select="dsputil fft mdct sinewin"
imc_decoder_select="dsputil fft mdct sinewin"
indeo3_decoder_select="hpeldsp"
interplay_video_decoder_select="hpeldsp"
jpegls_decoder_select="dsputil golomb hpeldsp"
jpegls_encoder_select="golomb"
jv_decoder_select="dsputil"
lagarith_decoder_select="dsputil"
ljpeg_encoder_select="aandcttables mpegvideoenc"
loco_decoder_select="golomb"
mdec_decoder_select="dsputil error_resilience mpegvideo"
mimic_decoder_select="dsputil hpeldsp"
mjpeg_decoder_select="dsputil hpeldsp"
mjpegb_decoder_select="dsputil hpeldsp"
mjpeg_encoder_select="aandcttables dsputil mpegvideoenc"
mlp_decoder_select="dsputil mlp_parser"
motionpixels_decoder_select="dsputil"
mp1_decoder_select="mpegaudio"
mp1float_decoder_select="mpegaudio"
mp2_decoder_select="mpegaudio"
mp2float_decoder_select="mpegaudio"
mp3_decoder_select="mpegaudio"
mp3adu_decoder_select="mpegaudio"
mp3adufloat_decoder_select="mpegaudio"
mp3float_decoder_select="mpegaudio"
mp3on4_decoder_select="mpegaudio"
mp3on4float_decoder_select="mpegaudio"
mpc7_decoder_select="dsputil mpegaudiodsp"
mpc8_decoder_select="dsputil mpegaudiodsp"
mpeg_xvmc_decoder_deps="X11_extensions_XvMClib_h"
mpeg_xvmc_decoder_select="mpeg2video_decoder"
mpeg1video_decoder_select="error_resilience mpegvideo"
mpeg1video_encoder_select="aandcttables mpegvideoenc"
mpeg2video_decoder_select="error_resilience mpegvideo"
mpeg2video_encoder_select="aandcttables mpegvideoenc"
mpeg4_decoder_select="h263_decoder mpeg4video_parser"
mpeg4_encoder_select="h263_encoder"
msmpeg4v1_decoder_select="h263_decoder"
msmpeg4v2_decoder_select="h263_decoder"
msmpeg4v2_encoder_select="h263_encoder"
msmpeg4v3_decoder_select="h263_decoder"
msmpeg4v3_encoder_select="h263_encoder"
mss2_decoder_select="error_resilience vc1_decoder"
mxpeg_decoder_select="dsputil hpeldsp"
nellymoser_decoder_select="mdct sinewin"
nellymoser_encoder_select="audio_frame_queue mdct sinewin"
nuv_decoder_select="dsputil lzo"
png_decoder_select="zlib"
png_encoder_select="dsputil zlib"
prores_decoder_select="dsputil"
prores_encoder_select="dsputil"
qcelp_decoder_select="lsp"
qdm2_decoder_select="mdct rdft mpegaudiodsp"
ra_144_encoder_select="audio_frame_queue lpc"
ralf_decoder_select="golomb"
rtjpeg_decoder_select="dsputil"
rv10_decoder_select="error_resilience h263_decoder"
rv10_encoder_select="h263_encoder"
rv20_decoder_select="error_resilience h263_decoder"
rv20_encoder_select="h263_encoder"
rv30_decoder_select="error_resilience golomb h264chroma h264pred h264qpel mpegvideo videodsp"
rv40_decoder_select="error_resilience golomb h264chroma h264pred h264qpel mpegvideo videodsp"
shorten_decoder_select="golomb"
sipr_decoder_select="lsp"
snow_decoder_select="dsputil dwt h264qpel hpeldsp rangecoder"
snow_encoder_select="aandcttables dsputil dwt h264qpel hpeldsp mpegvideoenc rangecoder"
sonic_decoder_select="golomb"
sonic_encoder_select="golomb"
sonic_ls_encoder_select="golomb"
sp5x_decoder_select="dsputil hpeldsp"
svq1_decoder_select="hpeldsp"
svq1_encoder_select="aandcttables dsputil hpeldsp mpegvideoenc"
svq3_decoder_select="golomb h264chroma h264dsp h264pred h264qpel hpeldsp mpegvideo videodsp"
svq3_decoder_suggest="error_resilience zlib"
tak_decoder_select="dsputil"
theora_decoder_select="vp3_decoder"
tiff_decoder_suggest="zlib"
tiff_encoder_suggest="zlib"
thp_decoder_select="dsputil hpeldsp"
truehd_decoder_select="mlp_parser"
truemotion2_decoder_select="dsputil"
truespeech_decoder_select="dsputil"
tscc_decoder_select="zlib"
twinvq_decoder_select="mdct lsp sinewin"
utvideo_decoder_select="dsputil"
utvideo_encoder_select="dsputil huffman"
vble_decoder_select="dsputil"
vc1_decoder_select="error_resilience h263_decoder h264chroma h264qpel"
vc1image_decoder_select="vc1_decoder"
vorbis_decoder_select="mdct"
vorbis_encoder_select="mdct"
vp3_decoder_select="hpeldsp vp3dsp videodsp"
vp5_decoder_select="h264chroma hpeldsp videodsp vp3dsp"
vp6_decoder_select="h264chroma hpeldsp huffman videodsp vp3dsp"
vp6a_decoder_select="vp6_decoder"
vp6f_decoder_select="vp6_decoder"
vp8_decoder_select="h264pred videodsp"
wmapro_decoder_select="mdct sinewin"
wmav1_decoder_select="mdct sinewin"
wmav1_encoder_select="mdct sinewin"
wmav2_decoder_select="mdct sinewin"
wmav2_encoder_select="mdct sinewin"
wmavoice_decoder_select="lsp rdft dct mdct sinewin"
wmv1_decoder_select="h263_decoder"
wmv1_encoder_select="h263_encoder"
wmv2_decoder_select="h263_decoder videodsp"
wmv2_encoder_select="h263_encoder"
wmv3_decoder_select="vc1_decoder"
wmv3image_decoder_select="wmv3_decoder"
zerocodec_decoder_select="zlib"
zlib_decoder_select="zlib"
zlib_encoder_select="zlib"
zmbv_decoder_select="zlib"
zmbv_encoder_select="zlib"

# hardware accelerators
crystalhd_deps="libcrystalhd_libcrystalhd_if_h"
dxva2_deps="dxva2api_h"
vaapi_deps="va_va_h"
vda_deps="VideoDecodeAcceleration_VDADecoder_h pthreads"
vda_extralibs="-framework CoreFoundation -framework VideoDecodeAcceleration -framework QuartzCore"
vdpau_deps="vdpau_vdpau_h vdpau_vdpau_x11_h"

h263_vaapi_hwaccel_deps="vaapi"
h263_vaapi_hwaccel_select="h263_decoder"
h263_vdpau_hwaccel_deps="vdpau"
h263_vdpau_hwaccel_select="h263_decoder"
h264_crystalhd_decoder_select="crystalhd h264_mp4toannexb_bsf h264_parser"
h264_dxva2_hwaccel_deps="dxva2"
h264_dxva2_hwaccel_select="h264_decoder"
h264_vaapi_hwaccel_deps="vaapi"
h264_vaapi_hwaccel_select="h264_decoder"
h264_vda_decoder_deps="vda"
h264_vda_decoder_select="h264_decoder"
h264_vda_hwaccel_deps="vda"
h264_vda_hwaccel_select="h264_decoder"
h264_vdpau_decoder_deps="vdpau"
h264_vdpau_decoder_select="h264_decoder"
h264_vdpau_hwaccel_deps="vdpau"
h264_vdpau_hwaccel_select="h264_decoder"
mpeg_vdpau_decoder_deps="vdpau"
mpeg_vdpau_decoder_select="mpeg2video_decoder"
mpeg1_vdpau_decoder_deps="vdpau"
mpeg1_vdpau_decoder_select="mpeg1video_decoder"
mpeg1_vdpau_hwaccel_deps="vdpau"
mpeg1_vdpau_hwaccel_select="mpeg1video_decoder"
mpeg2_crystalhd_decoder_select="crystalhd"
mpeg2_dxva2_hwaccel_deps="dxva2"
mpeg2_dxva2_hwaccel_select="mpeg2video_decoder"
mpeg2_vaapi_hwaccel_deps="vaapi"
mpeg2_vaapi_hwaccel_select="mpeg2video_decoder"
mpeg2_vdpau_hwaccel_deps="vdpau"
mpeg2_vdpau_hwaccel_select="mpeg2video_decoder"
mpeg4_crystalhd_decoder_select="crystalhd"
mpeg4_vaapi_hwaccel_deps="vaapi"
mpeg4_vaapi_hwaccel_select="mpeg4_decoder"
mpeg4_vdpau_decoder_deps="vdpau"
mpeg4_vdpau_decoder_select="mpeg4_decoder"
mpeg4_vdpau_hwaccel_deps="vdpau"
mpeg4_vdpau_hwaccel_select="mpeg4_decoder"
msmpeg4_crystalhd_decoder_select="crystalhd"
vc1_crystalhd_decoder_select="crystalhd"
vc1_dxva2_hwaccel_deps="dxva2"
vc1_dxva2_hwaccel_select="vc1_decoder"
vc1_vaapi_hwaccel_deps="vaapi"
vc1_vaapi_hwaccel_select="vc1_decoder"
vc1_vdpau_decoder_deps="vdpau"
vc1_vdpau_decoder_select="vc1_decoder"
vc1_vdpau_hwaccel_deps="vdpau"
vc1_vdpau_hwaccel_select="vc1_decoder"
wmv3_crystalhd_decoder_select="crystalhd"
wmv3_dxva2_hwaccel_select="vc1_dxva2_hwaccel"
wmv3_vaapi_hwaccel_select="vc1_vaapi_hwaccel"
wmv3_vdpau_decoder_select="vc1_vdpau_decoder"
wmv3_vdpau_hwaccel_select="vc1_vdpau_hwaccel"

# parsers
h264_parser_select="golomb h264chroma h264dsp h264pred h264qpel videodsp"
mpeg4video_parser_select="error_resilience mpegvideo"
mpegvideo_parser_select="error_resilience mpegvideo"
vc1_parser_select="mpegvideo"

# external libraries
libaacplus_encoder_deps="libaacplus"
libcelt_decoder_deps="libcelt"
libfaac_encoder_deps="libfaac"
libfaac_encoder_select="audio_frame_queue"
libfdk_aac_encoder_deps="libfdk_aac"
libfdk_aac_encoder_select="audio_frame_queue"
libgsm_decoder_deps="libgsm"
libgsm_encoder_deps="libgsm"
libgsm_ms_decoder_deps="libgsm"
libgsm_ms_encoder_deps="libgsm"
libilbc_decoder_deps="libilbc"
libilbc_encoder_deps="libilbc"
libmodplug_demuxer_deps="libmodplug"
libmp3lame_encoder_deps="libmp3lame"
libmp3lame_encoder_select="audio_frame_queue"
libopencore_amrnb_decoder_deps="libopencore_amrnb"
libopencore_amrnb_encoder_deps="libopencore_amrnb"
libopencore_amrnb_encoder_select="audio_frame_queue"
libopencore_amrwb_decoder_deps="libopencore_amrwb"
libopenjpeg_decoder_deps="libopenjpeg"
libopenjpeg_encoder_deps="libopenjpeg"
libopus_decoder_deps="libopus"
libopus_encoder_deps="libopus"
libopus_encoder_select="audio_frame_queue"
libquvi_demuxer_deps="libquvi"
libschroedinger_decoder_deps="libschroedinger"
libschroedinger_encoder_deps="libschroedinger"
libshine_encoder_deps="libshine"
libshine_encoder_select="audio_frame_queue"
libspeex_decoder_deps="libspeex"
libspeex_encoder_deps="libspeex"
libspeex_encoder_select="audio_frame_queue"
libstagefright_h264_decoder_deps="libstagefright_h264"
libtheora_encoder_deps="libtheora"
libtwolame_encoder_deps="libtwolame"
libvo_aacenc_encoder_deps="libvo_aacenc"
libvo_aacenc_encoder_select="audio_frame_queue"
libvo_amrwbenc_encoder_deps="libvo_amrwbenc"
libvorbis_decoder_deps="libvorbis"
libvorbis_encoder_deps="libvorbis"
libvorbis_encoder_select="audio_frame_queue"
libvpx_vp8_decoder_deps="libvpx"
libvpx_vp8_encoder_deps="libvpx"
libvpx_vp9_decoder_deps="libvpx"
libvpx_vp9_encoder_deps="libvpx"
libx264_encoder_deps="libx264"
libx264rgb_encoder_deps="libx264"
libxavs_encoder_deps="libxavs"
libxvid_encoder_deps="libxvid"
libutvideo_decoder_deps="libutvideo"
libutvideo_encoder_deps="libutvideo"

# demuxers / muxers
ac3_demuxer_select="ac3_parser"
asf_stream_muxer_select="asf_muxer"
avisynth_demuxer_deps="avisynth"
dirac_demuxer_select="dirac_parser"
dts_demuxer_select="dca_parser"
dtshd_demuxer_select="dca_parser"
eac3_demuxer_select="ac3_parser"
f4v_muxer_select="mov_muxer"
flac_demuxer_select="flac_parser"
ipod_muxer_select="mov_muxer"
ismv_muxer_select="mov_muxer"
libnut_demuxer_deps="libnut"
libnut_muxer_deps="libnut"
matroska_audio_muxer_select="matroska_muxer"
matroska_demuxer_suggest="bzlib lzo zlib"
mov_demuxer_suggest="zlib"
mov_muxer_select="rtpenc_chain"
mp3_demuxer_select="mpegaudio_parser"
mp4_muxer_select="mov_muxer"
mpegts_muxer_select="adts_muxer latm_muxer"
mpegtsraw_demuxer_select="mpegts_demuxer"
mxf_d10_muxer_select="mxf_muxer"
ogg_demuxer_select="golomb"
psp_muxer_select="mov_muxer"
rtp_demuxer_select="sdp_demuxer"
rtpdec_select="asf_demuxer rm_demuxer rtp_protocol mpegts_demuxer mov_demuxer"
rtsp_demuxer_select="http_protocol rtpdec"
rtsp_muxer_select="rtp_muxer http_protocol rtp_protocol rtpenc_chain"
sap_demuxer_select="sdp_demuxer"
sap_muxer_select="rtp_muxer rtp_protocol rtpenc_chain"
sdp_demuxer_select="rtpdec"
smoothstreaming_muxer_select="ismv_muxer"
spdif_muxer_select="aac_parser"
tak_demuxer_select="tak_parser"
tg2_muxer_select="mov_muxer"
tgp_muxer_select="mov_muxer"
vobsub_demuxer_select="mpegps_demuxer"
w64_demuxer_deps="wav_demuxer"
w64_muxer_deps="wav_muxer"

# indevs / outdevs
alsa_indev_deps="alsa_asoundlib_h snd_pcm_htimestamp"
alsa_outdev_deps="alsa_asoundlib_h"
bktr_indev_deps_any="dev_bktr_ioctl_bt848_h machine_ioctl_bt848_h dev_video_bktr_ioctl_bt848_h dev_ic_bt8xx_h"
caca_outdev_deps="libcaca"
dshow_indev_deps="IBaseFilter"
dshow_indev_extralibs="-lpsapi -lole32 -lstrmiids -luuid"
dv1394_indev_deps="dv1394 dv_demuxer"
fbdev_indev_deps="linux_fb_h"
iec61883_indev_deps="libiec61883"
jack_indev_deps="jack_jack_h sem_timedwait"
lavfi_indev_deps="avfilter"
libcdio_indev_deps="libcdio"
libdc1394_indev_deps="libdc1394"
libv4l2_indev_deps="libv4l2"
openal_indev_deps="openal"
oss_indev_deps_any="soundcard_h sys_soundcard_h"
oss_outdev_deps_any="soundcard_h sys_soundcard_h"
pulse_indev_deps="libpulse"
sdl_outdev_deps="sdl"
sndio_indev_deps="sndio_h"
sndio_outdev_deps="sndio_h"
v4l_indev_deps="linux_videodev_h"
v4l2_indev_deps_any="linux_videodev2_h sys_videoio_h"
v4l2_outdev_deps_any="linux_videodev2_h sys_videoio_h"
vfwcap_indev_deps="capCreateCaptureWindow vfwcap_defines"
vfwcap_indev_extralibs="-lavicap32"
xv_outdev_deps="X11_extensions_Xvlib_h XvGetPortAttribute"
xv_outdev_extralibs="-lXv -lX11 -lXext"
x11grab_indev_deps="x11grab"

# protocols
bluray_protocol_deps="libbluray"
ffrtmpcrypt_protocol_deps="!librtmp_protocol"
ffrtmpcrypt_protocol_deps_any="gcrypt nettle openssl"
ffrtmpcrypt_protocol_select="tcp_protocol"
ffrtmphttp_protocol_deps="!librtmp_protocol"
ffrtmphttp_protocol_select="http_protocol"
ftp_protocol_select="tcp_protocol"
gopher_protocol_select="network"
httpproxy_protocol_select="tcp_protocol"
http_protocol_select="tcp_protocol"
https_protocol_select="tls_protocol"
librtmp_protocol_deps="librtmp"
librtmpe_protocol_deps="librtmp"
librtmps_protocol_deps="librtmp"
librtmpt_protocol_deps="librtmp"
librtmpte_protocol_deps="librtmp"
mmsh_protocol_select="http_protocol"
mmst_protocol_select="network"
rtmp_protocol_deps="!librtmp_protocol"
rtmp_protocol_select="tcp_protocol"
rtmpe_protocol_select="ffrtmpcrypt_protocol"
rtmps_protocol_deps="!librtmp_protocol"
rtmps_protocol_select="tls_protocol"
rtmpt_protocol_select="ffrtmphttp_protocol"
rtmpte_protocol_select="ffrtmpcrypt_protocol ffrtmphttp_protocol"
rtmpts_protocol_select="ffrtmphttp_protocol https_protocol"
rtp_protocol_select="udp_protocol"
sctp_protocol_deps="struct_sctp_event_subscribe"
sctp_protocol_select="network"
srtp_protocol_select="rtp_protocol"
tcp_protocol_select="network"
tls_protocol_deps_any="openssl gnutls"
tls_protocol_select="tcp_protocol"
udp_protocol_select="network"

# filters
aconvert_filter_deps="swresample"
amovie_filter_deps="avcodec avformat"
aresample_filter_deps="swresample"
ass_filter_deps="libass"
asyncts_filter_deps="avresample"
atempo_filter_deps="avcodec rdft"
azmq_filter_deps="libzmq"
blackframe_filter_deps="gpl"
boxblur_filter_deps="gpl"
colormatrix_filter_deps="gpl"
cropdetect_filter_deps="gpl"
dctdnoiz_filter_deps="avcodec fft"
delogo_filter_deps="gpl"
deshake_filter_deps="avcodec"
deshake_filter_select="dsputil"
drawtext_filter_deps="libfreetype"
ebur128_filter_deps="gpl"
flite_filter_deps="libflite"
frei0r_filter_deps="frei0r dlopen"
frei0r_filter_extralibs='$ldl'
frei0r_src_filter_deps="frei0r dlopen"
frei0r_src_filter_extralibs='$ldl'
geq_filter_deps="gpl"
histeq_filter_deps="gpl"
hqdn3d_filter_deps="gpl"
hue_filter_deps="gpl"
interlace_filter_deps="gpl"
kerndeint_filter_deps="gpl"
movie_filter_deps="avcodec avformat"
mp_filter_deps="gpl avcodec swscale inline_asm"
mpdecimate_filter_deps="gpl avcodec"
mptestsrc_filter_deps="gpl"
negate_filter_deps="lut_filter"
noise_filter_deps="gpl"
resample_filter_deps="avresample"
ocv_filter_deps="libopencv"
owdenoise_filter_deps="gpl"
pan_filter_deps="swresample"
pp_filter_deps="gpl postproc"
removelogo_filter_deps="avcodec avformat swscale"
scale_filter_deps="swscale"
smartblur_filter_deps="gpl swscale"
showspectrum_filter_deps="avcodec rdft"
stereo3d_filter_deps="gpl"
subtitles_filter_deps="avformat avcodec libass"
super2xsai_filter_deps="gpl"
tinterlace_filter_deps="gpl"
vidstabdetect_filter_deps="libvidstab"
vidstabtransform_filter_deps="libvidstab"
yadif_filter_deps="gpl"
pixfmts_super2xsai_test_deps="super2xsai_filter"
tinterlace_merge_test_deps="tinterlace_filter"
tinterlace_pad_test_deps="tinterlace_filter"
zmq_filter_deps="libzmq"

# libraries
avcodec_deps="avutil"
avdevice_deps="avutil avcodec avformat"
avfilter_deps="avutil"
avformat_deps="avutil avcodec"
avresample_deps="avutil"
postproc_deps="avutil gpl"
swscale_deps="avutil"

# programs
ffmpeg_deps="avcodec avfilter avformat swscale swresample"
ffmpeg_select="aformat_filter anull_filter atrim_filter format_filter
               null_filter
               setpts_filter trim_filter"
ffplay_deps="avcodec avformat swscale swresample sdl"
ffplay_select="rdft crop_filter"
ffprobe_deps="avcodec avformat"
ffserver_deps="avformat ffm_muxer fork rtp_protocol rtsp_demuxer"
ffserver_extralibs='$ldl'

# documentation
podpages_deps="perl"
manpages_deps="perl pod2man"
htmlpages_deps="texi2html"
txtpages_deps="makeinfo"
doc_deps_any="manpages htmlpages podpages txtpages"

# default parameters

logfile="config.log"

# installation paths
prefix_default="/usr/local"
bindir_default='${prefix}/bin'
datadir_default='${prefix}/share/ffmpeg'
incdir_default='${prefix}/include'
libdir_default='${prefix}/lib'
mandir_default='${prefix}/share/man'
shlibdir_default="$libdir_default"

# toolchain
ar_default="ar"
cc_default="gcc"
cxx_default="g++"
host_cc_default="gcc"
cp_f="cp -f"
install="install"
ln_s="ln -s -f"
nm_default="nm -g"
objformat="elf"
pkg_config_default=pkg-config
ranlib="ranlib"
strip_default="strip"
yasmexe_default="yasm"

nogas=":"

# machine
arch_default=$(uname -m)
cpu="generic"

# OS
target_os_default=$(tolower $(uname -s))
host_os=$target_os_default

# configurable options
enable $PROGRAM_LIST
enable $DOCUMENT_LIST
enable $(filter_out avresample $LIBRARY_LIST)
enable stripping

enable asm
enable debug
enable doc
enable optimizations
enable runtime_cpudetect
enable safe_bitstream_reader
enable static
enable swscale_alpha

# Enable hwaccels by default.
enable dxva2 vaapi vdpau

# build settings
SHFLAGS='-shared -Wl,-soname,$$(@F)'
FFSERVERLDFLAGS=-Wl,-E
LIBPREF="lib"
LIBSUF=".a"
FULLNAME='$(NAME)$(BUILDSUF)'
LIBNAME='$(LIBPREF)$(FULLNAME)$(LIBSUF)'
SLIBPREF="lib"
SLIBSUF=".so"
SLIBNAME='$(SLIBPREF)$(FULLNAME)$(SLIBSUF)'
SLIBNAME_WITH_VERSION='$(SLIBNAME).$(LIBVERSION)'
SLIBNAME_WITH_MAJOR='$(SLIBNAME).$(LIBMAJOR)'
LIB_INSTALL_EXTRA_CMD='$$(RANLIB) "$(LIBDIR)/$(LIBNAME)"'
SLIB_INSTALL_NAME='$(SLIBNAME_WITH_VERSION)'
SLIB_INSTALL_LINKS='$(SLIBNAME_WITH_MAJOR) $(SLIBNAME)'

asflags_filter=echo
cflags_filter=echo
ldflags_filter=echo

AS_C='-c'
AS_O='-o $@'
CC_C='-c'
CC_E='-E -o $@'
CC_O='-o $@'
CXX_C='-c'
CXX_O='-o $@'
LD_O='-o $@'
LD_LIB='-l%'
LD_PATH='-L'
HOSTCC_C='-c'
HOSTCC_O='-o $@'
HOSTLD_O='-o $@'

host_cflags='-O3 -g'
host_cppflags='-D_ISOC99_SOURCE -D_XOPEN_SOURCE=600'
host_libs='-lm'
host_cflags_filter=echo
host_ldflags_filter=echo

target_path='$(CURDIR)'

# since the object filename is not given with the -MM flag, the compiler
# is only able to print the basename, and we must add the path ourselves
DEPCMD='$(DEP$(1)) $(DEP$(1)FLAGS) $($(1)DEP_FLAGS) $< | sed -e "/^\#.*/d" -e "s,^[[:space:]]*$(*F)\\.o,$(@D)/$(*F).o," > $(@:.o=.d)'
DEPFLAGS='-MM'

# find source path
if test -f configure; then
    source_path=.
else
    source_path=$(cd $(dirname "$0"); pwd)
    echo "$source_path" | grep -q '[[:blank:]]' &&
        die "Out of tree builds are impossible with whitespace in source path."
    test -e "$source_path/config.h" &&
        die "Out of tree builds are impossible with config.h in source dir."
fi

for v in "$@"; do
    r=${v#*=}
    l=${v%"$r"}
    r=$(sh_quote "$r")
    FFMPEG_CONFIGURATION="${FFMPEG_CONFIGURATION# } ${l}${r}"
done

find_things(){
    thing=$1
    pattern=$2
    file=$source_path/$3
    sed -n "s/^[^#]*$pattern.*([^,]*, *\([^,]*\)\(,.*\)*).*/\1_$thing/p" "$file"
}

ENCODER_LIST=$(find_things  encoder  ENC      libavcodec/allcodecs.c)
DECODER_LIST=$(find_things  decoder  DEC      libavcodec/allcodecs.c)
HWACCEL_LIST=$(find_things  hwaccel  HWACCEL  libavcodec/allcodecs.c)
PARSER_LIST=$(find_things   parser   PARSER   libavcodec/allcodecs.c)
BSF_LIST=$(find_things      bsf      BSF      libavcodec/allcodecs.c)
MUXER_LIST=$(find_things    muxer    _MUX     libavformat/allformats.c)
DEMUXER_LIST=$(find_things  demuxer  DEMUX    libavformat/allformats.c)
OUTDEV_LIST=$(find_things   outdev   OUTDEV   libavdevice/alldevices.c)
INDEV_LIST=$(find_things    indev    _IN      libavdevice/alldevices.c)
PROTOCOL_LIST=$(find_things protocol PROTOCOL libavformat/allformats.c)
FILTER_LIST=$(find_things   filter   FILTER   libavfilter/allfilters.c)

ALL_COMPONENTS="
    $BSF_LIST
    $DECODER_LIST
    $DEMUXER_LIST
    $ENCODER_LIST
    $FILTER_LIST
    $HWACCEL_LIST
    $INDEV_LIST
    $MUXER_LIST
    $OUTDEV_LIST
    $PARSER_LIST
    $PROTOCOL_LIST
"

for n in $COMPONENT_LIST; do
    v=$(toupper ${n%s})_LIST
    eval enable \$$v
    eval ${n}_if_any="\$$v"
done

enable $ARCH_EXT_LIST

die_unknown(){
    echo "Unknown option \"$1\"."
    echo "See $0 --help for available options."
    exit 1
}

print_3_columns() {
    cat | tr ' ' '\n' | sort | pr -r -3 -t
}

show_list() {
    suffix=_$1
    shift
    echo $* | sed s/$suffix//g | print_3_columns
    exit 0
}

rand_list(){
    IFS=', '
    set -- $*
    unset IFS
    for thing; do
        comp=${thing%:*}
        prob=${thing#$comp}
        prob=${prob#:}
        is_in ${comp} $COMPONENT_LIST && eval comp=\$$(toupper ${comp%s})_LIST
        echo "prob ${prob:-0.5}"
        printf '%s\n' $comp
    done
}

do_random(){
    action=$1
    shift
    random_seed=$(awk "BEGIN { srand($random_seed); print srand() }")
    $action $(rand_list "$@" | awk "BEGIN { srand($random_seed) } \$1 == \"prob\" { prob = \$2; next } rand() < prob { print }")
}

for opt do
    optval="${opt#*=}"
    case "$opt" in
        --extra-ldflags=*)
            add_ldflags $optval
        ;;
        --extra-libs=*)
            add_extralibs $optval
        ;;
        --disable-devices)
            disable $INDEV_LIST $OUTDEV_LIST
        ;;
        --enable-debug=*)
            debuglevel="$optval"
        ;;
        --disable-programs)
            disable $PROGRAM_LIST
        ;;
        --disable-everything)
            map 'eval unset \${$(toupper ${v%s})_LIST}' $COMPONENT_LIST
        ;;
        --disable-all)
            map 'eval unset \${$(toupper ${v%s})_LIST}' $COMPONENT_LIST
            disable $LIBRARY_LIST $PROGRAM_LIST doc
        ;;
        --enable-random|--disable-random)
            action=${opt%%-random}
            do_random ${action#--} $COMPONENT_LIST
        ;;
        --enable-random=*|--disable-random=*)
            action=${opt%%-random=*}
            do_random ${action#--} $optval
        ;;
        --enable-*=*|--disable-*=*)
            eval $(echo "${opt%%=*}" | sed 's/--/action=/;s/-/ thing=/')
            is_in "${thing}s" $COMPONENT_LIST || die_unknown "$opt"
            eval list=\$$(toupper $thing)_LIST
            name=$(echo "${optval}" | sed "s/,/_${thing}|/g")_${thing}
            list=$(filter "$name" $list)
            [ "$list" = "" ] && warn "Option $opt did not match anything"
            $action $list
        ;;
        --enable-?*|--disable-?*)
            eval $(echo "$opt" | sed 's/--/action=/;s/-/ option=/;s/-/_/g')
            if is_in $option $COMPONENT_LIST; then
                test $action = disable && action=unset
                eval $action \$$(toupper ${option%s})_LIST
            elif is_in $option $CMDLINE_SELECT; then
                $action $option
            else
                die_unknown $opt
            fi
        ;;
        --list-*)
            NAME="${opt#--list-}"
            is_in $NAME $COMPONENT_LIST || die_unknown $opt
            NAME=${NAME%s}
            eval show_list $NAME \$$(toupper $NAME)_LIST
        ;;
        --help|-h) show_help
        ;;
        --fatal-warnings) enable fatal_warnings
        ;;
        *)
            optname="${opt%%=*}"
            optname="${optname#--}"
            optname=$(echo "$optname" | sed 's/-/_/g')
            if is_in $optname $CMDLINE_SET; then
                eval $optname='$optval'
            elif is_in $optname $CMDLINE_APPEND; then
                append $optname "$optval"
            else
                die_unknown $opt
            fi
        ;;
    esac
done

disabled logging && logfile=/dev/null

echo "# $0 $FFMPEG_CONFIGURATION" > $logfile
set >> $logfile

test -n "$cross_prefix" && enable cross_compile

if enabled cross_compile; then
    test -n "$arch" && test -n "$target_os" ||
        die "Must specify target arch and OS when cross-compiling"
fi

ar_default="${cross_prefix}${ar_default}"
cc_default="${cross_prefix}${cc_default}"
cxx_default="${cross_prefix}${cxx_default}"
nm_default="${cross_prefix}${nm_default}"
pkg_config_default="${cross_prefix}${pkg_config_default}"
ranlib="${cross_prefix}${ranlib}"
strip_default="${cross_prefix}${strip_default}"

sysinclude_default="${sysroot}/usr/include"

test -n "$valgrind" && toolchain="valgrind-memcheck"

case "$toolchain" in
    clang-asan)
        cc_default="clang"
        add_cflags  -fsanitize=address
        add_ldflags -fsanitize=address
    ;;
    clang-tsan)
        cc_default="clang"
        add_cflags  -fsanitize=thread -pie
        add_ldflags -fsanitize=thread -pie
    ;;
    gcc-asan)
        cc_default="gcc"
        add_cflags  -fsanitize=address
        add_ldflags -fsanitize=address
    ;;
    gcc-tsan)
        cc_default="gcc"
        add_cflags  -fsanitize=thread -pie -fPIC
        add_ldflags -fsanitize=thread -pie -fPIC
    ;;
    valgrind-massif)
        target_exec_default=${valgrind:-"valgrind"}
        target_exec_args="--tool=massif --alloc-fn=av_malloc --alloc-fn=av_mallocz --alloc-fn=av_calloc --alloc-fn=av_fast_padded_malloc --alloc-fn=av_fast_malloc --alloc-fn=av_realloc_f --alloc-fn=av_fast_realloc --alloc-fn=av_realloc"
    ;;
    valgrind-memcheck)
        target_exec_default=${valgrind:-"valgrind"}
        target_exec_args="--error-exitcode=1 --malloc-fill=0x2a --track-origins=yes --leak-check=full --gen-suppressions=all --suppressions=$source_path/tests/fate-valgrind.supp"
    ;;
    msvc)
        cc_default="c99wrap cl"
        ld_default="c99wrap link"
        nm_default="dumpbin -symbols"
        ar_default="lib"
        target_os_default="win32"
    ;;
    icl)
        cc_default="c99wrap -noconv icl"
        ld_default="c99wrap xilink"
        nm_default="dumpbin -symbols"
        ar_default="xilib"
        target_os_default="win32"
    ;;
    gcov)
        add_cflags  -fprofile-arcs -ftest-coverage
        add_ldflags -fprofile-arcs -ftest-coverage
    ;;
    ?*)
        die "Unknown toolchain $toolchain"
    ;;
esac

set_default arch cc cxx pkg_config strip sysinclude target_exec target_os yasmexe
enabled cross_compile || host_cc_default=$cc
set_default host_cc

if ! $pkg_config --version >/dev/null 2>&1; then
    warn "$pkg_config not found, library detection may fail."
    pkg_config=false
fi

exesuf() {
    case $1 in
        mingw32*|win32|win64|cygwin*|*-dos|freedos|opendos|os/2*|symbian) echo .exe ;;
    esac
}

EXESUF=$(exesuf $target_os)
HOSTEXESUF=$(exesuf $host_os)

# set temporary file name
: ${TMPDIR:=$TEMPDIR}
: ${TMPDIR:=$TMP}
: ${TMPDIR:=/tmp}

if ! check_cmd mktemp -u XXXXXX; then
    # simple replacement for missing mktemp
    # NOT SAFE FOR GENERAL USE
    mktemp(){
        echo "${2%%XXX*}.${HOSTNAME}.${UID}.$$"
    }
fi

tmpfile(){
    tmp=$(mktemp -u "${TMPDIR}/ffconf.XXXXXXXX")$2 &&
        (set -C; exec > $tmp) 2>/dev/null ||
        die "Unable to create temporary file in $TMPDIR."
    append TMPFILES $tmp
    eval $1=$tmp
}

trap 'rm -f -- $TMPFILES' EXIT

tmpfile TMPASM .asm
tmpfile TMPC   .c
tmpfile TMPCPP .cpp
tmpfile TMPE   $EXESUF
tmpfile TMPH   .h
tmpfile TMPO   .o
tmpfile TMPS   .S
tmpfile TMPSH  .sh
tmpfile TMPV   .ver

unset -f mktemp

chmod +x $TMPE

# make sure we can execute files in $TMPDIR
cat > $TMPSH 2>> $logfile <<EOF
#! /bin/sh
EOF
chmod +x $TMPSH >> $logfile 2>&1
if ! $TMPSH >> $logfile 2>&1; then
    cat <<EOF
Unable to create and execute files in $TMPDIR.  Set the TMPDIR environment
variable to another directory and make sure that it is not mounted noexec.
EOF
    die "Sanity test failed."
fi

ccc_flags(){
    for flag; do
        case $flag in
            -std=c99)           echo -c99                       ;;
            -mcpu=*)            echo -arch ${flag#*=}           ;;
            -mieee)             echo -ieee                      ;;
            -O*|-fast)          echo $flag                      ;;
            -fno-math-errno)    echo -assume nomath_errno       ;;
            -g)                 echo -g3                        ;;
            -Wall)              echo -msg_enable level2         ;;
            -Wno-pointer-sign)  echo -msg_disable ptrmismatch1  ;;
            -Wl,*)              echo $flag                      ;;
            -f*|-W*)                                            ;;
            *)                  echo $flag                      ;;
        esac
   done
}

msvc_common_flags(){
    for flag; do
        case $flag in
            # In addition to specifying certain flags under the compiler
            # specific filters, they must be specified here as well or else the
            # generic catch all at the bottom will print the original flag.
            -Wall)                ;;
            -std=c99)             ;;
            # Common flags
            -fomit-frame-pointer) echo -Oy ;;
            -g)                   echo -Z7 ;;
<<<<<<< HEAD
            -Wall)                echo -W4 -wd4244 -wd4127 -wd4018 -wd4389 \
                                       -wd4146 -wd4057 -wd4204 -wd4706 -wd4305 \
                                       -wd4152 -wd4324 -we4013 -wd4100 -wd4214 \
                                       -wd4554 \
                                       -wd4996 -wd4273 ;;
            -std=c99)             ;;
=======
>>>>>>> 14fb9d3d
            -fno-math-errno)      ;;
            -fno-common)          ;;
            -fno-signed-zeros)    ;;
            -fPIC)                ;;
            -mthumb)              ;;
            -march=*)             ;;
            -lz)                  echo zlib.lib ;;
            -lavifil32)           echo vfw32.lib ;;
            -lavicap32)           echo vfw32.lib user32.lib ;;
            -l*)                  echo ${flag#-l}.lib ;;
            *)                    echo $flag ;;
        esac
    done
}

msvc_flags(){
    msvc_common_flags "$@"
    for flag; do
        case $flag in
            -Wall)                echo -W4 -wd4244 -wd4127 -wd4018 -wd4389 \
                                       -wd4146 -wd4057 -wd4204 -wd4706 -wd4305 \
                                       -wd4152 -wd4324 -we4013 -wd4100 -wd4214 \
                                       -wd4996 -wd4273 ;;
        esac
    done
}

icl_flags(){
    msvc_common_flags "$@"
    for flag; do
        case $flag in
            # Despite what Intel's documentation says -Wall, which is supported
            # on Windows, does enable remarks so disable them here.
            -Wall)                echo $flag -Qdiag-disable:remark ;;
            -std=c99)             echo -Qstd=c99 ;;
        esac
    done
}

pgi_flags(){
    for flag; do
        case $flag in
            -flto)                echo -Mipa=fast,libopt,libinline,vestigial ;;
            -fomit-frame-pointer) echo -Mnoframe ;;
            -g)                   echo -gopt ;;
            *)                    echo $flag ;;
        esac
    done
}

suncc_flags(){
    for flag; do
        case $flag in
            -march=*|-mcpu=*)
                case "${flag#*=}" in
                    native)                   echo -xtarget=native       ;;
                    v9|niagara)               echo -xarch=sparc          ;;
                    ultrasparc)               echo -xarch=sparcvis       ;;
                    ultrasparc3|niagara2)     echo -xarch=sparcvis2      ;;
                    i586|pentium)             echo -xchip=pentium        ;;
                    i686|pentiumpro|pentium2) echo -xtarget=pentium_pro  ;;
                    pentium3*|c3-2)           echo -xtarget=pentium3     ;;
                    pentium-m)          echo -xarch=sse2 -xchip=pentium3 ;;
                    pentium4*)          echo -xtarget=pentium4           ;;
                    prescott|nocona)    echo -xarch=sse3 -xchip=pentium4 ;;
                    *-sse3)             echo -xarch=sse3                 ;;
                    core2)              echo -xarch=ssse3 -xchip=core2   ;;
                    corei7)           echo -xarch=sse4_2 -xchip=nehalem  ;;
                    corei7-avx)       echo -xarch=avx -xchip=sandybridge ;;
                    amdfam10|barcelona)       echo -xtarget=barcelona    ;;
                    bdver*)                   echo -xarch=avx            ;;
                    athlon-4|athlon-[mx]p)    echo -xarch=ssea           ;;
                    k8|opteron|athlon64|athlon-fx)
                                              echo -xarch=sse2a          ;;
                    athlon*)                  echo -xarch=pentium_proa   ;;
                esac
                ;;
            -std=c99)             echo -xc99              ;;
            -fomit-frame-pointer) echo -xregs=frameptr    ;;
            -fPIC)                echo -KPIC -xcode=pic32 ;;
            -W*,*)                echo $flag              ;;
            -f*-*|-W*|-mimpure-text)                      ;;
            -shared)              echo -G                 ;;
            *)                    echo $flag              ;;
        esac
    done
}

tms470_flags(){
    for flag; do
        case $flag in
            -march=*|-mcpu=*)
                case "${flag#*=}" in
                    armv7-a|cortex-a*)      echo -mv=7a8 ;;
                    armv7-r|cortex-r*)      echo -mv=7r4 ;;
                    armv7-m|cortex-m*)      echo -mv=7m3 ;;
                    armv6*|arm11*)          echo -mv=6   ;;
                    armv5*e|arm[79]*e*|arm9[24]6*|arm96*|arm102[26])
                                            echo -mv=5e  ;;
                    armv4*|arm7*|arm9[24]*) echo -mv=4   ;;
                esac
                ;;
            -mfpu=neon)     echo --float_support=vfpv3 --neon ;;
            -mfpu=vfp)      echo --float_support=vfpv2        ;;
            -mfpu=vfpv3)    echo --float_support=vfpv3        ;;
            -mfpu=vfpv3-d16) echo --float_support=vfpv3d16    ;;
            -msoft-float)   echo --float_support=vfplib       ;;
            -O[0-3]|-mf=*)  echo $flag                        ;;
            -g)             echo -g -mn                       ;;
            -pds=*)         echo $flag                        ;;
            -D*|-I*)        echo $flag                        ;;
            --gcc|--abi=*)  echo $flag                        ;;
            -me)            echo $flag                        ;;
        esac
    done
}

probe_cc(){
    pfx=$1
    _cc=$2

    unset _type _ident _cc_c _cc_e _cc_o _flags _cflags
    unset _ld_o _ldflags _ld_lib _ld_path
    unset _depflags _DEPCMD _DEPFLAGS
    _flags_filter=echo

    if $_cc -v 2>&1 | grep -q '^gcc.*LLVM'; then
        _type=llvm_gcc
        gcc_extra_ver=$(expr "$($_cc --version | head -n1)" : '.*\((.*)\)')
        _ident="llvm-gcc $($_cc -dumpversion) $gcc_extra_ver"
        _depflags='-MMD -MF $(@:.o=.d) -MT $@'
        _cflags_speed='-O3'
        _cflags_size='-Os'
    elif $_cc -v 2>&1 | grep -qi ^gcc; then
        _type=gcc
        gcc_version=$($_cc --version | head -n1)
        gcc_basever=$($_cc -dumpversion)
        gcc_pkg_ver=$(expr "$gcc_version" : '[^ ]* \(([^)]*)\)')
        gcc_ext_ver=$(expr "$gcc_version" : ".*$gcc_pkg_ver $gcc_basever \\(.*\\)")
        _ident=$(cleanws "gcc $gcc_basever $gcc_pkg_ver $gcc_ext_ver")
        if ! $_cc -dumpversion | grep -q '^2\.'; then
            _depflags='-MMD -MF $(@:.o=.d) -MT $@'
        fi
        _cflags_speed='-O3'
        _cflags_size='-Os'
    elif $_cc --version 2>/dev/null | grep -q ^icc; then
        _type=icc
        _ident=$($_cc --version | head -n1)
        _depflags='-MMD'
        _cflags_speed='-O3'
        _cflags_size='-Os'
        _cflags_noopt='-O1'
    elif $_cc -v 2>&1 | grep -q xlc; then
        _type=xlc
        _ident=$($_cc -qversion 2>/dev/null | head -n1)
        _cflags_speed='-O5'
        _cflags_size='-O5 -qcompact'
    elif $_cc -V 2>/dev/null | grep -q Compaq; then
        _type=ccc
        _ident=$($_cc -V | head -n1 | cut -d' ' -f1-3)
        _DEPFLAGS='-M'
        _cflags_speed='-fast'
        _cflags_size='-O1'
        _flags_filter=ccc_flags
    elif $_cc --vsn 2>/dev/null | grep -q "ARM C/C++ Compiler"; then
        test -d "$sysroot" || die "No valid sysroot specified."
        _type=armcc
        _ident=$($_cc --vsn | head -n1)
        armcc_conf="$PWD/armcc.conf"
        $_cc --arm_linux_configure                 \
             --arm_linux_config_file="$armcc_conf" \
             --configure_sysroot="$sysroot"        \
             --configure_cpp_headers="$sysinclude" >>$logfile 2>&1 ||
             die "Error creating armcc configuration file."
        $_cc --vsn | grep -q RVCT && armcc_opt=rvct || armcc_opt=armcc
        _flags="--arm_linux_config_file=$armcc_conf --translate_gcc"
        as_default="${cross_prefix}gcc"
        _depflags='-MMD'
        _cflags_speed='-O3'
        _cflags_size='-Os'
    elif $_cc -version 2>/dev/null | grep -Eq 'TMS470|TI ARM'; then
        _type=tms470
        _ident=$($_cc -version | head -n1 | tr -s ' ')
        _flags='--gcc --abi=eabi -me'
        _cc_e='-ppl -fe=$@'
        _cc_o='-fe=$@'
        _depflags='-ppa -ppd=$(@:.o=.d)'
        _cflags_speed='-O3 -mf=5'
        _cflags_size='-O3 -mf=2'
        _flags_filter=tms470_flags
    elif $_cc -v 2>&1 | grep -q clang; then
        _type=clang
        _ident=$($_cc --version | head -n1)
        _depflags='-MMD'
        _cflags_speed='-O3'
        _cflags_size='-Os'
    elif $_cc -V 2>&1 | grep -q Sun; then
        _type=suncc
        _ident=$($_cc -V 2>&1 | head -n1 | cut -d' ' -f 2-)
        _DEPCMD='$(DEP$(1)) $(DEP$(1)FLAGS) $($(1)DEP_FLAGS) $< | sed -e "1s,^.*: ,$@: ," -e "\$$!s,\$$, \\\," -e "1!s,^.*: , ," > $(@:.o=.d)'
        _DEPFLAGS='-xM1 -xc99'
        _ldflags='-std=c99'
        _cflags_speed='-O5'
        _cflags_size='-O5 -xspace'
        _flags_filter=suncc_flags
    elif $_cc -v 2>&1 | grep -q 'PathScale\|Path64'; then
        _type=pathscale
        _ident=$($_cc -v 2>&1 | head -n1 | tr -d :)
        _depflags='-MMD -MF $(@:.o=.d) -MT $@'
        _cflags_speed='-O2'
        _cflags_size='-Os'
        _flags_filter='filter_out -Wdisabled-optimization'
    elif $_cc -v 2>&1 | grep -q Open64; then
        _type=open64
        _ident=$($_cc -v 2>&1 | head -n1 | tr -d :)
        _depflags='-MMD -MF $(@:.o=.d) -MT $@'
        _cflags_speed='-O2'
        _cflags_size='-Os'
        _flags_filter='filter_out -Wdisabled-optimization|-Wtype-limits|-fno-signed-zeros'
    elif $_cc -V 2>&1 | grep -q Portland; then
        _type=pgi
        _ident="PGI $($_cc -V 2>&1 | awk '/^pgcc/ { print $2; exit }')"
        opt_common='-alias=ansi -Mdse -Mlre -Mpre'
        _cflags_speed="-O3 -Mautoinline -Munroll=c:4 $opt_common"
        _cflags_size="-O2 -Munroll=c:1 $opt_common"
        _cflags_noopt="-O"
        _flags_filter=pgi_flags
    elif $_cc 2>&1 | grep -q Microsoft; then
        _type=msvc
        _ident=$($cc 2>&1 | head -n1)
        _DEPCMD='$(DEP$(1)) $(DEP$(1)FLAGS) $($(1)DEP_FLAGS) $< 2>&1 | awk '\''/including/ { sub(/^.*file: */, ""); gsub(/\\/, "/"); if (!match($$0, / /)) print "$@:", $$0 }'\'' > $(@:.o=.d)'
        _DEPFLAGS='$(CPPFLAGS) $(CFLAGS) -showIncludes -Zs'
        _cflags_speed="-O2"
        _cflags_size="-O1"
        # Nonstandard output options, to avoid msys path conversion issues, relies on wrapper to remap it
        if $_cc 2>&1 | grep -q Linker; then
            _ld_o='-out $@'
        else
            _ld_o='-Fe$@'
        fi
        _cc_o='-Fo $@'
        _cc_e='-P -Fi $@'
        _flags_filter=msvc_flags
        _ld_lib='lib%.a'
        _ld_path='-libpath:'
        _flags='-nologo'
        _cflags='-D_USE_MATH_DEFINES -Dinline=__inline -FIstdlib.h -Dstrtoll=_strtoi64'
        if [ $pfx = hostcc ]; then
            append _cflags -Dsnprintf=_snprintf
        fi
        disable stripping
    elif $_cc 2>&1 | grep -q Intel; then
        _type=icl
        _ident=$($cc 2>&1 | head -n1)
        _depflags='-QMMD -QMF$(@:.o=.d) -QMT$@'
        # Not only is O3 broken on 13.x+ but it's slower on all previous versions (tested) as well
        _cflags_speed="-O2"
        _cflags_size="-O1 -Oi" # -O1 without -Oi miscompiles stuff
        # Nonstandard output options, to avoid msys path conversion issues, relies on wrapper to remap it
        if $_cc 2>&1 | grep -q Linker; then
            _ld_o='-out $@'
        else
            _ld_o='-Fe$@'
        fi
        _cc_o='-Fo $@'
        _cc_e='-P'
        _flags_filter=icl_flags
        _ld_lib='lib%.a'
        _ld_path='-libpath:'
        # -Qdiag-error to make icl error when presented with certain unknown arguments
        _flags='-nologo -Qdiag-error:10157 -Qdiag-error:4044'
        # -Qvec- -Qsimd- to prevent miscompilation, -GS for consistency with msvc which enables it by default
        _cflags='-D_USE_MATH_DEFINES -Dinline=__inline -FIstdlib.h -Dstrtoll=_strtoi64 -Qms0 -Qvec- -Qsimd- -GS'
        if [ $pfx = hostcc ]; then
            append _cflags -Dsnprintf=_snprintf
        fi
    fi

    eval ${pfx}_type=\$_type
    eval ${pfx}_ident=\$_ident
}

set_ccvars(){
    eval ${1}_C=\${_cc_c-\${${1}_C}}
    eval ${1}_E=\${_cc_e-\${${1}_E}}
    eval ${1}_O=\${_cc_o-\${${1}_O}}

    if [ -n "$_depflags" ]; then
        eval ${1}_DEPFLAGS=\$_depflags
    else
        eval ${1}DEP=\${_DEPCMD:-\$DEPCMD}
        eval ${1}DEP_FLAGS=\${_DEPFLAGS:-\$DEPFLAGS}
        eval DEP${1}FLAGS=\$_flags
    fi
}

probe_cc cc "$cc"
cflags_filter=$_flags_filter
cflags_speed=$_cflags_speed
cflags_size=$_cflags_size
cflags_noopt=$_cflags_noopt
add_cflags $_flags $_cflags
cc_ldflags=$_ldflags
set_ccvars CC

probe_cc hostcc "$host_cc"
host_cflags_filter=$_flags_filter
add_host_cflags  $_flags $_cflags
set_ccvars HOSTCC

test -n "$cc_type" && enable $cc_type ||
    warn "Unknown C compiler $cc, unable to select optimal CFLAGS"

: ${as_default:=$cc}
: ${dep_cc_default:=$cc}
: ${ld_default:=$cc}
: ${host_ld_default:=$host_cc}
set_default ar as dep_cc ld host_ld

probe_cc as "$as"
asflags_filter=$_flags_filter
add_asflags $_flags $_cflags
set_ccvars AS

probe_cc ld "$ld"
ldflags_filter=$_flags_filter
add_ldflags $_flags $_ldflags
test "$cc_type" != "$ld_type" && add_ldflags $cc_ldflags
LD_O=${_ld_o-$LD_O}
LD_LIB=${_ld_lib-$LD_LIB}
LD_PATH=${_ld_path-$LD_PATH}

probe_cc hostld "$host_ld"
host_ldflags_filter=$_flags_filter
add_host_ldflags $_flags $_ldflags
HOSTLD_O=${_ld_o-$HOSTLD_O}

if [ -z "$CC_DEPFLAGS" ] && [ "$dep_cc" != "$cc" ]; then
    probe_cc depcc "$dep_cc"
    CCDEP=${_DEPCMD:-$DEPCMD}
    CCDEP_FLAGS=${_DEPFLAGS:=$DEPFLAGS}
    DEPCCFLAGS=$_flags
fi

if $ar 2>&1 | grep -q Microsoft; then
    arflags="-nologo"
    ar_o='-out:$@'
elif $ar 2>&1 | grep -q 'Texas Instruments'; then
    arflags="rq"
    ar_o='$@'
else
    arflags="rc"
    ar_o='$@'
fi

add_cflags $extra_cflags
add_cxxflags $extra_cxxflags
add_asflags $extra_cflags

if test -n "$sysroot"; then
    case "$cc_type" in
        gcc|llvm_gcc|clang)
            add_cppflags --sysroot="$sysroot"
            add_ldflags --sysroot="$sysroot"
        ;;
        tms470)
            add_cppflags -I"$sysinclude"
            add_ldflags  --sysroot="$sysroot"
        ;;
    esac
fi

if test "$cpu" = host; then
    enabled cross_compile && die "--cpu=host makes no sense when cross-compiling."

    case "$cc_type" in
        gcc|llvm_gcc)
            check_native(){
                $cc $1=native -v -c -o $TMPO $TMPC >$TMPE 2>&1 || return
                sed -n "/cc1.*$1=/{
                            s/.*$1=\\([^ ]*\\).*/\\1/
                            p
                            q
                        }" $TMPE
            }
            cpu=$(check_native -march || check_native -mcpu)
        ;;
    esac

    test "${cpu:-host}" = host && die "--cpu=host not supported with compiler $cc"
fi

# Deal with common $arch aliases
case "$arch" in
    aarch64|arm64)
        arch="aarch64"
    ;;
    arm*|iPad*)
        arch="arm"
    ;;
    mips*|IP*)
        arch="mips"
    ;;
    parisc*|hppa*)
        arch="parisc"
    ;;
    "Power Macintosh"|ppc*|powerpc*)
        arch="ppc"
    ;;
    s390|s390x)
        arch="s390"
    ;;
    sh4|sh)
        arch="sh4"
    ;;
    sun4u|sparc*)
        arch="sparc"
    ;;
    tilegx|tile-gx)
        arch="tilegx"
    ;;
    i[3-6]86|i86pc|BePC|x86pc|x86_64|x86_32|amd64)
        arch="x86"
    ;;
esac

is_in $arch $ARCH_LIST || warn "unknown architecture $arch"
enable $arch

# Add processor-specific flags
if enabled aarch64; then

    case $cpu in
        armv*)
            cpuflags="-march=$cpu"
        ;;
        *)
            cpuflags="-mcpu=$cpu"
        ;;
    esac

elif enabled alpha; then

    cpuflags="-mcpu=$cpu"

elif enabled arm; then

    check_arm_arch() {
        check_cpp_condition stddef.h \
            "defined __ARM_ARCH_${1}__ || defined __TARGET_ARCH_${2:-$1}" \
            $cpuflags
    }

    probe_arm_arch() {
        if   check_arm_arch 4;        then echo armv4;
        elif check_arm_arch 4T;       then echo armv4t;
        elif check_arm_arch 5;        then echo armv5;
        elif check_arm_arch 5E;       then echo armv5e;
        elif check_arm_arch 5T;       then echo armv5t;
        elif check_arm_arch 5TE;      then echo armv5te;
        elif check_arm_arch 5TEJ;     then echo armv5te;
        elif check_arm_arch 6;        then echo armv6;
        elif check_arm_arch 6J;       then echo armv6j;
        elif check_arm_arch 6K;       then echo armv6k;
        elif check_arm_arch 6Z;       then echo armv6z;
        elif check_arm_arch 6ZK;      then echo armv6zk;
        elif check_arm_arch 6T2;      then echo armv6t2;
        elif check_arm_arch 7;        then echo armv7;
        elif check_arm_arch 7A  7_A;  then echo armv7-a;
        elif check_arm_arch 7R  7_R;  then echo armv7-r;
        elif check_arm_arch 7M  7_M;  then echo armv7-m;
        elif check_arm_arch 7EM 7E_M; then echo armv7-m;
        elif check_arm_arch 8A  8_A;  then echo armv8-a;
        fi
    }

    [ "$cpu" = generic ] && cpu=$(probe_arm_arch)

    case $cpu in
        armv*)
            cpuflags="-march=$cpu"
            subarch=$(echo $cpu | sed 's/[^a-z0-9]//g')
        ;;
        *)
            cpuflags="-mcpu=$cpu"
            case $cpu in
                cortex-a*)                               subarch=armv7a  ;;
                cortex-r*)                               subarch=armv7r  ;;
                cortex-m*)                 enable thumb; subarch=armv7m  ;;
                arm11*)                                  subarch=armv6   ;;
                arm[79]*e*|arm9[24]6*|arm96*|arm102[26]) subarch=armv5te ;;
                armv4*|arm7*|arm9[24]*)                  subarch=armv4   ;;
                *)                             subarch=$(probe_arm_arch) ;;
            esac
        ;;
    esac

    case "$subarch" in
        armv5t*)    enable fast_clz                ;;
        armv[6-8]*) enable fast_clz fast_unaligned ;;
    esac

elif enabled avr32; then

    case $cpu in
        ap7[02]0[0-2])
            subarch="avr32_ap"
            cpuflags="-mpart=$cpu"
        ;;
        ap)
            subarch="avr32_ap"
            cpuflags="-march=$cpu"
        ;;
        uc3[ab]*)
            subarch="avr32_uc"
            cpuflags="-mcpu=$cpu"
        ;;
        uc)
            subarch="avr32_uc"
            cpuflags="-march=$cpu"
        ;;
    esac

elif enabled bfin; then

    cpuflags="-mcpu=$cpu"

elif enabled mips; then

    cpuflags="-march=$cpu"

    case $cpu in
        24kc)
            disable mipsfpu
            disable mipsdspr1
            disable mipsdspr2
        ;;
        24kf*)
            disable mipsdspr1
            disable mipsdspr2
        ;;
        24kec|34kc|1004kc)
            disable mipsfpu
            disable mipsdspr2
        ;;
        24kef*|34kf*|1004kf*)
            disable mipsdspr2
        ;;
        74kc)
            disable mipsfpu
        ;;
    esac

elif enabled ppc; then

    case $(tolower $cpu) in
        601|ppc601|powerpc601)
            cpuflags="-mcpu=601"
            disable altivec
        ;;
        603*|ppc603*|powerpc603*)
            cpuflags="-mcpu=603"
            disable altivec
        ;;
        604*|ppc604*|powerpc604*)
            cpuflags="-mcpu=604"
            disable altivec
        ;;
        g3|75*|ppc75*|powerpc75*)
            cpuflags="-mcpu=750"
            disable altivec
        ;;
        g4|745*|ppc745*|powerpc745*)
            cpuflags="-mcpu=7450"
        ;;
        74*|ppc74*|powerpc74*)
            cpuflags="-mcpu=7400"
        ;;
        g5|970|ppc970|powerpc970)
            cpuflags="-mcpu=970"
        ;;
        power[3-7]*)
            cpuflags="-mcpu=$cpu"
        ;;
        cell)
            cpuflags="-mcpu=cell"
            enable ldbrx
        ;;
        e500mc)
            cpuflags="-mcpu=e500mc"
            disable altivec
        ;;
        e500v2)
            cpuflags="-mcpu=8548 -mhard-float -mfloat-gprs=double"
            disable altivec
        ;;
        e500)
            cpuflags="-mcpu=8540 -mhard-float"
            disable altivec
        ;;
    esac

elif enabled sparc; then

    case $cpu in
        cypress|f93[04]|tsc701|sparcl*|supersparc|hypersparc|niagara|v[789])
            cpuflags="-mcpu=$cpu"
            disable vis
        ;;
        ultrasparc*|niagara[234])
            cpuflags="-mcpu=$cpu"
        ;;
    esac

elif enabled x86; then

    case $cpu in
        i[345]86|pentium)
            cpuflags="-march=$cpu"
            disable mmx
        ;;
        # targets that do NOT support nopl and conditional mov (cmov)
        pentium-mmx|k6|k6-[23]|winchip-c6|winchip2|c3)
            cpuflags="-march=$cpu"
            disable i686
        ;;
        # targets that do support nopl and conditional mov (cmov)
        i686|pentiumpro|pentium[23]|pentium-m|athlon|athlon-tbird|athlon-4|athlon-[mx]p|athlon64*|k8*|opteron*|athlon-fx|core2|corei7*|amdfam10|barcelona|atom|bdver*)
            cpuflags="-march=$cpu"
            enable i686
            enable fast_cmov
        ;;
        # targets that do support conditional mov but on which it's slow
        pentium4|pentium4m|prescott|nocona)
            cpuflags="-march=$cpu"
            enable i686
            disable fast_cmov
        ;;
    esac

fi

if [ "$cpu" != generic ]; then
    add_cflags  $cpuflags
    add_asflags $cpuflags
fi

# compiler sanity check
check_exec <<EOF
int main(void){ return 0; }
EOF
if test "$?" != 0; then
    echo "$cc is unable to create an executable file."
    if test -z "$cross_prefix" && ! enabled cross_compile ; then
        echo "If $cc is a cross-compiler, use the --enable-cross-compile option."
        echo "Only do this if you know what cross compiling means."
    fi
    die "C compiler test failed."
fi

add_cppflags -D_ISOC99_SOURCE
add_cxxflags -D__STDC_CONSTANT_MACROS
check_cflags -std=c99
check_cc -D_FILE_OFFSET_BITS=64 <<EOF && add_cppflags -D_FILE_OFFSET_BITS=64
#include <stdlib.h>
EOF
check_cc -D_LARGEFILE_SOURCE <<EOF && add_cppflags -D_LARGEFILE_SOURCE
#include <stdlib.h>
EOF

check_host_cflags -std=c99
check_host_cflags -Wall

check_64bit(){
    arch32=$1
    arch64=$2
    expr=$3
    check_code cc "" "int test[2*($expr) - 1]" &&
        subarch=$arch64 || subarch=$arch32
}

case "$arch" in
    aarch64|alpha|ia64)
        spic=$shared
    ;;
    mips)
        check_64bit mips mips64 '_MIPS_SIM > 1'
        spic=$shared
    ;;
    parisc)
        check_64bit parisc parisc64 'sizeof(void *) > 4'
        spic=$shared
    ;;
    ppc)
        check_64bit ppc ppc64 'sizeof(void *) > 4'
        spic=$shared
    ;;
    sparc)
        check_64bit sparc sparc64 'sizeof(void *) > 4'
        spic=$shared
    ;;
    x86)
        check_64bit x86_32 x86_64 'sizeof(void *) > 4'
        if test "$subarch" = "x86_64"; then
            spic=$shared
        fi
    ;;
    ppc)
        check_cc <<EOF && subarch="ppc64"
        int test[(int)sizeof(char*) - 7];
EOF
    ;;
esac

enable $subarch
enabled spic && enable_weak pic

# OS specific
case $target_os in
    haiku)
        prefix_default="/boot/common"
        network_extralibs="-lnetwork"
        host_libs=
        ;;
    sunos)
        FFSERVERLDFLAGS=""
        SHFLAGS='-shared -Wl,-h,$$(@F)'
        enabled x86 && SHFLAGS="-mimpure-text $SHFLAGS"
        network_extralibs="-lsocket -lnsl"
        add_cppflags -D__EXTENSIONS__ -D_XOPEN_SOURCE=600
        # When using suncc to build, the Solaris linker will mark
        # an executable with each instruction set encountered by
        # the Solaris assembler.  As our libraries contain their own
        # guards for processor-specific code, instead suppress
        # generation of the HWCAPS ELF section on Solaris x86 only.
        enabled_all suncc x86 && echo "hwcap_1 = OVERRIDE;" > mapfile && add_ldflags -Wl,-M,mapfile
        nm_default='nm -P -g'
        ;;
    netbsd)
        disable symver
        oss_indev_extralibs="-lossaudio"
        oss_outdev_extralibs="-lossaudio"
        enabled gcc || check_ldflags -Wl,-zmuldefs
        ;;
    openbsd|bitrig)
        disable symver
        SHFLAGS='-shared'
        SLIB_INSTALL_NAME='$(SLIBNAME).$(LIBMAJOR).$(LIBMINOR)'
        SLIB_INSTALL_LINKS=
        oss_indev_extralibs="-lossaudio"
        oss_outdev_extralibs="-lossaudio"
        ;;
    dragonfly)
        disable symver
        ;;
    freebsd)
        ;;
    bsd/os)
        add_extralibs -lpoll -lgnugetopt
        strip="strip -d"
        ;;
    darwin)
        gas="gas-preprocessor.pl $cc"
        enabled ppc && add_asflags -force_cpusubtype_ALL
        SHFLAGS='-dynamiclib -Wl,-single_module -Wl,-install_name,$(SHLIBDIR)/$(SLIBNAME_WITH_MAJOR),-current_version,$(LIBVERSION),-compatibility_version,$(LIBMAJOR)'
        enabled x86_32 && append SHFLAGS -Wl,-read_only_relocs,suppress
        strip="${strip} -x"
        add_ldflags -Wl,-dynamic,-search_paths_first
        SLIBSUF=".dylib"
        SLIBNAME_WITH_VERSION='$(SLIBPREF)$(FULLNAME).$(LIBVERSION)$(SLIBSUF)'
        SLIBNAME_WITH_MAJOR='$(SLIBPREF)$(FULLNAME).$(LIBMAJOR)$(SLIBSUF)'
        FFSERVERLDFLAGS=-Wl,-bind_at_load
        objformat="macho"
        enabled x86_64 && objformat="macho64"
        enabled_any pic shared ||
            { check_cflags -mdynamic-no-pic && add_asflags -mdynamic-no-pic; }
        ;;
    mingw32*)
        if test $target_os = "mingw32ce"; then
            disable network
        else
            target_os=mingw32
        fi
        LIBTARGET=i386
        if enabled x86_64; then
            LIBTARGET="i386:x86-64"
        elif enabled arm; then
            LIBTARGET=arm-wince
        fi
        check_ldflags -Wl,--nxcompat
        check_ldflags -Wl,--dynamicbase
        shlibdir_default="$bindir_default"
        SLIBPREF=""
        SLIBSUF=".dll"
        SLIBNAME_WITH_VERSION='$(SLIBPREF)$(FULLNAME)-$(LIBVERSION)$(SLIBSUF)'
        SLIBNAME_WITH_MAJOR='$(SLIBPREF)$(FULLNAME)-$(LIBMAJOR)$(SLIBSUF)'
        dlltool="${cross_prefix}dlltool"
        if check_cmd lib.exe -list; then
            SLIB_EXTRA_CMD=-'sed -e "s/ @[^ ]*//" $$(@:$(SLIBSUF)=.orig.def) > $$(@:$(SLIBSUF)=.def); lib.exe /machine:$(LIBTARGET) /def:$$(@:$(SLIBSUF)=.def) /out:$(SUBDIR)$(SLIBNAME:$(SLIBSUF)=.lib)'
            if enabled x86_64; then
                LIBTARGET=x64
            fi
        elif check_cmd $dlltool --version; then
            SLIB_EXTRA_CMD=-'sed -e "s/ @[^ ]*//" $$(@:$(SLIBSUF)=.orig.def) > $$(@:$(SLIBSUF)=.def); $(DLLTOOL) -m $(LIBTARGET) -d $$(@:$(SLIBSUF)=.def) -l $(SUBDIR)$(SLIBNAME:$(SLIBSUF)=.lib) -D $(SLIBNAME_WITH_MAJOR)'
        fi
        SLIB_INSTALL_NAME='$(SLIBNAME_WITH_MAJOR)'
        SLIB_INSTALL_LINKS=
        SLIB_INSTALL_EXTRA_SHLIB='$(SLIBNAME:$(SLIBSUF)=.lib)'
        SLIB_INSTALL_EXTRA_LIB='lib$(SLIBNAME:$(SLIBSUF)=.dll.a) $(SLIBNAME_WITH_MAJOR:$(SLIBSUF)=.def)'
        SHFLAGS='-shared -Wl,--output-def,$$(@:$(SLIBSUF)=.orig.def) -Wl,--out-implib,$(SUBDIR)lib$(SLIBNAME:$(SLIBSUF)=.dll.a) -Wl,--enable-runtime-pseudo-reloc -Wl,--enable-auto-image-base'
        objformat="win32"
        ranlib=:
        enable dos_paths
        disable pic
        ;;
    win32|win64)
        if enabled shared; then
            # Link to the import library instead of the normal static library
            # for shared libs.
            LD_LIB='%.lib'
            # Cannot build shared and static libraries at the same time with
            # MSVC.
            disable static
        fi
        shlibdir_default="$bindir_default"
        SLIBPREF=""
        SLIBSUF=".dll"
        SLIBNAME_WITH_VERSION='$(SLIBPREF)$(FULLNAME)-$(LIBVERSION)$(SLIBSUF)'
        SLIBNAME_WITH_MAJOR='$(SLIBPREF)$(FULLNAME)-$(LIBMAJOR)$(SLIBSUF)'
        SLIB_CREATE_DEF_CMD='makedef $(SUBDIR)lib$(NAME).ver $(OBJS) > $$(@:$(SLIBSUF)=.def)'
        SLIB_INSTALL_NAME='$(SLIBNAME_WITH_MAJOR)'
        SLIB_INSTALL_LINKS=
        SLIB_INSTALL_EXTRA_SHLIB='$(SLIBNAME:$(SLIBSUF)=.lib)'
        SLIB_INSTALL_EXTRA_LIB='$(SLIBNAME_WITH_MAJOR:$(SLIBSUF)=.def)'
        SHFLAGS='-dll -def:$$(@:$(SLIBSUF)=.def) -implib:$(SUBDIR)$(SLIBNAME:$(SLIBSUF)=.lib)'
        objformat="win32"
        ranlib=:
        enable dos_paths
        disable pic
        ;;
    cygwin*)
        target_os=cygwin
        shlibdir_default="$bindir_default"
        SLIBPREF="cyg"
        SLIBSUF=".dll"
        SLIBNAME_WITH_VERSION='$(SLIBPREF)$(FULLNAME)-$(LIBVERSION)$(SLIBSUF)'
        SLIBNAME_WITH_MAJOR='$(SLIBPREF)$(FULLNAME)-$(LIBMAJOR)$(SLIBSUF)'
        SLIB_INSTALL_NAME='$(SLIBNAME_WITH_MAJOR)'
        SLIB_INSTALL_LINKS=
        SLIB_INSTALL_EXTRA_LIB='lib$(FULLNAME).dll.a'
        SHFLAGS='-shared -Wl,--out-implib,$(SUBDIR)lib$(FULLNAME).dll.a'
        objformat="win32"
        enable dos_paths
        disable pic
        ;;
    *-dos|freedos|opendos)
        network_extralibs="-lsocket"
        objformat="coff"
        enable dos_paths
        add_cppflags -U__STRICT_ANSI__
        ;;
    linux)
        enable dv1394
        ;;
    irix*)
        target_os=irix
        ranlib="echo ignoring ranlib"
        ;;
    os/2*)
        strip="lxlite -CS"
        ln_s="cp -f"
        objformat="aout"
        add_cppflags -D_GNU_SOURCE
        add_ldflags -Zomf -Zbin-files -Zargs-wild -Zmap
        SHFLAGS='$(SUBDIR)$(NAME).def -Zdll -Zomf'
        FFSERVERLDFLAGS=""
        LIBSUF="_s.a"
        SLIBPREF=""
        SLIBSUF=".dll"
        SLIBNAME_WITH_VERSION='$(SLIBPREF)$(NAME)-$(LIBVERSION)$(SLIBSUF)'
        SLIBNAME_WITH_MAJOR='$(SLIBPREF)$(shell echo $(NAME) | cut -c1-6)$(LIBMAJOR)$(SLIBSUF)'
        SLIB_CREATE_DEF_CMD='echo LIBRARY $(SLIBNAME_WITH_MAJOR) INITINSTANCE TERMINSTANCE > $(SUBDIR)$(NAME).def; \
            echo PROTMODE >> $(SUBDIR)$(NAME).def; \
            echo CODE PRELOAD MOVEABLE DISCARDABLE >> $(SUBDIR)$(NAME).def; \
            echo DATA PRELOAD MOVEABLE MULTIPLE NONSHARED >> $(SUBDIR)$(NAME).def; \
            echo EXPORTS >> $(SUBDIR)$(NAME).def; \
            emxexp -o $(OBJS) >> $(SUBDIR)$(NAME).def'
        SLIB_EXTRA_CMD='emximp -o $(SUBDIR)$(LIBPREF)$(NAME)_dll.a $(SUBDIR)$(NAME).def; \
            emximp -o $(SUBDIR)$(LIBPREF)$(NAME)_dll.lib $(SUBDIR)$(NAME).def;'
        SLIB_INSTALL_EXTRA_LIB='$(LIBPREF)$(NAME)_dll.a $(LIBPREF)$(NAME)_dll.lib'
        enable dos_paths
        enable_weak os2threads
        ;;
    gnu/kfreebsd)
        add_cppflags -D_BSD_SOURCE
        ;;
    gnu)
        ;;
    qnx)
        add_cppflags -D_QNX_SOURCE
        network_extralibs="-lsocket"
        ;;
    symbian)
        SLIBSUF=".dll"
        enable dos_paths
        add_cflags --include=$sysinclude/gcce/gcce.h -fvisibility=default
        add_cppflags -D__GCCE__ -D__SYMBIAN32__ -DSYMBIAN_OE_POSIX_SIGNALS
        add_ldflags -Wl,--target1-abs,--no-undefined \
                    -Wl,-Ttext,0x80000,-Tdata,0x1000000 -shared \
                    -Wl,--entry=_E32Startup -Wl,-u,_E32Startup
        add_extralibs -l:eexe.lib -l:usrt2_2.lib -l:dfpaeabi.dso \
                      -l:drtaeabi.dso -l:scppnwdl.dso -lsupc++ -lgcc \
                      -l:libc.dso -l:libm.dso -l:euser.dso -l:libcrt0.lib
        ;;
    osf1)
        add_cppflags -D_OSF_SOURCE -D_POSIX_PII -D_REENTRANT
        FFSERVERLDFLAGS=
        ;;
    minix)
        ;;
    plan9)
        add_cppflags -D_C99_SNPRINTF_EXTENSION  \
                     -D_REENTRANT_SOURCE        \
                     -D_RESEARCH_SOURCE         \
                     -DFD_SETSIZE=96            \
                     -DHAVE_SOCK_OPTS
        add_compat strtod.o strtod=avpriv_strtod
        network_extralibs='-lbsd'
        exeobjs=compat/plan9/main.o
        disable ffserver
        cp_f='cp'
        ;;
    none)
        ;;
    *)
        die "Unknown OS '$target_os'."
        ;;
esac

# determine libc flavour

# uclibc defines __GLIBC__, so it needs to be checked before glibc.
if check_cpp_condition features.h "defined __UCLIBC__"; then
    libc_type=uclibc
    add_cppflags -D_POSIX_C_SOURCE=200112 -D_XOPEN_SOURCE=600
elif check_cpp_condition features.h "defined __GLIBC__"; then
    libc_type=glibc
    add_cppflags -D_POSIX_C_SOURCE=200112 -D_XOPEN_SOURCE=600
# MinGW headers can be installed on Cygwin, so check for newlib first.
elif check_cpp_condition newlib.h "defined _NEWLIB_VERSION"; then
    libc_type=newlib
    add_cppflags -U__STRICT_ANSI__
elif check_header _mingw.h; then
    libc_type=mingw
    check_cpp_condition _mingw.h \
        "defined (__MINGW64_VERSION_MAJOR) || (__MINGW32_MAJOR_VERSION > 3) || \
            (__MINGW32_MAJOR_VERSION == 3 && __MINGW32_MINOR_VERSION >= 15)" ||
        die "ERROR: MinGW runtime version must be >= 3.15."
    add_cppflags -U__STRICT_ANSI__
    if check_cpp_condition _mingw.h "defined(__MINGW64_VERSION_MAJOR) && \
            __MINGW64_VERSION_MAJOR < 3"; then
        add_compat msvcrt/snprintf.o
        add_cflags "-include $source_path/compat/msvcrt/snprintf.h"
    fi
elif check_func_headers stdlib.h _get_doserrno; then
    libc_type=msvcrt
    add_compat strtod.o strtod=avpriv_strtod
    add_compat msvcrt/snprintf.o snprintf=avpriv_snprintf   \
                                 _snprintf=avpriv_snprintf  \
                                 vsnprintf=avpriv_vsnprintf
    # The MSVC 2010 headers (Win 7.0 SDK) set _WIN32_WINNT to
    # 0x601 by default unless something else is set by the user.
    # This can easily lead to us detecting functions only present
    # in such new versions and producing binaries requiring windows 7.0.
    # Therefore explicitly set the default to XP unless the user has
    # set something else on the command line.
    check_cpp_condition stdlib.h "defined(_WIN32_WINNT)" || add_cppflags -D_WIN32_WINNT=0x0502
elif check_cpp_condition stddef.h "defined __KLIBC__"; then
    libc_type=klibc
elif check_cpp_condition sys/cdefs.h "defined __BIONIC__"; then
    libc_type=bionic
    add_compat strtod.o strtod=avpriv_strtod
fi

test -n "$libc_type" && enable $libc_type

# hacks for compiler/libc/os combinations

if enabled_all tms470 glibc; then
    CPPFLAGS="-I${source_path}/compat/tms470 ${CPPFLAGS}"
    add_cppflags -D__USER_LABEL_PREFIX__=
    add_cppflags -D__builtin_memset=memset
    add_cppflags -D__gnuc_va_list=va_list -D_VA_LIST_DEFINED
    add_cflags   -pds=48    # incompatible redefinition of macro
fi

if enabled_all ccc glibc; then
    add_ldflags -Wl,-z,now  # calls to libots crash without this
fi

esc(){
    echo "$*" | sed 's/%/%25/g;s/:/%3a/g'
}

echo "config:$arch:$subarch:$cpu:$target_os:$(esc $cc_ident):$(esc $FFMPEG_CONFIGURATION)" >config.fate

check_cpp_condition stdlib.h "defined(__PIC__) || defined(__pic__) || defined(PIC)" && enable_weak pic

set_default $PATHS_LIST
set_default nm

# we need to build at least one lib type
if ! enabled_any static shared; then
    cat <<EOF
At least one library type must be built.
Specify --enable-static to build the static libraries or --enable-shared to
build the shared libraries as well. To only build the shared libraries specify
--disable-static in addition to --enable-shared.
EOF
    exit 1;
fi

die_license_disabled() {
    enabled $1 || { enabled $2 && die "$2 is $1 and --enable-$1 is not specified."; }
}

die_license_disabled_gpl() {
    enabled $1 || { enabled $2 && die "$2 is incompatible with the gpl and --enable-$1 is not specified."; }
}

die_license_disabled gpl libcdio
die_license_disabled gpl libutvideo
die_license_disabled gpl libvidstab
die_license_disabled gpl libx264
die_license_disabled gpl libxavs
die_license_disabled gpl libxvid
die_license_disabled gpl x11grab

die_license_disabled nonfree libaacplus
die_license_disabled nonfree libfaac
enabled gpl && die_license_disabled_gpl nonfree libfdk_aac
enabled gpl && die_license_disabled_gpl nonfree openssl

die_license_disabled version3 libopencore_amrnb
die_license_disabled version3 libopencore_amrwb
die_license_disabled version3 libvo_aacenc
die_license_disabled version3 libvo_amrwbenc

enabled version3 && { enabled gpl && enable gplv3 || enable lgplv3; }

disabled optimizations || check_cflags -fomit-frame-pointer

enable_weak_pic() {
    disabled pic && return
    enable pic
    add_cppflags -DPIC
    add_cflags   -fPIC
    add_asflags  -fPIC
}

enabled pic && enable_weak_pic

check_cc <<EOF || die "Symbol mangling check failed."
int ff_extern;
EOF
sym=$($nm $TMPO | awk '/ff_extern/{ print substr($0, match($0, /[^ \t]*ff_extern/)) }')
extern_prefix=${sym%%ff_extern*}

check_cc <<EOF && enable_weak inline_asm
void foo(void) { __asm__ volatile ("" ::); }
EOF

_restrict=
for restrict_keyword in restrict __restrict__ __restrict; do
    check_cc <<EOF && _restrict=$restrict_keyword && break
void foo(char * $restrict_keyword p);
EOF
done

check_cc <<EOF && enable attribute_packed
struct { int x; } __attribute__((packed)) x;
EOF

check_cc <<EOF && enable attribute_may_alias
union { int x; } __attribute__((may_alias)) x;
EOF

check_cc <<EOF || die "endian test failed"
unsigned int endian = 'B' << 24 | 'I' << 16 | 'G' << 8 | 'E';
EOF
od -t x1 $TMPO | grep -q '42 *49 *47 *45' && enable bigendian

if enabled alpha; then

    check_cflags -mieee

elif enabled arm; then

    check_cpp_condition stddef.h "defined __thumb__" && check_cc <<EOF && enable_weak thumb
float func(float a, float b){ return a+b; }
EOF

    enabled thumb && check_cflags -mthumb || check_cflags -marm
    nogas=die

    if     check_cpp_condition stddef.h "defined __ARM_PCS_VFP"; then
        enable vfp_args
    elif ! check_cpp_condition stddef.h "defined __ARM_PCS || defined __SOFTFP__"; then
        case "${cross_prefix:-$cc}" in
            *hardfloat*)         enable vfp_args;   fpabi=vfp ;;
            *) check_ld "cc" <<EOF && enable vfp_args && fpabi=vfp || fpabi=soft ;;
__asm__ (".eabi_attribute 28, 1");
int main(void) { return 0; }
EOF
        esac
        warn "Compiler does not indicate floating-point ABI, guessing $fpabi."
    fi

    enabled armv5te && check_insn armv5te 'qadd r0, r0, r0'
    enabled armv6   && check_insn armv6   'sadd16 r0, r0, r0'
    enabled armv6t2 && check_insn armv6t2 'movt r0, #0'
    enabled neon    && check_insn neon    'vadd.i16 q0, q0, q0'
    enabled vfp     && check_insn vfp     'fadds s0, s0, s0'
    enabled vfpv3   && check_insn vfpv3   'vmov.f32 s0, #1.0'

    [ $target_os = linux ] ||
        map 'enabled_any ${v}_external ${v}_inline || disable $v' \
            $ARCH_EXT_LIST_ARM

    check_inline_asm asm_mod_q '"add r0, %Q0, %R0" :: "r"((long long)0)'
    check_inline_asm asm_mod_y '"vmul.i32 d0, d0, %y0" :: "x"(0)'

    enabled_all armv6t2 shared !pic && enable_weak_pic

elif enabled mips; then

    check_inline_asm loongson '"dmult.g $1, $2, $3"'
    enabled mips32r2  && add_cflags "-mips32r2" && add_asflags "-mips32r2" &&
     check_inline_asm mips32r2  '"rotr $t0, $t1, 1"'
    enabled mipsdspr1 && add_cflags "-mdsp" && add_asflags "-mdsp" &&
     check_inline_asm mipsdspr1 '"addu.qb $t0, $t1, $t2"'
    enabled mipsdspr2 && add_cflags "-mdspr2" && add_asflags "-mdspr2" &&
     check_inline_asm mipsdspr2 '"absq_s.qb $t0, $t1"'
    enabled mipsfpu   && add_cflags "-mhard-float" && add_asflags "-mhard-float" &&
     check_inline_asm mipsfpu   '"madd.d $f0, $f2, $f4, $f6"'

elif enabled parisc; then

    if enabled gcc; then
        case $($cc -dumpversion) in
            4.[3-8].*) check_cflags -fno-optimize-sibling-calls ;;
        esac
    fi

elif enabled ppc; then

    enable local_aligned_8 local_aligned_16

    check_inline_asm dcbzl     '"dcbzl 0, %0" :: "r"(0)'
    check_inline_asm ibm_asm   '"add 0, 0, 0"'
    check_inline_asm ppc4xx    '"maclhw r10, r11, r12"'
    check_inline_asm xform_asm '"lwzx %1, %y0" :: "Z"(*(int*)0), "r"(0)'

    # AltiVec flags: The FSF version of GCC differs from the Apple version
    if enabled altivec; then
        nogas=warn
        check_cflags -maltivec -mabi=altivec &&
        { check_header altivec.h && inc_altivec_h="#include <altivec.h>" ; } ||
        check_cflags -faltivec

        # check if our compiler supports Motorola AltiVec C API
        check_cc <<EOF || disable altivec
$inc_altivec_h
int main(void) {
    vector signed int v1 = (vector signed int) { 0 };
    vector signed int v2 = (vector signed int) { 1 };
    v1 = vec_add(v1, v2);
    return 0;
}
EOF

        enabled altivec || warn "Altivec disabled, possibly missing --cpu flag"
    fi

elif enabled sparc; then

    enabled vis && check_inline_asm vis '"pdist %f0, %f0, %f0"'

elif enabled x86; then

    check_builtin rdtsc    intrin.h   "__rdtsc()"
    check_builtin mm_empty mmintrin.h "_mm_empty()"

    enable local_aligned_8 local_aligned_16

    # check whether EBP is available on x86
    # As 'i' is stored on the stack, this program will crash
    # if the base pointer is used to access it because the
    # base pointer is cleared in the inline assembly code.
    check_exec_crash <<EOF && enable ebp_available
volatile int i=0;
__asm__ volatile ("xorl %%ebp, %%ebp" ::: "%ebp");
return i;
EOF

    # check whether EBX is available on x86
    check_inline_asm ebx_available '""::"b"(0)' &&
        check_inline_asm ebx_available '"":::"%ebx"'

    # check whether xmm clobbers are supported
    check_inline_asm xmm_clobbers '"":::"%xmm0"'

    # check whether binutils is new enough to compile SSSE3/MMXEXT
    enabled ssse3  && check_inline_asm ssse3_inline  '"pabsw %xmm0, %xmm0"'
    enabled mmxext && check_inline_asm mmxext_inline '"pmaxub %mm0, %mm1"'

    if ! disabled_any asm mmx yasm; then
        if check_cmd $yasmexe --version; then
            enabled x86_64 && yasm_extra="-m amd64"
            yasm_debug="-g dwarf2"
        elif check_cmd nasm -v; then
            yasmexe=nasm
            yasm_debug="-g -F dwarf"
            enabled x86_64 && test "$objformat" = elf && objformat=elf64
        fi

        YASMFLAGS="-f $objformat $yasm_extra"
        enabled pic               && append YASMFLAGS "-DPIC"
        test -n "$extern_prefix"  && append YASMFLAGS "-DPREFIX"
        case "$objformat" in
            elf*) enabled debug && append YASMFLAGS $yasm_debug ;;
        esac

        check_yasm "pextrd [eax], xmm0, 1" && enable yasm ||
            die "yasm not found, use --disable-yasm for a crippled build"
        check_yasm "vextractf128 xmm0, ymm0, 0"      || disable avx_external
        check_yasm "vfmaddps ymm0, ymm1, ymm2, ymm3" || disable fma4_external
        check_yasm "CPU amdnop" && enabled i686 && enable cpunop
    fi

    case "$cpu" in
        athlon*|opteron*|k8*|pentium|pentium-mmx|prescott|nocona|atom|geode)
            disable fast_clz
        ;;
    esac

fi

if enabled asm; then
    as=${gas:=$as}
    check_as <<EOF && enable gnu_as || \
        $nogas "GNU assembler not found, install gas-preprocessor"
.macro m n
\n: .int 0
.endm
m x
EOF
fi

check_ldflags -Wl,--as-needed

if check_func dlopen; then
    ldl=
elif check_func dlopen -ldl; then
    ldl=-ldl
fi

if ! disabled network; then
    check_type "sys/types.h sys/socket.h" socklen_t
    check_type netdb.h "struct addrinfo"
    check_type netinet/in.h "struct group_source_req" -D_BSD_SOURCE
    check_type netinet/in.h "struct ip_mreq_source" -D_BSD_SOURCE
    check_type netinet/in.h "struct ipv6_mreq" -D_DARWIN_C_SOURCE
    check_type netinet/in.h "struct sockaddr_in6"
    check_type poll.h "struct pollfd"
    check_type "sys/types.h sys/socket.h" "struct sockaddr_storage"
    check_struct "sys/types.h sys/socket.h" "struct sockaddr" sa_len
    check_type netinet/sctp.h "struct sctp_event_subscribe"
    check_func getaddrinfo $network_extralibs
    check_func getservbyport $network_extralibs
    # Prefer arpa/inet.h over winsock2
    if check_header arpa/inet.h ; then
        check_func closesocket
    elif check_header winsock2.h ; then
        check_func_headers winsock2.h closesocket -lws2 &&
            network_extralibs="-lws2" ||
        { check_func_headers winsock2.h closesocket -lws2_32 &&
            network_extralibs="-lws2_32"; }
        check_func_headers ws2tcpip.h getaddrinfo $network_extralibs
        check_type ws2tcpip.h socklen_t
        check_type ws2tcpip.h "struct addrinfo"
        check_type ws2tcpip.h "struct group_source_req"
        check_type ws2tcpip.h "struct ip_mreq_source"
        check_type ws2tcpip.h "struct ipv6_mreq"
        check_type winsock2.h "struct pollfd"
        check_type ws2tcpip.h "struct sockaddr_in6"
        check_type ws2tcpip.h "struct sockaddr_storage"
        check_struct winsock2.h "struct sockaddr" sa_len
    else
        disable network
    fi
fi

# Solaris has nanosleep in -lrt, OpenSolaris no longer needs that
check_func nanosleep || { check_func nanosleep -lrt && add_extralibs -lrt; }

check_func  access
check_func  clock_gettime || { check_func clock_gettime -lrt && add_extralibs -lrt; }
check_func  fcntl
check_func  fork
check_func_headers stdlib.h getenv
check_func  gethrtime
check_func  getopt
check_func  getrusage
check_struct "sys/time.h sys/resource.h" "struct rusage" ru_maxrss
check_func  gettimeofday
check_func  inet_aton $network_extralibs
check_func  isatty
check_func  localtime_r
check_func  ${malloc_prefix}memalign            && enable memalign
check_func  mkstemp
check_func  mmap
check_func  mprotect
check_func  ${malloc_prefix}posix_memalign      && enable posix_memalign
check_func_headers malloc.h _aligned_malloc     && enable aligned_malloc
check_func  setrlimit
check_struct "sys/stat.h" "struct stat" st_mtim.tv_nsec -D_BSD_SOURCE
check_func  strerror_r
check_func  sched_getaffinity
check_builtin sync_val_compare_and_swap "" "int *ptr; int oldval, newval; __sync_val_compare_and_swap(ptr, oldval, newval)"
check_builtin machine_rw_barrier mbarrier.h "__machine_rw_barrier()"
check_builtin atomic_cas_ptr atomic.h "void **ptr; void *oldval, *newval; atomic_cas_ptr(ptr, oldval, newval)"
check_builtin MemoryBarrier windows.h "MemoryBarrier()"
check_func  sysconf
check_func  sysctl
check_func  usleep
check_func_headers conio.h kbhit
check_func_headers windows.h PeekNamedPipe
check_func_headers io.h setmode
check_func_headers lzo/lzo1x.h lzo1x_999_compress
check_lib2 "windows.h shellapi.h" CommandLineToArgvW -lshell32
check_lib2 "windows.h wincrypt.h" CryptGenRandom -ladvapi32
check_lib2 "windows.h psapi.h" GetProcessMemoryInfo -lpsapi
check_func_headers windows.h GetProcessAffinityMask
check_func_headers windows.h GetProcessTimes
check_func_headers windows.h GetSystemTimeAsFileTime
check_func_headers windows.h MapViewOfFile
check_func_headers windows.h SetConsoleTextAttribute
check_func_headers windows.h Sleep
check_func_headers windows.h VirtualAlloc
check_func_headers glob.h glob
check_func_headers "X11/Xlib.h X11/extensions/Xvlib.h" XvGetPortAttribute -lXv -lX11 -lXext

check_header cl/cl.h
check_header direct.h
check_header dlfcn.h
check_header dxva.h
check_header dxva2api.h -D_WIN32_WINNT=0x0600
check_header io.h
check_header libcrystalhd/libcrystalhd_if.h
check_header malloc.h
check_header poll.h
check_header sys/mman.h
check_header sys/param.h
check_header sys/resource.h
check_header sys/select.h
check_header sys/time.h
check_header termios.h
check_header unistd.h
check_header vdpau/vdpau.h
check_header vdpau/vdpau_x11.h
check_header VideoDecodeAcceleration/VDADecoder.h
check_header windows.h
check_header X11/extensions/XvMClib.h
check_header asm/types.h

disabled  zlib || check_lib   zlib.h      zlibVersion -lz   || disable  zlib
disabled bzlib || check_lib2 bzlib.h BZ2_bzlibVersion -lbz2 || disable bzlib

if ! disabled w32threads && ! enabled pthreads; then
    check_func_headers "windows.h process.h" _beginthreadex && enable w32threads
fi

# check for some common methods of building with pthread support
# do this before the optional library checks as some of them require pthreads
if ! disabled pthreads && ! enabled w32threads && ! enabled os2threads; then
    enable pthreads
    if check_func pthread_create; then
        :
    elif check_func pthread_create -pthread; then
        add_cflags -pthread
        add_extralibs -pthread
    elif check_func pthread_create -pthreads; then
        add_cflags -pthreads
        add_extralibs -pthreads
    elif check_func pthread_create -lpthreadGC2; then
        add_extralibs -lpthreadGC2
    elif ! check_lib pthread.h pthread_create -lpthread; then
        disable pthreads
    fi
fi

for thread in $THREADS_LIST; do
    if enabled $thread; then
        test -n "$thread_type" &&
            die "ERROR: Only one thread type must be selected." ||
            thread_type="$thread"
    fi
done

if enabled pthreads; then
  check_func pthread_cancel
fi

enabled sync_val_compare_and_swap && enable atomics_gcc
enabled machine_rw_barrier && enabled atomic_cas_ptr && enable atomics_suncc
enabled MemoryBarrier && enable atomics_win32

check_lib math.h sin -lm && LIBM="-lm"
disabled crystalhd || check_lib libcrystalhd/libcrystalhd_if.h DtsCrystalHDVersion -lcrystalhd || disable crystalhd

atan2f_args=2
ldexpf_args=2
powf_args=2

for func in $MATH_FUNCS; do
    eval check_mathfunc $func \${${func}_args:-1}
done

# these are off by default, so fail if requested and not available
enabled avisynth   && { { check_lib2 "windows.h" LoadLibrary; } ||
                        { check_lib2 "dlfcn.h" dlopen -ldl; } ||
                        die "ERROR: LoadLibrary/dlopen not found for avisynth"; }
enabled fontconfig && require_pkg_config fontconfig "fontconfig/fontconfig.h" FcInit
enabled frei0r     && { check_header frei0r.h || die "ERROR: frei0r.h header not found"; }
enabled gnutls     && require_pkg_config gnutls gnutls/gnutls.h gnutls_global_init
enabled libiec61883 && require libiec61883 libiec61883/iec61883.h iec61883_cmp_connect -lraw1394 -lavc1394 -lrom1394 -liec61883
enabled libaacplus && require  "libaacplus >= 2.0.0" aacplus.h aacplusEncOpen -laacplus
enabled libass     && require_pkg_config libass ass/ass.h ass_library_init
enabled libbluray  && require libbluray libbluray/bluray.h bd_open -lbluray
enabled libcelt    && require libcelt celt/celt.h celt_decode -lcelt0 &&
                      { check_lib celt/celt.h celt_decoder_create_custom -lcelt0 ||
                        die "ERROR: libcelt must be installed and version must be >= 0.11.0."; }
enabled libcaca    && require_pkg_config caca caca.h caca_create_canvas
enabled libfaac    && require2 libfaac "stdint.h faac.h" faacEncGetVersion -lfaac
enabled libfdk_aac && require  libfdk_aac fdk-aac/aacenc_lib.h aacEncOpen -lfdk-aac
flite_libs="-lflite_cmu_time_awb -lflite_cmu_us_awb -lflite_cmu_us_kal -lflite_cmu_us_kal16 -lflite_cmu_us_rms -lflite_cmu_us_slt -lflite_usenglish -lflite_cmulex -lflite"
enabled libflite   && require2 libflite "flite/flite.h" flite_init $flite_libs
enabled libfreetype && require_pkg_config freetype2 "ft2build.h freetype/freetype.h" FT_Init_FreeType
enabled libgsm     && { for gsm_hdr in "gsm.h" "gsm/gsm.h"; do
                            check_lib "${gsm_hdr}" gsm_create -lgsm && break;
                        done || die "ERROR: libgsm not found"; }
enabled libilbc    && require  libilbc ilbc.h WebRtcIlbcfix_InitDecode -lilbc
enabled libmodplug && require  libmodplug libmodplug/modplug.h ModPlug_Load -lmodplug
enabled libmp3lame && require  "libmp3lame >= 3.98.3" lame/lame.h lame_set_VBR_quality -lmp3lame
enabled libnut     && require  libnut libnut.h nut_demuxer_init -lnut
enabled libopencore_amrnb  && require libopencore_amrnb opencore-amrnb/interf_dec.h Decoder_Interface_init -lopencore-amrnb
enabled libopencore_amrwb  && require libopencore_amrwb opencore-amrwb/dec_if.h D_IF_init -lopencore-amrwb
enabled libopencv  && require_pkg_config opencv opencv/cxcore.h cvCreateImageHeader
enabled libopenjpeg && { check_lib openjpeg-1.5/openjpeg.h opj_version -lopenjpeg ||
                         check_lib openjpeg.h opj_version -lopenjpeg ||
                         die "ERROR: libopenjpeg not found"; }
enabled libopus    && require_pkg_config opus opus_multistream.h opus_multistream_decoder_create
enabled libpulse && require_pkg_config libpulse-simple pulse/simple.h pa_simple_new
enabled libquvi    && require_pkg_config libquvi quvi/quvi.h quvi_init
enabled librtmp    && require_pkg_config librtmp librtmp/rtmp.h RTMP_Socket
enabled libschroedinger && require_pkg_config schroedinger-1.0 schroedinger/schro.h schro_init
enabled libshine   && require_pkg_config shine shine/layer3.h shine_encode_frame
enabled libsoxr    && require  libsoxr soxr.h soxr_create -lsoxr
enabled libspeex   && require  libspeex speex/speex.h speex_decoder_init -lspeex
enabled libstagefright_h264  && require_cpp libstagefright_h264 "binder/ProcessState.h media/stagefright/MetaData.h
    media/stagefright/MediaBufferGroup.h media/stagefright/MediaDebug.h media/stagefright/MediaDefs.h
    media/stagefright/OMXClient.h media/stagefright/OMXCodec.h" android::OMXClient -lstagefright -lmedia -lutils -lbinder -lgnustl_static
enabled libtheora  && require  libtheora theora/theoraenc.h th_info_init -ltheoraenc -ltheoradec -logg
enabled libtwolame && require  libtwolame twolame.h twolame_init -ltwolame &&
                      { check_lib twolame.h twolame_encode_buffer_float32_interleaved -ltwolame ||
                        die "ERROR: libtwolame must be installed and version must be >= 0.3.10"; }
enabled libutvideo    && require_cpp utvideo "stdint.h stdlib.h utvideo/utvideo.h utvideo/Codec.h" 'CCodec*' -lutvideo -lstdc++
enabled libv4l2    && require_pkg_config libv4l2 libv4l2.h v4l2_ioctl
enabled libvidstab && require_pkg_config vidstab vid.stab/libvidstab.h vsMotionDetectInit
enabled libvo_aacenc && require libvo_aacenc vo-aacenc/voAAC.h voGetAACEncAPI -lvo-aacenc
enabled libvo_amrwbenc && require libvo_amrwbenc vo-amrwbenc/enc_if.h E_IF_init -lvo-amrwbenc
enabled libvorbis  && require  libvorbis vorbis/vorbisenc.h vorbis_info_init -lvorbisenc -lvorbis -logg
enabled libvpx     && {
    enabled libvpx_vp8_decoder && { check_lib2 "vpx/vpx_decoder.h vpx/vp8dx.h" vpx_codec_dec_init_ver -lvpx ||
                                die "ERROR: libvpx decoder version must be >=0.9.1"; }
    enabled libvpx_vp8_encoder && { check_lib2 "vpx/vpx_encoder.h vpx/vp8cx.h" "vpx_codec_enc_init_ver VP8E_SET_MAX_INTRA_BITRATE_PCT" -lvpx ||
                                die "ERROR: libvpx encoder version must be >=0.9.7"; }
    enabled libvpx_vp9_decoder && { check_lib2 "vpx/vpx_decoder.h vpx/vp8dx.h" "vpx_codec_vp9_dx" -lvpx || disable libvpx_vp9_decoder;  }
    enabled libvpx_vp9_encoder && { check_lib2 "vpx/vpx_encoder.h vpx/vp8cx.h" "vpx_codec_vp9_cx" -lvpx || disable libvpx_vp9_encoder; } }
enabled libx264    && require  libx264 x264.h x264_encoder_encode -lx264 &&
                      { check_cpp_condition x264.h "X264_BUILD >= 118" ||
                        die "ERROR: libx264 must be installed and version must be >= 0.118."; }
enabled libxavs    && require  libxavs xavs.h xavs_encoder_encode -lxavs
enabled libxvid    && require  libxvid xvid.h xvid_global -lxvidcore
enabled libzmq     && require_pkg_config libzmq zmq.h zmq_ctx_new
enabled openal     && { { for al_libs in "${OPENAL_LIBS}" "-lopenal" "-lOpenAL32"; do
                        check_lib 'AL/al.h' alGetError "${al_libs}" && break; done } ||
                        die "ERROR: openal not found"; } &&
                      { check_cpp_condition "AL/al.h" "defined(AL_VERSION_1_1)" ||
                        die "ERROR: openal must be installed and version must be 1.1 or compatible"; }
enabled opencl     && { check_lib2 OpenCL/cl.h clEnqueueNDRangeKernel -Wl,-framework,OpenCL ||
                        check_lib2 CL/cl.h clEnqueueNDRangeKernel -lOpenCL ||
                        die "ERROR: opencl not found"; } &&
                      { check_cpp_condition "OpenCL/cl.h" "defined(CL_VERSION_1_2)" ||
                        check_cpp_condition "CL/cl.h" "defined(CL_VERSION_1_2)" ||
                        die "ERROR: opencl must be installed and version must be 1.2 or compatible"; }
enabled openssl    && { check_lib openssl/ssl.h SSL_library_init -lssl -lcrypto ||
                        check_lib openssl/ssl.h SSL_library_init -lssl32 -leay32 ||
                        check_lib openssl/ssl.h SSL_library_init -lssl -lcrypto -lws2_32 -lgdi32 ||
                        die "ERROR: openssl not found"; }

if enabled gnutls; then
    { check_lib nettle/bignum.h nettle_mpz_get_str_256 -lnettle -lhogweed -lgmp && enable nettle; } ||
    { check_lib gcrypt.h gcry_mpi_new -lgcrypt && enable gcrypt; }
fi

# libdc1394 check
if enabled libdc1394; then
    { check_lib dc1394/dc1394.h dc1394_new -ldc1394 -lraw1394 &&
        enable libdc1394_2; } ||
    { check_lib libdc1394/dc1394_control.h dc1394_create_handle -ldc1394_control -lraw1394 &&
        enable libdc1394_1; } ||
    die "ERROR: No version of libdc1394 found "
fi

SDL_CONFIG="${cross_prefix}sdl-config"
if check_pkg_config sdl SDL_events.h SDL_PollEvent; then
    check_cpp_condition SDL.h "(SDL_MAJOR_VERSION<<16 | SDL_MINOR_VERSION<<8 | SDL_PATCHLEVEL) >= 0x010201" $sdl_cflags &&
    check_cpp_condition SDL.h "(SDL_MAJOR_VERSION<<16 | SDL_MINOR_VERSION<<8 | SDL_PATCHLEVEL) < 0x010300" $sdl_cflags &&
    enable sdl
else
  if "${SDL_CONFIG}" --version > /dev/null 2>&1; then
    sdl_cflags=$("${SDL_CONFIG}" --cflags)
    sdl_libs=$("${SDL_CONFIG}" --libs)
    check_func_headers SDL_version.h SDL_Linked_Version $sdl_cflags $sdl_libs &&
    check_cpp_condition SDL.h "(SDL_MAJOR_VERSION<<16 | SDL_MINOR_VERSION<<8 | SDL_PATCHLEVEL) >= 0x010201" $sdl_cflags &&
    check_cpp_condition SDL.h "(SDL_MAJOR_VERSION<<16 | SDL_MINOR_VERSION<<8 | SDL_PATCHLEVEL) < 0x010300" $sdl_cflags &&
    enable sdl
  fi
fi
enabled sdl && add_cflags $sdl_cflags && add_extralibs $sdl_libs

texi2html --help 2> /dev/null | grep -q 'init-file' && enable texi2html || disable texi2html
makeinfo --version > /dev/null 2>&1 && enable makeinfo  || disable makeinfo
perl --version > /dev/null 2>&1 && enable perl || disable perl
pod2man --help > /dev/null 2>&1 && enable pod2man || disable pod2man
rsync --help 2> /dev/null | grep -q 'contimeout' && enable rsync_contimeout || disable rsync_contimeout

check_header linux/fb.h
check_header linux/videodev.h
check_header linux/videodev2.h
check_code cc linux/videodev2.h "struct v4l2_frmsizeenum vfse; vfse.discrete.width = 0;" && enable_safe struct_v4l2_frmivalenum_discrete

check_header sys/videoio.h

check_func_headers "windows.h vfw.h" capCreateCaptureWindow "$vfwcap_indev_extralibs"
# check that WM_CAP_DRIVER_CONNECT is defined to the proper value
# w32api 3.12 had it defined wrong
check_cpp_condition vfw.h "WM_CAP_DRIVER_CONNECT > WM_USER" && enable vfwcap_defines

check_type "dshow.h" IBaseFilter

# check for ioctl_meteor.h, ioctl_bt848.h and alternatives
{ check_header dev/bktr/ioctl_meteor.h &&
  check_header dev/bktr/ioctl_bt848.h; } ||
{ check_header machine/ioctl_meteor.h &&
  check_header machine/ioctl_bt848.h; } ||
{ check_header dev/video/meteor/ioctl_meteor.h &&
  check_header dev/video/bktr/ioctl_bt848.h; } ||
check_header dev/ic/bt8xx.h

check_header sndio.h
if check_struct sys/soundcard.h audio_buf_info bytes; then
    enable_safe sys/soundcard.h
else
    check_cc -D__BSD_VISIBLE -D__XSI_VISIBLE <<EOF && add_cppflags -D__BSD_VISIBLE -D__XSI_VISIBLE && enable_safe sys/soundcard.h
    #include <sys/soundcard.h>
    audio_buf_info abc;
EOF
fi
check_header soundcard.h

enabled_any alsa_indev alsa_outdev && check_lib2 alsa/asoundlib.h snd_pcm_htimestamp -lasound

enabled jack_indev && check_lib2 jack/jack.h jack_client_open -ljack && check_func sem_timedwait &&
    check_func jack_port_get_latency_range -ljack

enabled_any sndio_indev sndio_outdev && check_lib2 sndio.h sio_open -lsndio

if enabled libcdio; then
    check_lib2 "cdio/cdda.h cdio/paranoia.h" cdio_cddap_open -lcdio_paranoia -lcdio_cdda -lcdio || check_lib2 "cdio/paranoia/cdda.h cdio/paranoia/paranoia.h" cdio_cddap_open -lcdio_paranoia -lcdio_cdda -lcdio
fi

enabled x11grab                                           &&
require X11 X11/Xlib.h XOpenDisplay -lX11                 &&
require Xext X11/extensions/XShm.h XShmCreateImage -lXext &&
require Xfixes X11/extensions/Xfixes.h XFixesGetCursorImage -lXfixes

enabled vaapi &&
    check_lib va/va.h vaInitialize -lva ||
    disable vaapi

enabled vdpau &&
    check_cpp_condition vdpau/vdpau.h "defined VDP_DECODER_PROFILE_MPEG4_PART2_ASP" ||
    disable vdpau

# Funny iconv installations are not unusual, so check it after all flags have been set
disabled iconv || check_func_headers iconv.h iconv || check_lib2 iconv.h iconv -liconv || disable iconv

enabled debug && add_cflags -g"$debuglevel" && add_asflags -g"$debuglevel"

# add some useful compiler flags if supported
check_cflags -Wdeclaration-after-statement
check_cflags -Wall
check_cflags -Wno-parentheses
check_cflags -Wno-switch
check_cflags -Wno-format-zero-length
check_cflags -Wdisabled-optimization
check_cflags -Wpointer-arith
check_cflags -Wredundant-decls
check_cflags -Wno-pointer-sign
check_cflags -Wwrite-strings
check_cflags -Wtype-limits
check_cflags -Wundef
check_cflags -Wmissing-prototypes
check_cflags -Wno-pointer-to-int-cast
check_cflags -Wstrict-prototypes
enabled extra_warnings && check_cflags -Winline

# add some linker flags
check_ldflags -Wl,--warn-common
check_ldflags -Wl,-rpath-link=libpostproc:libswresample:libswscale:libavfilter:libavdevice:libavformat:libavcodec:libavutil:libavresample
test_ldflags -Wl,-Bsymbolic && append SHFLAGS -Wl,-Bsymbolic

enabled xmm_clobber_test &&
    check_ldflags -Wl,--wrap,avcodec_open2              \
                  -Wl,--wrap,avcodec_decode_audio4      \
                  -Wl,--wrap,avcodec_decode_video2      \
                  -Wl,--wrap,avcodec_decode_subtitle2   \
                  -Wl,--wrap,avcodec_encode_audio2      \
                  -Wl,--wrap,avcodec_encode_video       \
                  -Wl,--wrap,avcodec_encode_subtitle    \
                  -Wl,--wrap,sws_scale ||
    disable xmm_clobber_test

echo "X{};" > $TMPV
if test_ldflags -Wl,--version-script,$TMPV; then
    append SHFLAGS '-Wl,--version-script,\$(SUBDIR)lib\$(NAME).ver'
    check_cc <<EOF && enable symver_asm_label
void ff_foo(void) __asm__ ("av_foo@VERSION");
void ff_foo(void) { ${inline_asm+__asm__($quotes);} }
EOF
    check_cc <<EOF && enable symver_gnu_asm
__asm__(".symver ff_foo,av_foo@VERSION");
void ff_foo(void) {}
EOF
fi

if [ -z "$optflags" ]; then
    if enabled small; then
        optflags=$cflags_size
    elif enabled optimizations; then
        optflags=$cflags_speed
    else
        optflags=$cflags_noopt
    fi
fi

check_optflags(){
    check_cflags "$@"
    enabled lto && check_ldflags "$@"
}


if enabled lto; then
    test "$cc_type" != "$ld_type" && die "LTO requires same compiler and linker"
    check_cflags  -flto
    check_ldflags -flto $cpuflags
fi

check_optflags $optflags
check_optflags -fno-math-errno
check_optflags -fno-signed-zeros

enabled ftrapv && check_cflags -ftrapv

check_cc -mno-red-zone <<EOF && noredzone_flags="-mno-red-zone"
int x;
EOF


if enabled icc; then
    # Just warnings, no remarks
    check_cflags -w1
    # -wd: Disable following warnings
    # 144, 167, 556: -Wno-pointer-sign
    # 188: enumerated type mixed with another type
    # 1292: attribute "foo" ignored
    # 1419: external declaration in primary source file
    # 10006: ignoring unknown option -fno-signed-zeros
    # 10148: ignoring unknown option -Wno-parentheses
    # 10156: ignoring option '-W'; no argument required
    check_cflags -wd144,167,188,556,1292,1419,10006,10148,10156
    # 11030: Warning unknown option --as-needed
    # 10156: ignoring option '-export'; no argument required
    check_ldflags -wd10156,11030
    # icc 11.0 and 11.1 work with ebp_available, but don't pass the test
    enable ebp_available
    if enabled x86_32; then
        icc_version=$($cc -dumpversion)
        test ${icc_version%%.*} -ge 11 &&
            check_cflags -falign-stack=maintain-16-byte ||
            disable aligned_stack
    fi
elif enabled ccc; then
    # disable some annoying warnings
    add_cflags -msg_disable bitnotint
    add_cflags -msg_disable mixfuncvoid
    add_cflags -msg_disable nonstandcast
    add_cflags -msg_disable unsupieee
elif enabled gcc; then
    check_optflags -fno-tree-vectorize
    check_cflags -Werror=implicit-function-declaration
    check_cflags -Werror=missing-prototypes
    check_cflags -Werror=return-type
    check_cflags -Werror=vla
elif enabled llvm_gcc; then
    check_cflags -mllvm -stack-alignment=16
elif enabled clang; then
    check_cflags -mllvm -stack-alignment=16
    check_cflags -Qunused-arguments
    check_cflags -Werror=implicit-function-declaration
    check_cflags -Werror=missing-prototypes
    check_cflags -Werror=return-type
elif enabled armcc; then
    # 2523: use of inline assembler is deprecated
    add_cflags -W${armcc_opt},--diag_suppress=2523
    add_cflags -W${armcc_opt},--diag_suppress=1207
    add_cflags -W${armcc_opt},--diag_suppress=1293 # assignment in condition
    add_cflags -W${armcc_opt},--diag_suppress=3343 # hardfp compat
    add_cflags -W${armcc_opt},--diag_suppress=167  # pointer sign
    add_cflags -W${armcc_opt},--diag_suppress=513  # pointer sign
elif enabled tms470; then
    add_cflags -pds=824 -pds=837
elif enabled pathscale; then
    add_cflags -fstrict-overflow -OPT:wrap_around_unsafe_opt=OFF
elif enabled msvc; then
    enabled x86_32 && disable aligned_stack
elif enabled icl; then
    enabled x86_32 && disable aligned_stack
    # basically -fstrict-aliasing for icl that doesn't work (correctly) on 13.x+
    check_cpp_condition "windows.h" "__ICL < 1300" && add_cflags -Qansi-alias
    # icl will pass the inline asm tests but inline asm is currently not supported (build will fail)
    disable inline_asm
fi

case $target_os in
    osf1)
        enabled ccc && add_ldflags '-Wl,-expect_unresolved,*'
    ;;
    plan9)
        add_cppflags -Dmain=plan9_main
    ;;
esac

enable frame_thread_encoder
enabled_any $THREADS_LIST      && enable threads
enabled_any $ATOMICS_LIST      && enable atomics_native

enabled asm || { arch=c; disable $ARCH_LIST $ARCH_EXT_LIST; }

check_deps $CONFIG_LIST       \
           $CONFIG_EXTRA      \
           $HAVE_LIST         \
           $ALL_COMPONENTS    \


if test $target_os = "haiku"; then
    disable memalign
    disable posix_memalign
fi

! enabled_any memalign posix_memalign aligned_malloc &&
    enabled_any $need_memalign && enable memalign_hack

# add_dep lib dep
# -> enable ${lib}_deps_${dep}
# -> add $dep to ${lib}_deps only once
add_dep() {
    lib=$1
    dep=$2
    enabled "${lib}_deps_${dep}" && return 0
    enable  "${lib}_deps_${dep}"
    prepend "${lib}_deps" $dep
}

# merge deps lib components
# merge all ${component}_deps into ${lib}_deps and ${lib}_deps_*
merge_deps() {
    lib=$1
    shift
    for comp in $*; do
        enabled $comp || continue
        eval "dep=\"\$${comp}_deps\""
        for d in $dep; do
            add_dep $lib $d
        done
    done
}

merge_deps libavfilter $FILTER_LIST

echo "install prefix            $prefix"
echo "source path               $source_path"
echo "C compiler                $cc"
echo "ARCH                      $arch ($cpu)"
if test "$build_suffix" != ""; then
    echo "build suffix              $build_suffix"
fi
if test "$progs_suffix" != ""; then
    echo "progs suffix              $progs_suffix"
fi
if test "$extra_version" != ""; then
    echo "version string suffix     $extra_version"
fi
echo "big-endian                ${bigendian-no}"
echo "runtime cpu detection     ${runtime_cpudetect-no}"
if enabled x86; then
    echo "${yasmexe}                      ${yasm-no}"
    echo "MMX enabled               ${mmx-no}"
    echo "MMXEXT enabled            ${mmxext-no}"
    echo "3DNow! enabled            ${amd3dnow-no}"
    echo "3DNow! extended enabled   ${amd3dnowext-no}"
    echo "SSE enabled               ${sse-no}"
    echo "SSSE3 enabled             ${ssse3-no}"
    echo "AVX enabled               ${avx-no}"
    echo "FMA4 enabled              ${fma4-no}"
    echo "i686 features enabled     ${i686-no}"
    echo "CMOV is fast              ${fast_cmov-no}"
    echo "EBX available             ${ebx_available-no}"
    echo "EBP available             ${ebp_available-no}"
fi
if enabled arm; then
    echo "ARMv5TE enabled           ${armv5te-no}"
    echo "ARMv6 enabled             ${armv6-no}"
    echo "ARMv6T2 enabled           ${armv6t2-no}"
    echo "VFP enabled               ${vfp-no}"
    echo "NEON enabled              ${neon-no}"
    echo "THUMB enabled             ${thumb-no}"
fi
if enabled mips; then
    echo "MIPS FPU enabled          ${mipsfpu-no}"
    echo "MIPS32R2 enabled          ${mips32r2-no}"
    echo "MIPS DSP R1 enabled       ${mipsdspr1-no}"
    echo "MIPS DSP R2 enabled       ${mipsdspr2-no}"
fi
if enabled ppc; then
    echo "AltiVec enabled           ${altivec-no}"
    echo "PPC 4xx optimizations     ${ppc4xx-no}"
    echo "dcbzl available           ${dcbzl-no}"
fi
if enabled sparc; then
    echo "VIS enabled               ${vis-no}"
fi
echo "debug symbols             ${debug-no}"
echo "strip symbols             ${stripping-no}"
echo "optimize for size         ${small-no}"
echo "optimizations             ${optimizations-no}"
echo "static                    ${static-no}"
echo "shared                    ${shared-no}"
echo "postprocessing support    ${postproc-no}"
echo "new filter support        ${avfilter-no}"
echo "network support           ${network-no}"
echo "threading support         ${thread_type-no}"
echo "safe bitstream reader     ${safe_bitstream_reader-no}"
echo "SDL support               ${sdl-no}"
echo "opencl enabled            ${opencl-no}"
echo "libshine enabled          ${libshine-no}"
echo "texi2html enabled         ${texi2html-no}"
echo "perl enabled              ${perl-no}"
echo "pod2man enabled           ${pod2man-no}"
echo "makeinfo enabled          ${makeinfo-no}"
test -n "$random_seed" &&
    echo "random seed               ${random_seed}"
echo

echo "External libraries:"
print_enabled '' $EXTERNAL_LIBRARY_LIST | print_3_columns
echo

for type in decoder encoder hwaccel parser demuxer muxer protocol filter bsf indev outdev; do
    echo "Enabled ${type}s:"
    eval list=\$$(toupper $type)_LIST
    print_enabled '_*' $list | print_3_columns
    echo
done

license="LGPL version 2.1 or later"
if enabled nonfree; then
    license="nonfree and unredistributable"
elif enabled gplv3; then
    license="GPL version 3 or later"
elif enabled lgplv3; then
    license="LGPL version 3 or later"
elif enabled gpl; then
    license="GPL version 2 or later"
fi

echo "License: $license"

echo "Creating config.mak, config.h, and doc/config.texi..."

test -e Makefile || $ln_s "$source_path/Makefile" .

enabled stripping || strip="echo skipping strip"

config_files="$TMPH config.mak doc/config.texi"

cat > config.mak <<EOF
# Automatically generated by configure - do not modify!
ifndef FFMPEG_CONFIG_MAK
FFMPEG_CONFIG_MAK=1
FFMPEG_CONFIGURATION=$FFMPEG_CONFIGURATION
prefix=$prefix
LIBDIR=\$(DESTDIR)$libdir
SHLIBDIR=\$(DESTDIR)$shlibdir
INCDIR=\$(DESTDIR)$incdir
BINDIR=\$(DESTDIR)$bindir
DATADIR=\$(DESTDIR)$datadir
MANDIR=\$(DESTDIR)$mandir
SRC_PATH=$source_path
ifndef MAIN_MAKEFILE
SRC_PATH:=\$(SRC_PATH:.%=..%)
endif
CC_IDENT=$cc_ident
ARCH=$arch
CC=$cc
CXX=$cxx
AS=$as
LD=$ld
DEPCC=$dep_cc
DEPCCFLAGS=$DEPCCFLAGS \$(CPPFLAGS)
DEPAS=$as
DEPASFLAGS=$DEPASFLAGS \$(CPPFLAGS)
YASM=$yasmexe
DEPYASM=$yasmexe
AR=$ar
ARFLAGS=$arflags
AR_O=$ar_o
RANLIB=$ranlib
CP=cp -p
LN_S=$ln_s
STRIP=$strip
CPPFLAGS=$CPPFLAGS
CFLAGS=$CFLAGS
CXXFLAGS=$CXXFLAGS
ASFLAGS=$ASFLAGS
AS_C=$AS_C
AS_O=$AS_O
CC_C=$CC_C
CC_E=$CC_E
CC_O=$CC_O
CXX_C=$CXX_C
CXX_O=$CXX_O
LD_O=$LD_O
LD_LIB=$LD_LIB
LD_PATH=$LD_PATH
DLLTOOL=$dlltool
LDFLAGS=$LDFLAGS
LDFLAGS-ffserver=$FFSERVERLDFLAGS
SHFLAGS=$(echo $($ldflags_filter $SHFLAGS))
YASMFLAGS=$YASMFLAGS
BUILDSUF=$build_suffix
PROGSSUF=$progs_suffix
FULLNAME=$FULLNAME
LIBPREF=$LIBPREF
LIBSUF=$LIBSUF
LIBNAME=$LIBNAME
SLIBPREF=$SLIBPREF
SLIBSUF=$SLIBSUF
EXESUF=$EXESUF
EXTRA_VERSION=$extra_version
CCDEP=$CCDEP
CXXDEP=$CXXDEP
CCDEP_FLAGS=$CCDEP_FLAGS
ASDEP=$ASDEP
ASDEP_FLAGS=$ASDEP_FLAGS
CC_DEPFLAGS=$CC_DEPFLAGS
AS_DEPFLAGS=$AS_DEPFLAGS
HOSTCC=$host_cc
HOSTLD=$host_ld
HOSTCFLAGS=$host_cflags
HOSTCPPFLAGS=$host_cppflags
HOSTEXESUF=$HOSTEXESUF
HOSTLDFLAGS=$host_ldflags
HOSTLIBS=$host_libs
DEPHOSTCC=$host_cc
DEPHOSTCCFLAGS=$DEPHOSTCCFLAGS \$(HOSTCCFLAGS)
HOSTCCDEP=$HOSTCCDEP
HOSTCCDEP_FLAGS=$HOSTCCDEP_FLAGS
HOSTCC_DEPFLAGS=$HOSTCC_DEPFLAGS
HOSTCC_C=$HOSTCC_C
HOSTCC_O=$HOSTCC_O
HOSTLD_O=$HOSTLD_O
TARGET_EXEC=$target_exec $target_exec_args
TARGET_PATH=$target_path
TARGET_SAMPLES=${target_samples:-\$(SAMPLES)}
LIBS-ffplay=$sdl_libs
CFLAGS-ffplay=$sdl_cflags
ZLIB=$($ldflags_filter -lz)
LIB_INSTALL_EXTRA_CMD=$LIB_INSTALL_EXTRA_CMD
EXTRALIBS=$extralibs
COMPAT_OBJS=$compat_objs
EXEOBJS=$exeobjs
INSTALL=$install
LIBTARGET=${LIBTARGET}
SLIBNAME=${SLIBNAME}
SLIBNAME_WITH_VERSION=${SLIBNAME_WITH_VERSION}
SLIBNAME_WITH_MAJOR=${SLIBNAME_WITH_MAJOR}
SLIB_CREATE_DEF_CMD=${SLIB_CREATE_DEF_CMD}
SLIB_EXTRA_CMD=${SLIB_EXTRA_CMD}
SLIB_INSTALL_NAME=${SLIB_INSTALL_NAME}
SLIB_INSTALL_LINKS=${SLIB_INSTALL_LINKS}
SLIB_INSTALL_EXTRA_LIB=${SLIB_INSTALL_EXTRA_LIB}
SLIB_INSTALL_EXTRA_SHLIB=${SLIB_INSTALL_EXTRA_SHLIB}
SAMPLES:=${samples:-\$(FATE_SAMPLES)}
NOREDZONE_FLAGS=$noredzone_flags
EOF

get_version(){
    lcname=lib${1}
    name=$(toupper $lcname)
    file=$source_path/$lcname/version.h
    eval $(awk "/#define ${name}_VERSION_M/ { print \$2 \"=\" \$3 }" "$file")
    eval ${name}_VERSION=\$${name}_VERSION_MAJOR.\$${name}_VERSION_MINOR.\$${name}_VERSION_MICRO
    eval echo "${lcname}_VERSION=\$${name}_VERSION" >> config.mak
    eval echo "${lcname}_VERSION_MAJOR=\$${name}_VERSION_MAJOR" >> config.mak
    eval echo "${lcname}_VERSION_MINOR=\$${name}_VERSION_MINOR" >> config.mak
}

map 'get_version $v' $LIBRARY_LIST

cat > $TMPH <<EOF
/* Automatically generated by configure - do not modify! */
#ifndef FFMPEG_CONFIG_H
#define FFMPEG_CONFIG_H
#define FFMPEG_CONFIGURATION "$(c_escape $FFMPEG_CONFIGURATION)"
#define FFMPEG_LICENSE "$(c_escape $license)"
#define FFMPEG_DATADIR "$(eval c_escape $datadir)"
#define AVCONV_DATADIR "$(eval c_escape $datadir)"
#define CC_IDENT "$(c_escape ${cc_ident:-Unknown compiler})"
#define av_restrict $_restrict
#define EXTERN_PREFIX "${extern_prefix}"
#define EXTERN_ASM ${extern_prefix}
#define SLIBSUF "$SLIBSUF"
#define HAVE_MMX2 HAVE_MMXEXT
EOF

test -n "$assert_level" &&
    echo "#define ASSERT_LEVEL $assert_level" >>$TMPH

test -n "$malloc_prefix" &&
    echo "#define MALLOC_PREFIX $malloc_prefix" >>$TMPH

if enabled yasm; then
    append config_files $TMPASM
    printf '' >$TMPASM
fi

enabled getenv || echo "#define getenv(x) NULL" >> $TMPH


mkdir -p doc
echo "@c auto-generated by configure" > doc/config.texi

print_config ARCH_   "$config_files" $ARCH_LIST
print_config HAVE_   "$config_files" $HAVE_LIST
print_config CONFIG_ "$config_files" $CONFIG_LIST       \
                                     $CONFIG_EXTRA      \
                                     $ALL_COMPONENTS    \

echo "#endif /* FFMPEG_CONFIG_H */" >> $TMPH
echo "endif # FFMPEG_CONFIG_MAK" >> config.mak

# Do not overwrite an unchanged config.h to avoid superfluous rebuilds.
cp_if_changed $TMPH config.h
touch .config

enabled yasm && cp_if_changed $TMPASM config.asm

cat > $TMPH <<EOF
/* Generated by ffconf */
#ifndef AVUTIL_AVCONFIG_H
#define AVUTIL_AVCONFIG_H
EOF

print_config AV_HAVE_ $TMPH $HAVE_LIST_PUB

echo "#endif /* AVUTIL_AVCONFIG_H */" >> $TMPH

cp_if_changed $TMPH libavutil/avconfig.h

if test -n "$WARNINGS"; then
    printf "\n$WARNINGS"
    enabled fatal_warnings && exit 1
fi

# build pkg-config files

pkgconfig_generate(){
    name=$1
    shortname=${name#lib}${build_suffix}
    comment=$2
    version=$3
    libs=$4
    requires=$5
    enabled ${name#lib} || return 0
    mkdir -p $name
    cat <<EOF > $name/$name${build_suffix}.pc
prefix=$prefix
exec_prefix=\${prefix}
libdir=$libdir
includedir=$incdir

Name: $name
Description: $comment
Version: $version
Requires: $(enabled shared || echo $requires)
Requires.private: $(enabled shared && echo $requires)
Conflicts:
Libs: -L\${libdir} -l${shortname} $(enabled shared || echo $libs)
Libs.private: $(enabled shared && echo $libs)
Cflags: -I\${includedir}
EOF

mkdir -p doc/examples/pc-uninstalled
includedir=${source_path}
[ "$includedir" = . ] && includedir="\${pcfiledir}/../../.."
    cat <<EOF > doc/examples/pc-uninstalled/$name.pc
prefix=
exec_prefix=
libdir=\${pcfiledir}/../../../$name
includedir=${includedir}

Name: $name
Description: $comment
Version: $version
Requires: $requires
Conflicts:
Libs: -L\${libdir} -l${shortname} $(enabled shared || echo $libs)
Cflags: -I\${includedir}
EOF
}

lavfi_libs="libavutil${build_suffix} = $LIBAVUTIL_VERSION"
enabled libavfilter_deps_avcodec    && prepend lavfi_libs "libavcodec${build_suffix} = $LIBAVCODEC_VERSION,"
enabled libavfilter_deps_avformat   && prepend lavfi_libs "libavformat${build_suffix} = $LIBAVFORMAT_VERSION,"
enabled libavfilter_deps_avresample && prepend lavfi_libs "libavresample${build_suffix} = $LIBAVRESAMPLE_VERSION,"
enabled libavfilter_deps_swscale    && prepend lavfi_libs "libswscale${build_suffix} = $LIBSWSCALE_VERSION,"
enabled libavfilter_deps_swresample && prepend lavfi_libs "libswresample${build_suffix} = $LIBSWRESAMPLE_VERSION,"
enabled libavfilter_deps_postproc   && prepend lavfi_libs "libpostproc${build_suffix} = $LIBPOSTPROC_VERSION,"
lavfi_libs=${lavfi_libs%, }

lavd_libs="libavformat${build_suffix} = $LIBAVFORMAT_VERSION"
enabled lavfi_indev && prepend lavd_libs "libavfilter${build_suffix} = $LIBAVFILTER_VERSION,"

pkgconfig_generate libavutil "FFmpeg utility library" "$LIBAVUTIL_VERSION" "$LIBM"
pkgconfig_generate libavcodec "FFmpeg codec library" "$LIBAVCODEC_VERSION" "$extralibs" "libavutil${build_suffix} = $LIBAVUTIL_VERSION"
pkgconfig_generate libavformat "FFmpeg container format library" "$LIBAVFORMAT_VERSION" "$extralibs" "libavcodec${build_suffix} = $LIBAVCODEC_VERSION"
pkgconfig_generate libavdevice "FFmpeg device handling library" "$LIBAVDEVICE_VERSION" "$extralibs" "$lavd_libs"
pkgconfig_generate libavfilter "FFmpeg audio/video filtering library" "$LIBAVFILTER_VERSION" "$extralibs" "$lavfi_libs"
pkgconfig_generate libpostproc "FFmpeg postprocessing library" "$LIBPOSTPROC_VERSION" "" "libavutil${build_suffix} = $LIBAVUTIL_VERSION"
pkgconfig_generate libavresample "Libav audio resampling library" "$LIBAVRESAMPLE_VERSION" "$extralibs" "libavutil${build_suffix} = $LIBAVUTIL_VERSION"
pkgconfig_generate libswscale "FFmpeg image rescaling library" "$LIBSWSCALE_VERSION" "$LIBM" "libavutil${build_suffix} = $LIBAVUTIL_VERSION"
pkgconfig_generate libswresample "FFmpeg audio resampling library" "$LIBSWRESAMPLE_VERSION" "$LIBM" "libavutil${build_suffix} = $LIBAVUTIL_VERSION"

fix_ffmpeg_remote(){
    git_remote_from=$1
    git_remote_to=$2
    fixme_remote=$(git --git-dir=$source_path/.git --work-tree=$source_path remote -v | grep $git_remote_from | cut -f 1 | sort | uniq)
    if [ "$fixme_remote" != "" ]; then
        echolog "
Outdated domain in git config, the official domain for ffmpeg git is since
November 2011, source.ffmpeg.org, both the old and the new point to the same
repository and server. To update it enter the following commands:
"
        for remote in $fixme_remote; do
            echolog "git remote set-url $remote $git_remote_to"
        done
    fi
}

if test -f "$source_path/.git/config"; then
    remote_from=git.videolan.org
    remote_to=source.ffmpeg.org
    fix_ffmpeg_remote git@$remote_from:ffmpeg   git@$remote_to:ffmpeg
    fix_ffmpeg_remote git://$remote_from/ffmpeg git://$remote_to/ffmpeg
fi<|MERGE_RESOLUTION|>--- conflicted
+++ resolved
@@ -2659,15 +2659,6 @@
             # Common flags
             -fomit-frame-pointer) echo -Oy ;;
             -g)                   echo -Z7 ;;
-<<<<<<< HEAD
-            -Wall)                echo -W4 -wd4244 -wd4127 -wd4018 -wd4389 \
-                                       -wd4146 -wd4057 -wd4204 -wd4706 -wd4305 \
-                                       -wd4152 -wd4324 -we4013 -wd4100 -wd4214 \
-                                       -wd4554 \
-                                       -wd4996 -wd4273 ;;
-            -std=c99)             ;;
-=======
->>>>>>> 14fb9d3d
             -fno-math-errno)      ;;
             -fno-common)          ;;
             -fno-signed-zeros)    ;;
@@ -2690,6 +2681,7 @@
             -Wall)                echo -W4 -wd4244 -wd4127 -wd4018 -wd4389 \
                                        -wd4146 -wd4057 -wd4204 -wd4706 -wd4305 \
                                        -wd4152 -wd4324 -we4013 -wd4100 -wd4214 \
+                                       -wd4554 \
                                        -wd4996 -wd4273 ;;
         esac
     done
