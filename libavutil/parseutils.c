/*
 * This file is part of FFmpeg.
 *
 * FFmpeg is free software; you can redistribute it and/or
 * modify it under the terms of the GNU Lesser General Public
 * License as published by the Free Software Foundation; either
 * version 2.1 of the License, or (at your option) any later version.
 *
 * FFmpeg is distributed in the hope that it will be useful,
 * but WITHOUT ANY WARRANTY; without even the implied warranty of
 * MERCHANTABILITY or FITNESS FOR A PARTICULAR PURPOSE.  See the GNU
 * Lesser General Public License for more details.
 *
 * You should have received a copy of the GNU Lesser General Public
 * License along with FFmpeg; if not, write to the Free Software
 * Foundation, Inc., 51 Franklin Street, Fifth Floor, Boston, MA 02110-1301 USA
 */

/**
 * @file
 * misc parsing utilities
 */

#include <time.h>

#include "avstring.h"
#include "avutil.h"
#include "common.h"
#include "eval.h"
#include "log.h"
#include "random_seed.h"
#include "parseutils.h"

#undef time

#ifdef TEST

#define av_get_random_seed av_get_random_seed_deterministic
static uint32_t av_get_random_seed_deterministic(void);

#define time(t) 1331972053

#endif

int av_parse_ratio(AVRational *q, const char *str, int max,
                   int log_offset, void *log_ctx)
{
    char c;
    int ret;
    int64_t gcd;

    if (sscanf(str, "%d:%d%c", &q->num, &q->den, &c) != 2) {
        double d;
        ret = av_expr_parse_and_eval(&d, str, NULL, NULL,
                                     NULL, NULL, NULL, NULL,
                                     NULL, log_offset, log_ctx);
        if (ret < 0)
            return ret;
        *q = av_d2q(d, max);
    }

    gcd = av_gcd(FFABS(q->num), FFABS(q->den));
    if (gcd) {
        q->num /= gcd;
        q->den /= gcd;
    }

    return 0;
}

typedef struct {
    const char *abbr;
    int width, height;
} VideoSizeAbbr;

typedef struct {
    const char *abbr;
    AVRational rate;
} VideoRateAbbr;

static const VideoSizeAbbr video_size_abbrs[] = {
    { "ntsc",      720, 480 },
    { "pal",       720, 576 },
    { "qntsc",     352, 240 }, /* VCD compliant NTSC */
    { "qpal",      352, 288 }, /* VCD compliant PAL */
    { "sntsc",     640, 480 }, /* square pixel NTSC */
    { "spal",      768, 576 }, /* square pixel PAL */
    { "film",      352, 240 },
    { "ntsc-film", 352, 240 },
    { "sqcif",     128,  96 },
    { "qcif",      176, 144 },
    { "cif",       352, 288 },
    { "4cif",      704, 576 },
    { "16cif",    1408,1152 },
    { "qqvga",     160, 120 },
    { "qvga",      320, 240 },
    { "vga",       640, 480 },
    { "svga",      800, 600 },
    { "xga",      1024, 768 },
    { "uxga",     1600,1200 },
    { "qxga",     2048,1536 },
    { "sxga",     1280,1024 },
    { "qsxga",    2560,2048 },
    { "hsxga",    5120,4096 },
    { "wvga",      852, 480 },
    { "wxga",     1366, 768 },
    { "wsxga",    1600,1024 },
    { "wuxga",    1920,1200 },
    { "woxga",    2560,1600 },
    { "wqsxga",   3200,2048 },
    { "wquxga",   3840,2400 },
    { "whsxga",   6400,4096 },
    { "whuxga",   7680,4800 },
    { "cga",       320, 200 },
    { "ega",       640, 350 },
    { "hd480",     852, 480 },
    { "hd720",    1280, 720 },
    { "hd1080",   1920,1080 },
};

static const VideoRateAbbr video_rate_abbrs[]= {
    { "ntsc",      { 30000, 1001 } },
    { "pal",       {    25,    1 } },
    { "qntsc",     { 30000, 1001 } }, /* VCD compliant NTSC */
    { "qpal",      {    25,    1 } }, /* VCD compliant PAL */
    { "sntsc",     { 30000, 1001 } }, /* square pixel NTSC */
    { "spal",      {    25,    1 } }, /* square pixel PAL */
    { "film",      {    24,    1 } },
    { "ntsc-film", { 24000, 1001 } },
};

int av_parse_video_size(int *width_ptr, int *height_ptr, const char *str)
{
    int i;
    int n = FF_ARRAY_ELEMS(video_size_abbrs);
    const char *p;
    int width = 0, height = 0;

    for (i = 0; i < n; i++) {
        if (!strcmp(video_size_abbrs[i].abbr, str)) {
            width  = video_size_abbrs[i].width;
            height = video_size_abbrs[i].height;
            break;
        }
    }
    if (i == n) {
        p = str;
        width = strtol(p, (void*)&p, 10);
        if (*p)
            p++;
        height = strtol(p, (void*)&p, 10);
    }
    if (width <= 0 || height <= 0)
        return AVERROR(EINVAL);
    *width_ptr  = width;
    *height_ptr = height;
    return 0;
}

int av_parse_video_rate(AVRational *rate, const char *arg)
{
    int i, ret;
    int n = FF_ARRAY_ELEMS(video_rate_abbrs);

    /* First, we check our abbreviation table */
    for (i = 0; i < n; ++i)
        if (!strcmp(video_rate_abbrs[i].abbr, arg)) {
            *rate = video_rate_abbrs[i].rate;
            return 0;
        }

    /* Then, we try to parse it as fraction */
    if ((ret = av_parse_ratio_quiet(rate, arg, 1001000)) < 0)
        return ret;
    if (rate->num <= 0 || rate->den <= 0)
        return AVERROR(EINVAL);
    return 0;
}

typedef struct {
    const char *name;            ///< a string representing the name of the color
    uint8_t     rgb_color[3];    ///< RGB values for the color
} ColorEntry;

static const ColorEntry color_table[] = {
    { "AliceBlue",            { 0xF0, 0xF8, 0xFF } },
    { "AntiqueWhite",         { 0xFA, 0xEB, 0xD7 } },
    { "Aqua",                 { 0x00, 0xFF, 0xFF } },
    { "Aquamarine",           { 0x7F, 0xFF, 0xD4 } },
    { "Azure",                { 0xF0, 0xFF, 0xFF } },
    { "Beige",                { 0xF5, 0xF5, 0xDC } },
    { "Bisque",               { 0xFF, 0xE4, 0xC4 } },
    { "Black",                { 0x00, 0x00, 0x00 } },
    { "BlanchedAlmond",       { 0xFF, 0xEB, 0xCD } },
    { "Blue",                 { 0x00, 0x00, 0xFF } },
    { "BlueViolet",           { 0x8A, 0x2B, 0xE2 } },
    { "Brown",                { 0xA5, 0x2A, 0x2A } },
    { "BurlyWood",            { 0xDE, 0xB8, 0x87 } },
    { "CadetBlue",            { 0x5F, 0x9E, 0xA0 } },
    { "Chartreuse",           { 0x7F, 0xFF, 0x00 } },
    { "Chocolate",            { 0xD2, 0x69, 0x1E } },
    { "Coral",                { 0xFF, 0x7F, 0x50 } },
    { "CornflowerBlue",       { 0x64, 0x95, 0xED } },
    { "Cornsilk",             { 0xFF, 0xF8, 0xDC } },
    { "Crimson",              { 0xDC, 0x14, 0x3C } },
    { "Cyan",                 { 0x00, 0xFF, 0xFF } },
    { "DarkBlue",             { 0x00, 0x00, 0x8B } },
    { "DarkCyan",             { 0x00, 0x8B, 0x8B } },
    { "DarkGoldenRod",        { 0xB8, 0x86, 0x0B } },
    { "DarkGray",             { 0xA9, 0xA9, 0xA9 } },
    { "DarkGreen",            { 0x00, 0x64, 0x00 } },
    { "DarkKhaki",            { 0xBD, 0xB7, 0x6B } },
    { "DarkMagenta",          { 0x8B, 0x00, 0x8B } },
    { "DarkOliveGreen",       { 0x55, 0x6B, 0x2F } },
    { "Darkorange",           { 0xFF, 0x8C, 0x00 } },
    { "DarkOrchid",           { 0x99, 0x32, 0xCC } },
    { "DarkRed",              { 0x8B, 0x00, 0x00 } },
    { "DarkSalmon",           { 0xE9, 0x96, 0x7A } },
    { "DarkSeaGreen",         { 0x8F, 0xBC, 0x8F } },
    { "DarkSlateBlue",        { 0x48, 0x3D, 0x8B } },
    { "DarkSlateGray",        { 0x2F, 0x4F, 0x4F } },
    { "DarkTurquoise",        { 0x00, 0xCE, 0xD1 } },
    { "DarkViolet",           { 0x94, 0x00, 0xD3 } },
    { "DeepPink",             { 0xFF, 0x14, 0x93 } },
    { "DeepSkyBlue",          { 0x00, 0xBF, 0xFF } },
    { "DimGray",              { 0x69, 0x69, 0x69 } },
    { "DodgerBlue",           { 0x1E, 0x90, 0xFF } },
    { "FireBrick",            { 0xB2, 0x22, 0x22 } },
    { "FloralWhite",          { 0xFF, 0xFA, 0xF0 } },
    { "ForestGreen",          { 0x22, 0x8B, 0x22 } },
    { "Fuchsia",              { 0xFF, 0x00, 0xFF } },
    { "Gainsboro",            { 0xDC, 0xDC, 0xDC } },
    { "GhostWhite",           { 0xF8, 0xF8, 0xFF } },
    { "Gold",                 { 0xFF, 0xD7, 0x00 } },
    { "GoldenRod",            { 0xDA, 0xA5, 0x20 } },
    { "Gray",                 { 0x80, 0x80, 0x80 } },
    { "Green",                { 0x00, 0x80, 0x00 } },
    { "GreenYellow",          { 0xAD, 0xFF, 0x2F } },
    { "HoneyDew",             { 0xF0, 0xFF, 0xF0 } },
    { "HotPink",              { 0xFF, 0x69, 0xB4 } },
    { "IndianRed",            { 0xCD, 0x5C, 0x5C } },
    { "Indigo",               { 0x4B, 0x00, 0x82 } },
    { "Ivory",                { 0xFF, 0xFF, 0xF0 } },
    { "Khaki",                { 0xF0, 0xE6, 0x8C } },
    { "Lavender",             { 0xE6, 0xE6, 0xFA } },
    { "LavenderBlush",        { 0xFF, 0xF0, 0xF5 } },
    { "LawnGreen",            { 0x7C, 0xFC, 0x00 } },
    { "LemonChiffon",         { 0xFF, 0xFA, 0xCD } },
    { "LightBlue",            { 0xAD, 0xD8, 0xE6 } },
    { "LightCoral",           { 0xF0, 0x80, 0x80 } },
    { "LightCyan",            { 0xE0, 0xFF, 0xFF } },
    { "LightGoldenRodYellow", { 0xFA, 0xFA, 0xD2 } },
    { "LightGreen",           { 0x90, 0xEE, 0x90 } },
    { "LightGrey",            { 0xD3, 0xD3, 0xD3 } },
    { "LightPink",            { 0xFF, 0xB6, 0xC1 } },
    { "LightSalmon",          { 0xFF, 0xA0, 0x7A } },
    { "LightSeaGreen",        { 0x20, 0xB2, 0xAA } },
    { "LightSkyBlue",         { 0x87, 0xCE, 0xFA } },
    { "LightSlateGray",       { 0x77, 0x88, 0x99 } },
    { "LightSteelBlue",       { 0xB0, 0xC4, 0xDE } },
    { "LightYellow",          { 0xFF, 0xFF, 0xE0 } },
    { "Lime",                 { 0x00, 0xFF, 0x00 } },
    { "LimeGreen",            { 0x32, 0xCD, 0x32 } },
    { "Linen",                { 0xFA, 0xF0, 0xE6 } },
    { "Magenta",              { 0xFF, 0x00, 0xFF } },
    { "Maroon",               { 0x80, 0x00, 0x00 } },
    { "MediumAquaMarine",     { 0x66, 0xCD, 0xAA } },
    { "MediumBlue",           { 0x00, 0x00, 0xCD } },
    { "MediumOrchid",         { 0xBA, 0x55, 0xD3 } },
    { "MediumPurple",         { 0x93, 0x70, 0xD8 } },
    { "MediumSeaGreen",       { 0x3C, 0xB3, 0x71 } },
    { "MediumSlateBlue",      { 0x7B, 0x68, 0xEE } },
    { "MediumSpringGreen",    { 0x00, 0xFA, 0x9A } },
    { "MediumTurquoise",      { 0x48, 0xD1, 0xCC } },
    { "MediumVioletRed",      { 0xC7, 0x15, 0x85 } },
    { "MidnightBlue",         { 0x19, 0x19, 0x70 } },
    { "MintCream",            { 0xF5, 0xFF, 0xFA } },
    { "MistyRose",            { 0xFF, 0xE4, 0xE1 } },
    { "Moccasin",             { 0xFF, 0xE4, 0xB5 } },
    { "NavajoWhite",          { 0xFF, 0xDE, 0xAD } },
    { "Navy",                 { 0x00, 0x00, 0x80 } },
    { "OldLace",              { 0xFD, 0xF5, 0xE6 } },
    { "Olive",                { 0x80, 0x80, 0x00 } },
    { "OliveDrab",            { 0x6B, 0x8E, 0x23 } },
    { "Orange",               { 0xFF, 0xA5, 0x00 } },
    { "OrangeRed",            { 0xFF, 0x45, 0x00 } },
    { "Orchid",               { 0xDA, 0x70, 0xD6 } },
    { "PaleGoldenRod",        { 0xEE, 0xE8, 0xAA } },
    { "PaleGreen",            { 0x98, 0xFB, 0x98 } },
    { "PaleTurquoise",        { 0xAF, 0xEE, 0xEE } },
    { "PaleVioletRed",        { 0xD8, 0x70, 0x93 } },
    { "PapayaWhip",           { 0xFF, 0xEF, 0xD5 } },
    { "PeachPuff",            { 0xFF, 0xDA, 0xB9 } },
    { "Peru",                 { 0xCD, 0x85, 0x3F } },
    { "Pink",                 { 0xFF, 0xC0, 0xCB } },
    { "Plum",                 { 0xDD, 0xA0, 0xDD } },
    { "PowderBlue",           { 0xB0, 0xE0, 0xE6 } },
    { "Purple",               { 0x80, 0x00, 0x80 } },
    { "Red",                  { 0xFF, 0x00, 0x00 } },
    { "RosyBrown",            { 0xBC, 0x8F, 0x8F } },
    { "RoyalBlue",            { 0x41, 0x69, 0xE1 } },
    { "SaddleBrown",          { 0x8B, 0x45, 0x13 } },
    { "Salmon",               { 0xFA, 0x80, 0x72 } },
    { "SandyBrown",           { 0xF4, 0xA4, 0x60 } },
    { "SeaGreen",             { 0x2E, 0x8B, 0x57 } },
    { "SeaShell",             { 0xFF, 0xF5, 0xEE } },
    { "Sienna",               { 0xA0, 0x52, 0x2D } },
    { "Silver",               { 0xC0, 0xC0, 0xC0 } },
    { "SkyBlue",              { 0x87, 0xCE, 0xEB } },
    { "SlateBlue",            { 0x6A, 0x5A, 0xCD } },
    { "SlateGray",            { 0x70, 0x80, 0x90 } },
    { "Snow",                 { 0xFF, 0xFA, 0xFA } },
    { "SpringGreen",          { 0x00, 0xFF, 0x7F } },
    { "SteelBlue",            { 0x46, 0x82, 0xB4 } },
    { "Tan",                  { 0xD2, 0xB4, 0x8C } },
    { "Teal",                 { 0x00, 0x80, 0x80 } },
    { "Thistle",              { 0xD8, 0xBF, 0xD8 } },
    { "Tomato",               { 0xFF, 0x63, 0x47 } },
    { "Turquoise",            { 0x40, 0xE0, 0xD0 } },
    { "Violet",               { 0xEE, 0x82, 0xEE } },
    { "Wheat",                { 0xF5, 0xDE, 0xB3 } },
    { "White",                { 0xFF, 0xFF, 0xFF } },
    { "WhiteSmoke",           { 0xF5, 0xF5, 0xF5 } },
    { "Yellow",               { 0xFF, 0xFF, 0x00 } },
    { "YellowGreen",          { 0x9A, 0xCD, 0x32 } },
};

static int color_table_compare(const void *lhs, const void *rhs)
{
    return av_strcasecmp(lhs, ((const ColorEntry *)rhs)->name);
}

#define ALPHA_SEP '@'

int av_parse_color(uint8_t *rgba_color, const char *color_string, int slen,
                   void *log_ctx)
{
    char *tail, color_string2[128];
    const ColorEntry *entry;
    int len, hex_offset = 0;

    if (color_string[0] == '#') {
        hex_offset = 1;
    } else if (!strncmp(color_string, "0x", 2))
        hex_offset = 2;

    if (slen < 0)
        slen = strlen(color_string);
    av_strlcpy(color_string2, color_string + hex_offset,
               FFMIN(slen-hex_offset+1, sizeof(color_string2)));
    if ((tail = strchr(color_string2, ALPHA_SEP)))
        *tail++ = 0;
    len = strlen(color_string2);
    rgba_color[3] = 255;

    if (!av_strcasecmp(color_string2, "random") || !av_strcasecmp(color_string2, "bikeshed")) {
        int rgba = av_get_random_seed();
        rgba_color[0] = rgba >> 24;
        rgba_color[1] = rgba >> 16;
        rgba_color[2] = rgba >> 8;
        rgba_color[3] = rgba;
    } else if (hex_offset ||
               strspn(color_string2, "0123456789ABCDEFabcdef") == len) {
        char *tail;
        unsigned int rgba = strtoul(color_string2, &tail, 16);

        if (*tail || (len != 6 && len != 8)) {
            av_log(log_ctx, AV_LOG_ERROR, "Invalid 0xRRGGBB[AA] color string: '%s'\n", color_string2);
            return AVERROR(EINVAL);
        }
        if (len == 8) {
            rgba_color[3] = rgba;
            rgba >>= 8;
        }
        rgba_color[0] = rgba >> 16;
        rgba_color[1] = rgba >> 8;
        rgba_color[2] = rgba;
    } else {
        entry = bsearch(color_string2,
                        color_table,
                        FF_ARRAY_ELEMS(color_table),
                        sizeof(ColorEntry),
                        color_table_compare);
        if (!entry) {
            av_log(log_ctx, AV_LOG_ERROR, "Cannot find color '%s'\n", color_string2);
            return AVERROR(EINVAL);
        }
        memcpy(rgba_color, entry->rgb_color, 3);
    }

    if (tail) {
        double alpha;
        const char *alpha_string = tail;
        if (!strncmp(alpha_string, "0x", 2)) {
            alpha = strtoul(alpha_string, &tail, 16);
        } else {
            double norm_alpha = strtod(alpha_string, &tail);
            if (norm_alpha < 0.0 || norm_alpha > 1.0)
                alpha = 256;
            else
                alpha = 255 * norm_alpha;
        }

        if (tail == alpha_string || *tail || alpha > 255 || alpha < 0) {
            av_log(log_ctx, AV_LOG_ERROR, "Invalid alpha value specifier '%s' in '%s'\n",
                   alpha_string, color_string);
            return AVERROR(EINVAL);
        }
        rgba_color[3] = alpha;
    }

    return 0;
}

/* get a positive number between n_min and n_max, for a maximum length
   of len_max. Return -1 if error. */
static int date_get_num(const char **pp,
                        int n_min, int n_max, int len_max)
{
    int i, val, c;
    const char *p;

    p = *pp;
    val = 0;
    for(i = 0; i < len_max; i++) {
        c = *p;
        if (!isdigit(c))
            break;
        val = (val * 10) + c - '0';
        p++;
    }
    /* no number read ? */
    if (p == *pp)
        return -1;
    if (val < n_min || val > n_max)
        return -1;
    *pp = p;
    return val;
}

char *av_small_strptime(const char *p, const char *fmt, struct tm *dt)
{
    int c, val;

    for(;;) {
        /* consume time string until a non whitespace char is found */
        while (isspace(*fmt)) {
            while (isspace(*p))
                p++;
            fmt++;
        }
        c = *fmt++;
        if (c == '\0') {
            return (char *)p;
        } else if (c == '%') {
            c = *fmt++;
            switch(c) {
            case 'H':
                val = date_get_num(&p, 0, 23, 2);
                if (val == -1)
                    return NULL;
                dt->tm_hour = val;
                break;
            case 'M':
                val = date_get_num(&p, 0, 59, 2);
                if (val == -1)
                    return NULL;
                dt->tm_min = val;
                break;
            case 'S':
                val = date_get_num(&p, 0, 59, 2);
                if (val == -1)
                    return NULL;
                dt->tm_sec = val;
                break;
            case 'Y':
                val = date_get_num(&p, 0, 9999, 4);
                if (val == -1)
                    return NULL;
                dt->tm_year = val - 1900;
                break;
            case 'm':
                val = date_get_num(&p, 1, 12, 2);
                if (val == -1)
                    return NULL;
                dt->tm_mon = val - 1;
                break;
            case 'd':
                val = date_get_num(&p, 1, 31, 2);
                if (val == -1)
                    return NULL;
                dt->tm_mday = val;
                break;
            case '%':
                goto match;
            default:
                return NULL;
            }
        } else {
        match:
            if (c != *p)
                return NULL;
            p++;
        }
    }
}

time_t av_timegm(struct tm *tm)
{
    time_t t;

    int y = tm->tm_year + 1900, m = tm->tm_mon + 1, d = tm->tm_mday;

    if (m < 3) {
        m += 12;
        y--;
    }

    t = 86400 *
        (d + (153 * m - 457) / 5 + 365 * y + y / 4 - y / 100 + y / 400 - 719469);

    t += 3600 * tm->tm_hour + 60 * tm->tm_min + tm->tm_sec;

    return t;
}

int av_parse_time(int64_t *timeval, const char *timestr, int duration)
{
    const char *p, *q;
    int64_t t;
    time_t now;
    struct tm dt = { 0 };
    int today = 0, negative = 0, microseconds = 0;
    int i;
    static const char * const date_fmt[] = {
        "%Y-%m-%d",
        "%Y%m%d",
    };
    static const char * const time_fmt[] = {
        "%H:%M:%S",
        "%H%M%S",
    };

    p = timestr;
    q = NULL;
    *timeval = INT64_MIN;
    if (!duration) {
        now = time(0);

        if (!av_strcasecmp(timestr, "now")) {
            *timeval = (int64_t) now * 1000000;
            return 0;
        }

        /* parse the year-month-day part */
        for (i = 0; i < FF_ARRAY_ELEMS(date_fmt); i++) {
            q = av_small_strptime(p, date_fmt[i], &dt);
            if (q)
                break;
        }

        /* if the year-month-day part is missing, then take the
         * current year-month-day time */
        if (!q) {
            today = 1;
            q = p;
        }
        p = q;

        if (*p == 'T' || *p == 't' || *p == ' ')
            p++;

        /* parse the hour-minute-second part */
        for (i = 0; i < FF_ARRAY_ELEMS(time_fmt); i++) {
            q = av_small_strptime(p, time_fmt[i], &dt);
            if (q)
                break;
        }
    } else {
        /* parse timestr as a duration */
        if (p[0] == '-') {
            negative = 1;
            ++p;
        }
        /* parse timestr as HH:MM:SS */
        q = av_small_strptime(p, time_fmt[0], &dt);
        if (!q) {
            /* parse timestr as S+ */
            dt.tm_sec = strtol(p, (void *)&q, 10);
            if (q == p) /* the parsing didn't succeed */
                return AVERROR(EINVAL);
            dt.tm_min = 0;
            dt.tm_hour = 0;
        }
    }

    /* Now we have all the fields that we can get */
    if (!q)
        return AVERROR(EINVAL);

    /* parse the .m... part */
    if (*q == '.') {
        int n;
        q++;
        for (n = 100000; n >= 1; n /= 10, q++) {
            if (!isdigit(*q))
                break;
            microseconds += n * (*q - '0');
        }
        while (isdigit(*q))
            q++;
    }

    if (duration) {
        t = dt.tm_hour * 3600 + dt.tm_min * 60 + dt.tm_sec;
    } else {
        int is_utc = *q == 'Z' || *q == 'z';
        q += is_utc;
        if (today) { /* fill in today's date */
            struct tm dt2 = is_utc ? *gmtime(&now) : *localtime(&now);
            dt2.tm_hour = dt.tm_hour;
            dt2.tm_min  = dt.tm_min;
            dt2.tm_sec  = dt.tm_sec;
            dt = dt2;
        }
        t = is_utc ? av_timegm(&dt) : mktime(&dt);
    }

    /* Check that we are at the end of the string */
    if (*q)
        return AVERROR(EINVAL);

    t *= 1000000;
    t += microseconds;
    *timeval = negative ? -t : t;
    return 0;
}

int av_find_info_tag(char *arg, int arg_size, const char *tag1, const char *info)
{
    const char *p;
    char tag[128], *q;

    p = info;
    if (*p == '?')
        p++;
    for(;;) {
        q = tag;
        while (*p != '\0' && *p != '=' && *p != '&') {
            if ((q - tag) < sizeof(tag) - 1)
                *q++ = *p;
            p++;
        }
        *q = '\0';
        q = arg;
        if (*p == '=') {
            p++;
            while (*p != '&' && *p != '\0') {
                if ((q - arg) < arg_size - 1) {
                    if (*p == '+')
                        *q++ = ' ';
                    else
                        *q++ = *p;
                }
                p++;
            }
        }
        *q = '\0';
        if (!strcmp(tag, tag1))
            return 1;
        if (*p != '&')
            break;
        p++;
    }
    return 0;
}

#ifdef TEST

static uint32_t random = MKTAG('L','A','V','U');

static uint32_t av_get_random_seed_deterministic(void)
{
    return random = random * 1664525 + 1013904223;
}

#undef printf

int main(void)
{
    printf("Testing av_parse_video_rate()\n");
    {
        int i;
        const char *rates[] = {
            "-inf",
            "inf",
            "nan",
            "123/0",
            "-123 / 0",
            "",
            "/",
            " 123  /  321",
            "foo/foo",
            "foo/1",
            "1/foo",
            "0/0",
            "/0",
            "1/",
            "1",
            "0",
            "-123/123",
            "-foo",
            "123.23",
            ".23",
            "-.23",
            "-0.234",
            "-0.0000001",
            "  21332.2324   ",
            " -21332.2324   ",
        };

        for (i = 0; i < FF_ARRAY_ELEMS(rates); i++) {
            int ret;
            AVRational q = (AVRational){0, 0};
<<<<<<< HEAD
            ret = av_parse_video_rate(&q, rates[i]);
            printf("'%s' -> %d/%d%s\n",
                   rates[i], q.num, q.den, ret ? " error" : "");
=======
            ret = av_parse_video_rate(&q, rates[i]),
            printf("'%s' -> %d/%d %s\n",
                   rates[i], q.num, q.den, ret ? "ERROR" : "OK");
>>>>>>> b522000e
        }
    }

    printf("\nTesting av_parse_color()\n");
    {
        int i;
        uint8_t rgba[4];
        const char *color_names[] = {
            "bikeshed",
            "RaNdOm",
            "foo",
            "red",
            "Red ",
            "RED",
            "Violet",
            "Yellow",
            "Red",
            "0x000000",
            "0x0000000",
            "0xff000000",
            "0x3e34ff",
            "0x3e34ffaa",
            "0xffXXee",
            "0xfoobar",
            "0xffffeeeeeeee",
            "#ff0000",
            "#ffXX00",
            "ff0000",
            "ffXX00",
            "red@foo",
            "random@10",
            "0xff0000@1.0",
            "red@",
            "red@0xfff",
            "red@0xf",
            "red@2",
            "red@0.1",
            "red@-1",
            "red@0.5",
            "red@1.0",
            "red@256",
            "red@10foo",
            "red@-1.0",
            "red@-0.0",
        };

        av_log_set_level(AV_LOG_DEBUG);

        for (i = 0;  i < FF_ARRAY_ELEMS(color_names); i++) {
            if (av_parse_color(rgba, color_names[i], -1, NULL) >= 0)
                printf("%s -> R(%d) G(%d) B(%d) A(%d)\n", color_names[i], rgba[0], rgba[1], rgba[2], rgba[3]);
            else
                printf("%s -> error\n", color_names[i]);
        }
    }

    printf("\nTesting av_small_strptime()\n");
    {
        int i;
        struct tm tm = { 0 };
        struct fmt_timespec_entry {
            const char *fmt, *timespec;
        } fmt_timespec_entries[] = {
            { "%Y-%m-%d",                    "2012-12-21" },
            { "%Y - %m - %d",                "2012-12-21" },
            { "%Y-%m-%d %H:%M:%S",           "2012-12-21 20:12:21" },
            { "  %Y - %m - %d %H : %M : %S", "   2012 - 12 -  21   20 : 12 : 21" },
        };

        av_log_set_level(AV_LOG_DEBUG);
        for (i = 0;  i < FF_ARRAY_ELEMS(fmt_timespec_entries); i++) {
            char *p;
            struct fmt_timespec_entry *e = &fmt_timespec_entries[i];
            printf("fmt:'%s' spec:'%s' -> ", e->fmt, e->timespec);
            p = av_small_strptime(e->timespec, e->fmt, &tm);
            if (p) {
                printf("%04d-%02d-%2d %02d:%02d:%02d\n",
                       1900+tm.tm_year, tm.tm_mon+1, tm.tm_mday,
                       tm.tm_hour, tm.tm_min, tm.tm_sec);
            } else {
                printf("error\n");
            }
        }
    }

    printf("\nTesting av_parse_time()\n");
    {
        int i;
        int64_t tv;
        time_t tvi;
        struct tm *tm;
        static char tzstr[] = "TZ=CET-1";
        const char *time_string[] = {
            "now",
            "12:35:46",
            "2000-12-20 0:02:47.5z",
            "2000-12-20T010247.6",
        };
        const char *duration_string[] = {
            "2:34:56.79",
            "-1:23:45.67",
            "42.1729",
            "-1729.42",
            "12:34",
        };

        av_log_set_level(AV_LOG_DEBUG);
        putenv(tzstr);
        printf("(now is 2012-03-17 09:14:13 +0100, local time is UTC+1)\n");
        for (i = 0;  i < FF_ARRAY_ELEMS(time_string); i++) {
            printf("%-24s -> ", time_string[i]);
            if (av_parse_time(&tv, time_string[i], 0)) {
                printf("error\n");
            } else {
                tvi = tv / 1000000;
                tm = gmtime(&tvi);
                printf("%14"PRIi64".%06d = %04d-%02d-%02dT%02d:%02d:%02dZ\n",
                       tv / 1000000, (int)(tv % 1000000),
                       tm->tm_year + 1900, tm->tm_mon + 1, tm->tm_mday,
                       tm->tm_hour, tm->tm_min, tm->tm_sec);
            }
        }
        for (i = 0;  i < FF_ARRAY_ELEMS(duration_string); i++) {
            printf("%-24s -> ", duration_string[i]);
            if (av_parse_time(&tv, duration_string[i], 1)) {
                printf("error\n");
            } else {
                printf("%+21"PRIi64"\n", tv);
            }
        }
    }

    return 0;
}

#endif /* TEST */<|MERGE_RESOLUTION|>--- conflicted
+++ resolved
@@ -722,15 +722,9 @@
         for (i = 0; i < FF_ARRAY_ELEMS(rates); i++) {
             int ret;
             AVRational q = (AVRational){0, 0};
-<<<<<<< HEAD
             ret = av_parse_video_rate(&q, rates[i]);
-            printf("'%s' -> %d/%d%s\n",
-                   rates[i], q.num, q.den, ret ? " error" : "");
-=======
-            ret = av_parse_video_rate(&q, rates[i]),
             printf("'%s' -> %d/%d %s\n",
                    rates[i], q.num, q.den, ret ? "ERROR" : "OK");
->>>>>>> b522000e
         }
     }
 
