/*
 * AVOptions
 * Copyright (c) 2005 Michael Niedermayer <michaelni@gmx.at>
 *
 * This file is part of FFmpeg.
 *
 * FFmpeg is free software; you can redistribute it and/or
 * modify it under the terms of the GNU Lesser General Public
 * License as published by the Free Software Foundation; either
 * version 2.1 of the License, or (at your option) any later version.
 *
 * FFmpeg is distributed in the hope that it will be useful,
 * but WITHOUT ANY WARRANTY; without even the implied warranty of
 * MERCHANTABILITY or FITNESS FOR A PARTICULAR PURPOSE.  See the GNU
 * Lesser General Public License for more details.
 *
 * You should have received a copy of the GNU Lesser General Public
 * License along with FFmpeg; if not, write to the Free Software
 * Foundation, Inc., 51 Franklin Street, Fifth Floor, Boston, MA 02110-1301 USA
 */

/**
 * @file
 * AVOptions
 * @author Michael Niedermayer <michaelni@gmx.at>
 */

#include "avutil.h"
#include "avstring.h"
#include "channel_layout.h"
#include "common.h"
#include "opt.h"
#include "eval.h"
#include "dict.h"
#include "log.h"
#include "parseutils.h"
#include "pixdesc.h"
#include "mathematics.h"
#include "samplefmt.h"

#include <float.h>

#if FF_API_FIND_OPT
//FIXME order them and do a bin search
const AVOption *av_find_opt(void *v, const char *name, const char *unit, int mask, int flags)
{
    const AVOption *o = NULL;

    while ((o = av_next_option(v, o))) {
        if (!strcmp(o->name, name) && (!unit || (o->unit && !strcmp(o->unit, unit))) && (o->flags & mask) == flags)
            return o;
    }
    return NULL;
}
#endif

#if FF_API_OLD_AVOPTIONS
const AVOption *av_next_option(void *obj, const AVOption *last)
{
    return av_opt_next(obj, last);
}
#endif

const AVOption *av_opt_next(void *obj, const AVOption *last)
{
    AVClass *class = *(AVClass**)obj;
    if (!last && class && class->option && class->option[0].name)
        return class->option;
    if (last && last[1].name)
        return ++last;
    return NULL;
}

static int read_number(const AVOption *o, void *dst, double *num, int *den, int64_t *intnum)
{
    switch (o->type) {
    case AV_OPT_TYPE_FLAGS:     *intnum = *(unsigned int*)dst;return 0;
    case AV_OPT_TYPE_PIXEL_FMT:
    case AV_OPT_TYPE_SAMPLE_FMT:
    case AV_OPT_TYPE_INT:       *intnum = *(int         *)dst;return 0;
    case AV_OPT_TYPE_CHANNEL_LAYOUT:
    case AV_OPT_TYPE_DURATION:
    case AV_OPT_TYPE_INT64:     *intnum = *(int64_t     *)dst;return 0;
    case AV_OPT_TYPE_FLOAT:     *num    = *(float       *)dst;return 0;
    case AV_OPT_TYPE_DOUBLE:    *num    = *(double      *)dst;return 0;
    case AV_OPT_TYPE_RATIONAL:  *intnum = ((AVRational*)dst)->num;
                                *den    = ((AVRational*)dst)->den;
                                                        return 0;
    case AV_OPT_TYPE_CONST:     *num    = o->default_val.dbl; return 0;
    }
    return AVERROR(EINVAL);
}

static int write_number(void *obj, const AVOption *o, void *dst, double num, int den, int64_t intnum)
{
    if (o->type != AV_OPT_TYPE_FLAGS &&
        (o->max * den < num * intnum || o->min * den > num * intnum)) {
        av_log(obj, AV_LOG_ERROR, "Value %f for parameter '%s' out of range [%g - %g]\n",
               num*intnum/den, o->name, o->min, o->max);
        return AVERROR(ERANGE);
    }
    if (o->type == AV_OPT_TYPE_FLAGS) {
        double d = num*intnum/den;
        if (d < -1.5 || d > 0xFFFFFFFF+0.5 || (llrint(d*256) & 255)) {
            av_log(obj, AV_LOG_ERROR,
                   "Value %f for parameter '%s' is not a valid set of 32bit integer flags\n",
                   num*intnum/den, o->name);
            return AVERROR(ERANGE);
        }
    }

    switch (o->type) {
    case AV_OPT_TYPE_FLAGS:
    case AV_OPT_TYPE_PIXEL_FMT:
    case AV_OPT_TYPE_SAMPLE_FMT:
    case AV_OPT_TYPE_INT:   *(int       *)dst= llrint(num/den)*intnum; break;
    case AV_OPT_TYPE_DURATION:
    case AV_OPT_TYPE_CHANNEL_LAYOUT:
    case AV_OPT_TYPE_INT64: *(int64_t   *)dst= llrint(num/den)*intnum; break;
    case AV_OPT_TYPE_FLOAT: *(float     *)dst= num*intnum/den;         break;
    case AV_OPT_TYPE_DOUBLE:*(double    *)dst= num*intnum/den;         break;
    case AV_OPT_TYPE_RATIONAL:
        if ((int)num == num) *(AVRational*)dst= (AVRational){num*intnum, den};
        else                 *(AVRational*)dst= av_d2q(num*intnum/den, 1<<24);
        break;
    default:
        return AVERROR(EINVAL);
    }
    return 0;
}

static const double const_values[] = {
    M_PI,
    M_E,
    FF_QP2LAMBDA,
    0
};

static const char * const const_names[] = {
    "PI",
    "E",
    "QP2LAMBDA",
    0
};

static int hexchar2int(char c) {
    if (c >= '0' && c <= '9') return c - '0';
    if (c >= 'a' && c <= 'f') return c - 'a' + 10;
    if (c >= 'A' && c <= 'F') return c - 'A' + 10;
    return -1;
}

static int set_string_binary(void *obj, const AVOption *o, const char *val, uint8_t **dst)
{
    int *lendst = (int *)(dst + 1);
    uint8_t *bin, *ptr;
    int len = strlen(val);

    av_freep(dst);
    *lendst = 0;

    if (len & 1)
        return AVERROR(EINVAL);
    len /= 2;

    ptr = bin = av_malloc(len);
    while (*val) {
        int a = hexchar2int(*val++);
        int b = hexchar2int(*val++);
        if (a < 0 || b < 0) {
            av_free(bin);
            return AVERROR(EINVAL);
        }
        *ptr++ = (a << 4) | b;
    }
    *dst = bin;
    *lendst = len;

    return 0;
}

static int set_string(void *obj, const AVOption *o, const char *val, uint8_t **dst)
{
    av_freep(dst);
    *dst = av_strdup(val);
    return 0;
}

#define DEFAULT_NUMVAL(opt) ((opt->type == AV_OPT_TYPE_INT64 || \
                              opt->type == AV_OPT_TYPE_CONST || \
                              opt->type == AV_OPT_TYPE_FLAGS || \
                              opt->type == AV_OPT_TYPE_INT) ? \
                             opt->default_val.i64 : opt->default_val.dbl)

static int set_string_number(void *obj, void *target_obj, const AVOption *o, const char *val, void *dst)
{
    int ret = 0, notfirst = 0;
    int num, den;
    char c;

    if (sscanf(val, "%d%*1[:/]%d%c", &num, &den, &c) == 2) {
        if ((ret = write_number(obj, o, dst, 1, den, num)) >= 0)
            return ret;
        ret = 0;
    }

    for (;;) {
        int i, den = 1;
        char buf[256];
        int cmd = 0;
        double d, num = 1;
        int64_t intnum = 1;

        i = 0;
        if (*val == '+' || *val == '-') {
            if (o->type == AV_OPT_TYPE_FLAGS)
                cmd = *(val++);
            else if (!notfirst)
                buf[i++] = *val;
        }

        for (; i < sizeof(buf) - 1 && val[i] && val[i] != '+' && val[i] != '-'; i++)
            buf[i] = val[i];
        buf[i] = 0;

        {
            const AVOption *o_named = av_opt_find(target_obj, buf, o->unit, 0, 0);
            if (o_named && o_named->type == AV_OPT_TYPE_CONST)
                d = DEFAULT_NUMVAL(o_named);
            else if (!strcmp(buf, "default")) d = DEFAULT_NUMVAL(o);
            else if (!strcmp(buf, "max"    )) d = o->max;
            else if (!strcmp(buf, "min"    )) d = o->min;
            else if (!strcmp(buf, "none"   )) d = 0;
            else if (!strcmp(buf, "all"    )) d = ~0;
            else {
                int res = av_expr_parse_and_eval(&d, buf, const_names, const_values, NULL, NULL, NULL, NULL, NULL, 0, obj);
                if (res < 0) {
                    av_log(obj, AV_LOG_ERROR, "Unable to parse option value \"%s\"\n", val);
                    return res;
                }
            }
        }
        if (o->type == AV_OPT_TYPE_FLAGS) {
            read_number(o, dst, NULL, NULL, &intnum);
            if      (cmd == '+') d = intnum | (int64_t)d;
            else if (cmd == '-') d = intnum &~(int64_t)d;
        } else {
            read_number(o, dst, &num, &den, &intnum);
            if      (cmd == '+') d = notfirst*num*intnum/den + d;
            else if (cmd == '-') d = notfirst*num*intnum/den - d;
        }

        if ((ret = write_number(obj, o, dst, d, 1, 1)) < 0)
            return ret;
        val += i;
        if (!*val)
            return 0;
        notfirst = 1;
    }

    return 0;
}

static int set_string_image_size(void *obj, const AVOption *o, const char *val, int *dst)
{
    int ret;

    if (!val || !strcmp(val, "none")) {
        dst[0] =
        dst[1] = 0;
        return 0;
    }
    ret = av_parse_video_size(dst, dst + 1, val);
    if (ret < 0)
        av_log(obj, AV_LOG_ERROR, "Unable to parse option value \"%s\" as image size\n", val);
    return ret;
}

static int set_string_video_rate(void *obj, const AVOption *o, const char *val, AVRational *dst)
{
    int ret;
    if (!val) {
        ret = AVERROR(EINVAL);
    } else {
        ret = av_parse_video_rate(dst, val);
    }
    if (ret < 0)
        av_log(obj, AV_LOG_ERROR, "Unable to parse option value \"%s\" as video rate\n", val);
    return ret;
}

static int set_string_color(void *obj, const AVOption *o, const char *val, uint8_t *dst)
{
    int ret;

    if (!val) {
        return 0;
    } else {
        ret = av_parse_color(dst, val, -1, obj);
        if (ret < 0)
            av_log(obj, AV_LOG_ERROR, "Unable to parse option value \"%s\" as color\n", val);
        return ret;
    }
    return 0;
}

static int set_string_fmt(void *obj, const AVOption *o, const char *val, uint8_t *dst,
                          int fmt_nb, int ((*get_fmt)(const char *)), const char *desc)
{
    int fmt, min, max;

    if (!val || !strcmp(val, "none")) {
        fmt = -1;
    } else {
        fmt = get_fmt(val);
        if (fmt == -1) {
            char *tail;
            fmt = strtol(val, &tail, 0);
            if (*tail || (unsigned)fmt >= fmt_nb) {
                av_log(obj, AV_LOG_ERROR,
                       "Unable to parse option value \"%s\" as %s\n", val, desc);
                return AVERROR(EINVAL);
            }
        }
    }

    min = FFMAX(o->min, -1);
    max = FFMIN(o->max, fmt_nb-1);

    if (fmt < min || fmt > max) {
        av_log(obj, AV_LOG_ERROR,
               "Value %d for parameter '%s' out of %s format range [%d - %d]\n",
               fmt, o->name, desc, min, max);
        return AVERROR(ERANGE);
    }

    *(int *)dst = fmt;
    return 0;
}

static int set_string_pixel_fmt(void *obj, const AVOption *o, const char *val, uint8_t *dst)
{
    return set_string_fmt(obj, o, val, dst,
                          AV_PIX_FMT_NB, av_get_pix_fmt, "pixel format");
}

static int set_string_sample_fmt(void *obj, const AVOption *o, const char *val, uint8_t *dst)
{
    return set_string_fmt(obj, o, val, dst,
                          AV_SAMPLE_FMT_NB, av_get_sample_fmt, "sample format");
}

#if FF_API_OLD_AVOPTIONS
int av_set_string3(void *obj, const char *name, const char *val, int alloc, const AVOption **o_out)
{
    const AVOption *o = av_opt_find(obj, name, NULL, 0, 0);
    if (o_out)
        *o_out = o;
    return av_opt_set(obj, name, val, 0);
}
#endif

int av_opt_set(void *obj, const char *name, const char *val, int search_flags)
{
    int ret = 0;
    void *dst, *target_obj;
    const AVOption *o = av_opt_find2(obj, name, NULL, 0, search_flags, &target_obj);
    if (!o || !target_obj)
        return AVERROR_OPTION_NOT_FOUND;
<<<<<<< HEAD
    if (!val && (o->type != AV_OPT_TYPE_STRING &&
                 o->type != AV_OPT_TYPE_PIXEL_FMT && o->type != AV_OPT_TYPE_SAMPLE_FMT &&
                 o->type != AV_OPT_TYPE_IMAGE_SIZE && o->type != AV_OPT_TYPE_VIDEO_RATE &&
                 o->type != AV_OPT_TYPE_DURATION && o->type != AV_OPT_TYPE_COLOR &&
                 o->type != AV_OPT_TYPE_CHANNEL_LAYOUT))
=======
    if (!val || o->flags & AV_OPT_FLAG_READONLY)
>>>>>>> c3ecd968
        return AVERROR(EINVAL);

    dst = ((uint8_t*)target_obj) + o->offset;
    switch (o->type) {
    case AV_OPT_TYPE_STRING:   return set_string(obj, o, val, dst);
    case AV_OPT_TYPE_BINARY:   return set_string_binary(obj, o, val, dst);
    case AV_OPT_TYPE_FLAGS:
    case AV_OPT_TYPE_INT:
    case AV_OPT_TYPE_INT64:
    case AV_OPT_TYPE_FLOAT:
    case AV_OPT_TYPE_DOUBLE:
    case AV_OPT_TYPE_RATIONAL: return set_string_number(obj, target_obj, o, val, dst);
    case AV_OPT_TYPE_IMAGE_SIZE: return set_string_image_size(obj, o, val, dst);
    case AV_OPT_TYPE_VIDEO_RATE: return set_string_video_rate(obj, o, val, dst);
    case AV_OPT_TYPE_PIXEL_FMT:  return set_string_pixel_fmt(obj, o, val, dst);
    case AV_OPT_TYPE_SAMPLE_FMT: return set_string_sample_fmt(obj, o, val, dst);
    case AV_OPT_TYPE_DURATION:
        if (!val) {
            *(int64_t *)dst = 0;
            return 0;
        } else {
            if ((ret = av_parse_time(dst, val, 1)) < 0)
                av_log(obj, AV_LOG_ERROR, "Unable to parse option value \"%s\" as duration\n", val);
            return ret;
        }
        break;
    case AV_OPT_TYPE_COLOR:      return set_string_color(obj, o, val, dst);
    case AV_OPT_TYPE_CHANNEL_LAYOUT:
        if (!val || !strcmp(val, "none")) {
            *(int64_t *)dst = 0;
        } else {
#if FF_API_GET_CHANNEL_LAYOUT_COMPAT
            int64_t cl = ff_get_channel_layout(val, 0);
#else
            int64_t cl = av_get_channel_layout(val);
#endif
            if (!cl) {
                av_log(obj, AV_LOG_ERROR, "Unable to parse option value \"%s\" as channel layout\n", val);
                ret = AVERROR(EINVAL);
            }
            *(int64_t *)dst = cl;
            return ret;
        }
        break;
    }

    av_log(obj, AV_LOG_ERROR, "Invalid option type.\n");
    return AVERROR(EINVAL);
}

#define OPT_EVAL_NUMBER(name, opttype, vartype)\
    int av_opt_eval_ ## name(void *obj, const AVOption *o, const char *val, vartype *name ## _out)\
    {\
        if (!o || o->type != opttype || o->flags & AV_OPT_FLAG_READONLY)\
            return AVERROR(EINVAL);\
        return set_string_number(obj, obj, o, val, name ## _out);\
    }

OPT_EVAL_NUMBER(flags,  AV_OPT_TYPE_FLAGS,    int)
OPT_EVAL_NUMBER(int,    AV_OPT_TYPE_INT,      int)
OPT_EVAL_NUMBER(int64,  AV_OPT_TYPE_INT64,    int64_t)
OPT_EVAL_NUMBER(float,  AV_OPT_TYPE_FLOAT,    float)
OPT_EVAL_NUMBER(double, AV_OPT_TYPE_DOUBLE,   double)
OPT_EVAL_NUMBER(q,      AV_OPT_TYPE_RATIONAL, AVRational)

static int set_number(void *obj, const char *name, double num, int den, int64_t intnum,
                                  int search_flags)
{
    void *dst, *target_obj;
    const AVOption *o = av_opt_find2(obj, name, NULL, 0, search_flags, &target_obj);

    if (!o || !target_obj)
        return AVERROR_OPTION_NOT_FOUND;

    if (o->flags & AV_OPT_FLAG_READONLY)
        return AVERROR(EINVAL);

    dst = ((uint8_t*)target_obj) + o->offset;
    return write_number(obj, o, dst, num, den, intnum);
}

#if FF_API_OLD_AVOPTIONS
const AVOption *av_set_double(void *obj, const char *name, double n)
{
    const AVOption *o = av_opt_find(obj, name, NULL, 0, 0);
    if (set_number(obj, name, n, 1, 1, 0) < 0)
        return NULL;
    return o;
}

const AVOption *av_set_q(void *obj, const char *name, AVRational n)
{
    const AVOption *o = av_opt_find(obj, name, NULL, 0, 0);
    if (set_number(obj, name, n.num, n.den, 1, 0) < 0)
        return NULL;
    return o;
}

const AVOption *av_set_int(void *obj, const char *name, int64_t n)
{
    const AVOption *o = av_opt_find(obj, name, NULL, 0, 0);
    if (set_number(obj, name, 1, 1, n, 0) < 0)
        return NULL;
    return o;
}
#endif

int av_opt_set_int(void *obj, const char *name, int64_t val, int search_flags)
{
    return set_number(obj, name, 1, 1, val, search_flags);
}

int av_opt_set_double(void *obj, const char *name, double val, int search_flags)
{
    return set_number(obj, name, val, 1, 1, search_flags);
}

int av_opt_set_q(void *obj, const char *name, AVRational val, int search_flags)
{
    return set_number(obj, name, val.num, val.den, 1, search_flags);
}

int av_opt_set_bin(void *obj, const char *name, const uint8_t *val, int len, int search_flags)
{
    void *target_obj;
    const AVOption *o = av_opt_find2(obj, name, NULL, 0, search_flags, &target_obj);
    uint8_t *ptr;
    uint8_t **dst;
    int *lendst;

    if (!o || !target_obj)
        return AVERROR_OPTION_NOT_FOUND;

    if (o->type != AV_OPT_TYPE_BINARY || o->flags & AV_OPT_FLAG_READONLY)
        return AVERROR(EINVAL);

    ptr = len ? av_malloc(len) : NULL;
    if (len && !ptr)
        return AVERROR(ENOMEM);

    dst = (uint8_t **)(((uint8_t *)target_obj) + o->offset);
    lendst = (int *)(dst + 1);

    av_free(*dst);
    *dst = ptr;
    *lendst = len;
    if (len)
        memcpy(ptr, val, len);

    return 0;
}

int av_opt_set_image_size(void *obj, const char *name, int w, int h, int search_flags)
{
    void *target_obj;
    const AVOption *o = av_opt_find2(obj, name, NULL, 0, search_flags, &target_obj);

    if (!o || !target_obj)
        return AVERROR_OPTION_NOT_FOUND;
    if (o->type != AV_OPT_TYPE_IMAGE_SIZE) {
        av_log(obj, AV_LOG_ERROR,
               "The value set by option '%s' is not an image size.\n", o->name);
        return AVERROR(EINVAL);
    }
    if (w<0 || h<0) {
        av_log(obj, AV_LOG_ERROR,
               "Invalid negative size value %dx%d for size '%s'\n", w, h, o->name);
        return AVERROR(EINVAL);
    }
    *(int *)(((uint8_t *)target_obj)             + o->offset) = w;
    *(int *)(((uint8_t *)target_obj+sizeof(int)) + o->offset) = h;
    return 0;
}

int av_opt_set_video_rate(void *obj, const char *name, AVRational val, int search_flags)
{
    void *target_obj;
    const AVOption *o = av_opt_find2(obj, name, NULL, 0, search_flags, &target_obj);

    if (!o || !target_obj)
        return AVERROR_OPTION_NOT_FOUND;
    if (o->type != AV_OPT_TYPE_VIDEO_RATE) {
        av_log(obj, AV_LOG_ERROR,
               "The value set by option '%s' is not a video rate.\n", o->name);
        return AVERROR(EINVAL);
    }
    if (val.num <= 0 || val.den <= 0)
        return AVERROR(EINVAL);
    return set_number(obj, name, val.num, val.den, 1, search_flags);
}

static int set_format(void *obj, const char *name, int fmt, int search_flags,
                      enum AVOptionType type, const char *desc, int nb_fmts)
{
    void *target_obj;
    const AVOption *o = av_opt_find2(obj, name, NULL, 0,
                                     search_flags, &target_obj);
    int min, max;
    const AVClass *class = *(AVClass **)obj;

    if (!o || !target_obj)
        return AVERROR_OPTION_NOT_FOUND;
    if (o->type != type) {
        av_log(obj, AV_LOG_ERROR,
               "The value set by option '%s' is not a %s format", name, desc);
        return AVERROR(EINVAL);
    }

#if LIBAVUTIL_VERSION_MAJOR < 54
    if (class->version && class->version < AV_VERSION_INT(52, 11, 100)) {
        min = -1;
        max = nb_fmts-1;
    } else
#endif
    {
        min = FFMAX(o->min, -1);
        max = FFMIN(o->max, nb_fmts-1);
    }
    if (fmt < min || fmt > max) {
        av_log(obj, AV_LOG_ERROR,
               "Value %d for parameter '%s' out of %s format range [%d - %d]\n",
               fmt, name, desc, min, max);
        return AVERROR(ERANGE);
    }
    *(int *)(((uint8_t *)target_obj) + o->offset) = fmt;
    return 0;
}

int av_opt_set_pixel_fmt(void *obj, const char *name, enum AVPixelFormat fmt, int search_flags)
{
    return set_format(obj, name, fmt, search_flags, AV_OPT_TYPE_PIXEL_FMT, "pixel", AV_PIX_FMT_NB);
}

int av_opt_set_sample_fmt(void *obj, const char *name, enum AVSampleFormat fmt, int search_flags)
{
    return set_format(obj, name, fmt, search_flags, AV_OPT_TYPE_SAMPLE_FMT, "sample", AV_SAMPLE_FMT_NB);
}

int av_opt_set_channel_layout(void *obj, const char *name, int64_t cl, int search_flags)
{
    void *target_obj;
    const AVOption *o = av_opt_find2(obj, name, NULL, 0, search_flags, &target_obj);

    if (!o || !target_obj)
        return AVERROR_OPTION_NOT_FOUND;
    if (o->type != AV_OPT_TYPE_CHANNEL_LAYOUT) {
        av_log(obj, AV_LOG_ERROR,
               "The value set by option '%s' is not a channel layout.\n", o->name);
        return AVERROR(EINVAL);
    }
    *(int *)(((int64_t *)target_obj) + o->offset) = cl;
    return 0;
}

#if FF_API_OLD_AVOPTIONS
/**
 *
 * @param buf a buffer which is used for returning non string values as strings, can be NULL
 * @param buf_len allocated length in bytes of buf
 */
const char *av_get_string(void *obj, const char *name, const AVOption **o_out, char *buf, int buf_len)
{
    const AVOption *o = av_opt_find(obj, name, NULL, 0, AV_OPT_SEARCH_CHILDREN);
    void *dst;
    uint8_t *bin;
    int len, i;
    if (!o)
        return NULL;
    if (o->type != AV_OPT_TYPE_STRING && (!buf || !buf_len))
        return NULL;

    dst= ((uint8_t*)obj) + o->offset;
    if (o_out) *o_out= o;

    switch (o->type) {
    case AV_OPT_TYPE_FLAGS:     snprintf(buf, buf_len, "0x%08X",*(int    *)dst);break;
    case AV_OPT_TYPE_INT:       snprintf(buf, buf_len, "%d" , *(int    *)dst);break;
    case AV_OPT_TYPE_INT64:     snprintf(buf, buf_len, "%"PRId64, *(int64_t*)dst);break;
    case AV_OPT_TYPE_FLOAT:     snprintf(buf, buf_len, "%f" , *(float  *)dst);break;
    case AV_OPT_TYPE_DOUBLE:    snprintf(buf, buf_len, "%f" , *(double *)dst);break;
    case AV_OPT_TYPE_RATIONAL:  snprintf(buf, buf_len, "%d/%d", ((AVRational*)dst)->num, ((AVRational*)dst)->den);break;
    case AV_OPT_TYPE_CONST:     snprintf(buf, buf_len, "%f" , o->default_val.dbl);break;
    case AV_OPT_TYPE_STRING:    return *(void**)dst;
    case AV_OPT_TYPE_BINARY:
        len = *(int*)(((uint8_t *)dst) + sizeof(uint8_t *));
        if (len >= (buf_len + 1)/2) return NULL;
        bin = *(uint8_t**)dst;
        for (i = 0; i < len; i++) snprintf(buf + i*2, 3, "%02X", bin[i]);
        break;
    default: return NULL;
    }
    return buf;
}
#endif

int av_opt_get(void *obj, const char *name, int search_flags, uint8_t **out_val)
{
    void *dst, *target_obj;
    const AVOption *o = av_opt_find2(obj, name, NULL, 0, search_flags, &target_obj);
    uint8_t *bin, buf[128];
    int len, i, ret;
    int64_t i64;

    if (!o || !target_obj || (o->offset<=0 && o->type != AV_OPT_TYPE_CONST))
        return AVERROR_OPTION_NOT_FOUND;

    dst = (uint8_t*)target_obj + o->offset;

    buf[0] = 0;
    switch (o->type) {
    case AV_OPT_TYPE_FLAGS:     ret = snprintf(buf, sizeof(buf), "0x%08X",  *(int    *)dst);break;
    case AV_OPT_TYPE_INT:       ret = snprintf(buf, sizeof(buf), "%d" ,     *(int    *)dst);break;
    case AV_OPT_TYPE_INT64:     ret = snprintf(buf, sizeof(buf), "%"PRId64, *(int64_t*)dst);break;
    case AV_OPT_TYPE_FLOAT:     ret = snprintf(buf, sizeof(buf), "%f" ,     *(float  *)dst);break;
    case AV_OPT_TYPE_DOUBLE:    ret = snprintf(buf, sizeof(buf), "%f" ,     *(double *)dst);break;
    case AV_OPT_TYPE_VIDEO_RATE:
    case AV_OPT_TYPE_RATIONAL:  ret = snprintf(buf, sizeof(buf), "%d/%d",   ((AVRational*)dst)->num, ((AVRational*)dst)->den);break;
    case AV_OPT_TYPE_CONST:     ret = snprintf(buf, sizeof(buf), "%f" ,     o->default_val.dbl);break;
    case AV_OPT_TYPE_STRING:
        if (*(uint8_t**)dst)
            *out_val = av_strdup(*(uint8_t**)dst);
        else
            *out_val = av_strdup("");
        return 0;
    case AV_OPT_TYPE_BINARY:
        len = *(int*)(((uint8_t *)dst) + sizeof(uint8_t *));
        if ((uint64_t)len*2 + 1 > INT_MAX)
            return AVERROR(EINVAL);
        if (!(*out_val = av_malloc(len*2 + 1)))
            return AVERROR(ENOMEM);
        bin = *(uint8_t**)dst;
        for (i = 0; i < len; i++)
            snprintf(*out_val + i*2, 3, "%02X", bin[i]);
        return 0;
    case AV_OPT_TYPE_IMAGE_SIZE:
        ret = snprintf(buf, sizeof(buf), "%dx%d", ((int *)dst)[0], ((int *)dst)[1]);
        break;
    case AV_OPT_TYPE_PIXEL_FMT:
        ret = snprintf(buf, sizeof(buf), "%s", (char *)av_x_if_null(av_get_pix_fmt_name(*(enum AVPixelFormat *)dst), "none"));
        break;
    case AV_OPT_TYPE_SAMPLE_FMT:
        ret = snprintf(buf, sizeof(buf), "%s", (char *)av_x_if_null(av_get_sample_fmt_name(*(enum AVSampleFormat *)dst), "none"));
        break;
    case AV_OPT_TYPE_DURATION:
        i64 = *(int64_t *)dst;
        ret = snprintf(buf, sizeof(buf), "%"PRIi64"d:%02d:%02d.%06d",
                       i64 / 3600000000, (int)((i64 / 60000000) % 60),
                       (int)((i64 / 1000000) % 60), (int)(i64 % 1000000));
        break;
    case AV_OPT_TYPE_COLOR:
        ret = snprintf(buf, sizeof(buf), "0x%02x%02x%02x%02x", ((int *)dst)[0], ((int *)dst)[1], ((int *)dst)[2], ((int *)dst)[3]);
        break;
    case AV_OPT_TYPE_CHANNEL_LAYOUT:
        i64 = *(int64_t *)dst;
        ret = snprintf(buf, sizeof(buf), "0x%"PRIx64, i64);
        break;
    default:
        return AVERROR(EINVAL);
    }

    if (ret >= sizeof(buf))
        return AVERROR(EINVAL);
    *out_val = av_strdup(buf);
    return 0;
}

static int get_number(void *obj, const char *name, const AVOption **o_out, double *num, int *den, int64_t *intnum,
                      int search_flags)
{
    void *dst, *target_obj;
    const AVOption *o = av_opt_find2(obj, name, NULL, 0, search_flags, &target_obj);
    if (!o || !target_obj)
        goto error;

    dst = ((uint8_t*)target_obj) + o->offset;

    if (o_out) *o_out= o;

    return read_number(o, dst, num, den, intnum);

error:
    *den=*intnum=0;
    return -1;
}

#if FF_API_OLD_AVOPTIONS
double av_get_double(void *obj, const char *name, const AVOption **o_out)
{
    int64_t intnum=1;
    double num=1;
    int den=1;

    if (get_number(obj, name, o_out, &num, &den, &intnum, 0) < 0)
        return NAN;
    return num*intnum/den;
}

AVRational av_get_q(void *obj, const char *name, const AVOption **o_out)
{
    int64_t intnum=1;
    double num=1;
    int den=1;

    if (get_number(obj, name, o_out, &num, &den, &intnum, 0) < 0)
        return (AVRational){0, 0};
    if (num == 1.0 && (int)intnum == intnum)
        return (AVRational){intnum, den};
    else
        return av_d2q(num*intnum/den, 1<<24);
}

int64_t av_get_int(void *obj, const char *name, const AVOption **o_out)
{
    int64_t intnum=1;
    double num=1;
    int den=1;

    if (get_number(obj, name, o_out, &num, &den, &intnum, 0) < 0)
        return -1;
    return num*intnum/den;
}
#endif

int av_opt_get_int(void *obj, const char *name, int search_flags, int64_t *out_val)
{
    int64_t intnum = 1;
    double     num = 1;
    int   ret, den = 1;

    if ((ret = get_number(obj, name, NULL, &num, &den, &intnum, search_flags)) < 0)
        return ret;
    *out_val = num*intnum/den;
    return 0;
}

int av_opt_get_double(void *obj, const char *name, int search_flags, double *out_val)
{
    int64_t intnum = 1;
    double     num = 1;
    int   ret, den = 1;

    if ((ret = get_number(obj, name, NULL, &num, &den, &intnum, search_flags)) < 0)
        return ret;
    *out_val = num*intnum/den;
    return 0;
}

int av_opt_get_q(void *obj, const char *name, int search_flags, AVRational *out_val)
{
    int64_t intnum = 1;
    double     num = 1;
    int   ret, den = 1;

    if ((ret = get_number(obj, name, NULL, &num, &den, &intnum, search_flags)) < 0)
        return ret;

    if (num == 1.0 && (int)intnum == intnum)
        *out_val = (AVRational){intnum, den};
    else
        *out_val = av_d2q(num*intnum/den, 1<<24);
    return 0;
}

int av_opt_get_image_size(void *obj, const char *name, int search_flags, int *w_out, int *h_out)
{
    void *dst, *target_obj;
    const AVOption *o = av_opt_find2(obj, name, NULL, 0, search_flags, &target_obj);
    if (!o || !target_obj)
        return AVERROR_OPTION_NOT_FOUND;
    if (o->type != AV_OPT_TYPE_IMAGE_SIZE) {
        av_log(obj, AV_LOG_ERROR,
               "The value for option '%s' is not an image size.\n", name);
        return AVERROR(EINVAL);
    }

    dst = ((uint8_t*)target_obj) + o->offset;
    if (w_out) *w_out = *(int *)dst;
    if (h_out) *h_out = *((int *)dst+1);
    return 0;
}

int av_opt_get_video_rate(void *obj, const char *name, int search_flags, AVRational *out_val)
{
    int64_t intnum = 1;
    double     num = 1;
    int   ret, den = 1;

    if ((ret = get_number(obj, name, NULL, &num, &den, &intnum, search_flags)) < 0)
        return ret;

    if (num == 1.0 && (int)intnum == intnum)
        *out_val = (AVRational){intnum, den};
    else
        *out_val = av_d2q(num*intnum/den, 1<<24);
    return 0;
}

static int get_format(void *obj, const char *name, int search_flags, int *out_fmt,
                      enum AVOptionType type, const char *desc)
{
    void *dst, *target_obj;
    const AVOption *o = av_opt_find2(obj, name, NULL, 0, search_flags, &target_obj);
    if (!o || !target_obj)
        return AVERROR_OPTION_NOT_FOUND;
    if (o->type != type) {
        av_log(obj, AV_LOG_ERROR,
               "The value for option '%s' is not a %s format.\n", desc, name);
        return AVERROR(EINVAL);
    }

    dst = ((uint8_t*)target_obj) + o->offset;
    *out_fmt = *(int *)dst;
    return 0;
}

int av_opt_get_pixel_fmt(void *obj, const char *name, int search_flags, enum AVPixelFormat *out_fmt)
{
    return get_format(obj, name, search_flags, out_fmt, AV_OPT_TYPE_PIXEL_FMT, "pixel");
}

int av_opt_get_sample_fmt(void *obj, const char *name, int search_flags, enum AVSampleFormat *out_fmt)
{
    return get_format(obj, name, search_flags, out_fmt, AV_OPT_TYPE_SAMPLE_FMT, "sample");
}

int av_opt_get_channel_layout(void *obj, const char *name, int search_flags, int64_t *cl)
{
    void *dst, *target_obj;
    const AVOption *o = av_opt_find2(obj, name, NULL, 0, search_flags, &target_obj);
    if (!o || !target_obj)
        return AVERROR_OPTION_NOT_FOUND;
    if (o->type != AV_OPT_TYPE_CHANNEL_LAYOUT) {
        av_log(obj, AV_LOG_ERROR,
               "The value for option '%s' is not a channel layout.\n", name);
        return AVERROR(EINVAL);
    }

    dst = ((uint8_t*)target_obj) + o->offset;
    *cl = *(int64_t *)dst;
    return 0;
}

int av_opt_flag_is_set(void *obj, const char *field_name, const char *flag_name)
{
    const AVOption *field = av_opt_find(obj, field_name, NULL, 0, 0);
    const AVOption *flag  = av_opt_find(obj, flag_name,
                                        field ? field->unit : NULL, 0, 0);
    int64_t res;

    if (!field || !flag || flag->type != AV_OPT_TYPE_CONST ||
        av_opt_get_int(obj, field_name, 0, &res) < 0)
        return 0;
    return res & flag->default_val.i64;
}

static void log_value(void *av_log_obj, int level, double d)
{
    if      (d == INT_MAX) {
        av_log(av_log_obj, level, "INT_MAX");
    } else if (d == INT_MIN) {
        av_log(av_log_obj, level, "INT_MIN");
    } else if (d == UINT32_MAX) {
        av_log(av_log_obj, level, "UINT32_MAX");
    } else if (d == (double)INT64_MAX) {
        av_log(av_log_obj, level, "I64_MAX");
    } else if (d == INT64_MIN) {
        av_log(av_log_obj, level, "I64_MIN");
    } else if (d == FLT_MAX) {
        av_log(av_log_obj, level, "FLT_MAX");
    } else if (d == FLT_MIN) {
        av_log(av_log_obj, level, "FLT_MIN");
    } else if (d == -FLT_MAX) {
        av_log(av_log_obj, level, "-FLT_MAX");
    } else if (d == -FLT_MIN) {
        av_log(av_log_obj, level, "-FLT_MIN");
    } else if (d == DBL_MAX) {
        av_log(av_log_obj, level, "DBL_MAX");
    } else if (d == DBL_MIN) {
        av_log(av_log_obj, level, "DBL_MIN");
    } else if (d == -DBL_MAX) {
        av_log(av_log_obj, level, "-DBL_MAX");
    } else if (d == -DBL_MIN) {
        av_log(av_log_obj, level, "-DBL_MIN");
    } else {
        av_log(av_log_obj, level, "%g", d);
    }
}

static void opt_list(void *obj, void *av_log_obj, const char *unit,
                     int req_flags, int rej_flags)
{
    const AVOption *opt=NULL;
    AVOptionRanges *r;
    int i;

    while ((opt = av_opt_next(obj, opt))) {
        if (!(opt->flags & req_flags) || (opt->flags & rej_flags))
            continue;

        /* Don't print CONST's on level one.
         * Don't print anything but CONST's on level two.
         * Only print items from the requested unit.
         */
        if (!unit && opt->type==AV_OPT_TYPE_CONST)
            continue;
        else if (unit && opt->type!=AV_OPT_TYPE_CONST)
            continue;
        else if (unit && opt->type==AV_OPT_TYPE_CONST && strcmp(unit, opt->unit))
            continue;
        else if (unit && opt->type == AV_OPT_TYPE_CONST)
            av_log(av_log_obj, AV_LOG_INFO, "     %-15s ", opt->name);
        else
            av_log(av_log_obj, AV_LOG_INFO, "  %s%-17s ",
                   (opt->flags & AV_OPT_FLAG_FILTERING_PARAM) ? "" : "-",
                   opt->name);

        switch (opt->type) {
            case AV_OPT_TYPE_FLAGS:
                av_log(av_log_obj, AV_LOG_INFO, "%-12s ", "<flags>");
                break;
            case AV_OPT_TYPE_INT:
                av_log(av_log_obj, AV_LOG_INFO, "%-12s ", "<int>");
                break;
            case AV_OPT_TYPE_INT64:
                av_log(av_log_obj, AV_LOG_INFO, "%-12s ", "<int64>");
                break;
            case AV_OPT_TYPE_DOUBLE:
                av_log(av_log_obj, AV_LOG_INFO, "%-12s ", "<double>");
                break;
            case AV_OPT_TYPE_FLOAT:
                av_log(av_log_obj, AV_LOG_INFO, "%-12s ", "<float>");
                break;
            case AV_OPT_TYPE_STRING:
                av_log(av_log_obj, AV_LOG_INFO, "%-12s ", "<string>");
                break;
            case AV_OPT_TYPE_RATIONAL:
                av_log(av_log_obj, AV_LOG_INFO, "%-12s ", "<rational>");
                break;
            case AV_OPT_TYPE_BINARY:
                av_log(av_log_obj, AV_LOG_INFO, "%-12s ", "<binary>");
                break;
            case AV_OPT_TYPE_IMAGE_SIZE:
                av_log(av_log_obj, AV_LOG_INFO, "%-12s ", "<image_size>");
                break;
            case AV_OPT_TYPE_VIDEO_RATE:
                av_log(av_log_obj, AV_LOG_INFO, "%-12s ", "<video_rate>");
                break;
            case AV_OPT_TYPE_PIXEL_FMT:
                av_log(av_log_obj, AV_LOG_INFO, "%-12s ", "<pix_fmt>");
                break;
            case AV_OPT_TYPE_SAMPLE_FMT:
                av_log(av_log_obj, AV_LOG_INFO, "%-12s ", "<sample_fmt>");
                break;
            case AV_OPT_TYPE_DURATION:
                av_log(av_log_obj, AV_LOG_INFO, "%-12s ", "<duration>");
                break;
            case AV_OPT_TYPE_COLOR:
                av_log(av_log_obj, AV_LOG_INFO, "%-12s ", "<color>");
                break;
            case AV_OPT_TYPE_CHANNEL_LAYOUT:
                av_log(av_log_obj, AV_LOG_INFO, "%-12s ", "<channel_layout>");
                break;
            case AV_OPT_TYPE_CONST:
            default:
                av_log(av_log_obj, AV_LOG_INFO, "%-12s ", "");
                break;
        }
        av_log(av_log_obj, AV_LOG_INFO, "%c", (opt->flags & AV_OPT_FLAG_ENCODING_PARAM) ? 'E' : '.');
        av_log(av_log_obj, AV_LOG_INFO, "%c", (opt->flags & AV_OPT_FLAG_DECODING_PARAM) ? 'D' : '.');
        av_log(av_log_obj, AV_LOG_INFO, "%c", (opt->flags & AV_OPT_FLAG_FILTERING_PARAM)? 'F' : '.');
        av_log(av_log_obj, AV_LOG_INFO, "%c", (opt->flags & AV_OPT_FLAG_VIDEO_PARAM   ) ? 'V' : '.');
        av_log(av_log_obj, AV_LOG_INFO, "%c", (opt->flags & AV_OPT_FLAG_AUDIO_PARAM   ) ? 'A' : '.');
        av_log(av_log_obj, AV_LOG_INFO, "%c", (opt->flags & AV_OPT_FLAG_SUBTITLE_PARAM) ? 'S' : '.');
        av_log(av_log_obj, AV_LOG_INFO, "%c", (opt->flags & AV_OPT_FLAG_EXPORT)         ? 'X' : '.');
        av_log(av_log_obj, AV_LOG_INFO, "%c", (opt->flags & AV_OPT_FLAG_READONLY)       ? 'R' : '.');

        if (opt->help)
            av_log(av_log_obj, AV_LOG_INFO, " %s", opt->help);

        if (av_opt_query_ranges(&r, obj, opt->name, AV_OPT_SEARCH_FAKE_OBJ) >= 0) {
            switch (opt->type) {
            case AV_OPT_TYPE_INT:
            case AV_OPT_TYPE_INT64:
            case AV_OPT_TYPE_DOUBLE:
            case AV_OPT_TYPE_FLOAT:
            case AV_OPT_TYPE_RATIONAL:
                for (i = 0; i < r->nb_ranges; i++) {
                    av_log(av_log_obj, AV_LOG_INFO, " (from ");
                    log_value(av_log_obj, AV_LOG_INFO, r->range[i]->value_min);
                    av_log(av_log_obj, AV_LOG_INFO, " to ");
                    log_value(av_log_obj, AV_LOG_INFO, r->range[i]->value_max);
                    av_log(av_log_obj, AV_LOG_INFO, ")");
                }
                break;
            }
            av_opt_freep_ranges(&r);
        }

        if (opt->type != AV_OPT_TYPE_CONST  &&
            opt->type != AV_OPT_TYPE_BINARY &&
                !((opt->type == AV_OPT_TYPE_COLOR      ||
                   opt->type == AV_OPT_TYPE_IMAGE_SIZE ||
                   opt->type == AV_OPT_TYPE_STRING     ||
                   opt->type == AV_OPT_TYPE_VIDEO_RATE) &&
                  !opt->default_val.str)) {
            av_log(av_log_obj, AV_LOG_INFO, " (default ");
            switch (opt->type) {
            case AV_OPT_TYPE_FLAGS:
                av_log(av_log_obj, AV_LOG_INFO, "%"PRIX64, opt->default_val.i64);
                break;
            case AV_OPT_TYPE_DURATION:
            case AV_OPT_TYPE_INT:
            case AV_OPT_TYPE_INT64:
                log_value(av_log_obj, AV_LOG_INFO, opt->default_val.i64);
                break;
            case AV_OPT_TYPE_DOUBLE:
            case AV_OPT_TYPE_FLOAT:
                log_value(av_log_obj, AV_LOG_INFO, opt->default_val.dbl);
                break;
            case AV_OPT_TYPE_RATIONAL: {
                AVRational q = av_d2q(opt->default_val.dbl, INT_MAX);
                av_log(av_log_obj, AV_LOG_INFO, "%d/%d", q.num, q.den); }
                break;
            case AV_OPT_TYPE_PIXEL_FMT:
                av_log(av_log_obj, AV_LOG_INFO, "%s", (char *)av_x_if_null(av_get_pix_fmt_name(opt->default_val.i64), "none"));
                break;
            case AV_OPT_TYPE_SAMPLE_FMT:
                av_log(av_log_obj, AV_LOG_INFO, "%s", (char *)av_x_if_null(av_get_sample_fmt_name(opt->default_val.i64), "none"));
                break;
            case AV_OPT_TYPE_COLOR:
            case AV_OPT_TYPE_IMAGE_SIZE:
            case AV_OPT_TYPE_STRING:
            case AV_OPT_TYPE_VIDEO_RATE:
                av_log(av_log_obj, AV_LOG_INFO, "\"%s\"", opt->default_val.str);
                break;
            case AV_OPT_TYPE_CHANNEL_LAYOUT:
                av_log(av_log_obj, AV_LOG_INFO, "0x%"PRIx64, opt->default_val.i64);
                break;
            }
            av_log(av_log_obj, AV_LOG_INFO, ")");
        }

        av_log(av_log_obj, AV_LOG_INFO, "\n");
        if (opt->unit && opt->type != AV_OPT_TYPE_CONST) {
            opt_list(obj, av_log_obj, opt->unit, req_flags, rej_flags);
        }
    }
}

int av_opt_show2(void *obj, void *av_log_obj, int req_flags, int rej_flags)
{
    if (!obj)
        return -1;

    av_log(av_log_obj, AV_LOG_INFO, "%s AVOptions:\n", (*(AVClass**)obj)->class_name);

    opt_list(obj, av_log_obj, NULL, req_flags, rej_flags);

    return 0;
}

void av_opt_set_defaults(void *s)
{
#if FF_API_OLD_AVOPTIONS
    av_opt_set_defaults2(s, 0, 0);
}

void av_opt_set_defaults2(void *s, int mask, int flags)
{
#endif
    const AVClass *class = *(AVClass **)s;
    const AVOption *opt = NULL;
    while ((opt = av_opt_next(s, opt)) != NULL) {
<<<<<<< HEAD
        void *dst = ((uint8_t*)s) + opt->offset;
#if FF_API_OLD_AVOPTIONS
        if ((opt->flags & mask) != flags)
            continue;
#endif
=======
        if (opt->flags & AV_OPT_FLAG_READONLY)
            continue;

>>>>>>> c3ecd968
        switch (opt->type) {
            case AV_OPT_TYPE_CONST:
                /* Nothing to be done here */
            break;
            case AV_OPT_TYPE_FLAGS:
            case AV_OPT_TYPE_INT:
            case AV_OPT_TYPE_INT64:
            case AV_OPT_TYPE_DURATION:
            case AV_OPT_TYPE_CHANNEL_LAYOUT:
                write_number(s, opt, dst, 1, 1, opt->default_val.i64);
            break;
            case AV_OPT_TYPE_DOUBLE:
            case AV_OPT_TYPE_FLOAT: {
                double val;
                val = opt->default_val.dbl;
                write_number(s, opt, dst, val, 1, 1);
            }
            break;
            case AV_OPT_TYPE_RATIONAL: {
                AVRational val;
                val = av_d2q(opt->default_val.dbl, INT_MAX);
                write_number(s, opt, dst, 1, val.den, val.num);
            }
            break;
            case AV_OPT_TYPE_COLOR:
                set_string_color(s, opt, opt->default_val.str, dst);
                break;
            case AV_OPT_TYPE_STRING:
                set_string(s, opt, opt->default_val.str, dst);
                break;
            case AV_OPT_TYPE_IMAGE_SIZE:
                set_string_image_size(s, opt, opt->default_val.str, dst);
                break;
            case AV_OPT_TYPE_VIDEO_RATE:
                set_string_video_rate(s, opt, opt->default_val.str, dst);
                break;
            case AV_OPT_TYPE_PIXEL_FMT:
#if LIBAVUTIL_VERSION_MAJOR < 54
                if (class->version && class->version < AV_VERSION_INT(52, 10, 100))
                    av_opt_set(s, opt->name, opt->default_val.str, 0);
                else
#endif
                    write_number(s, opt, dst, 1, 1, opt->default_val.i64);
                break;
            case AV_OPT_TYPE_SAMPLE_FMT:
#if LIBAVUTIL_VERSION_MAJOR < 54
                if (class->version && class->version < AV_VERSION_INT(52, 10, 100))
                    av_opt_set(s, opt->name, opt->default_val.str, 0);
                else
#endif
                    write_number(s, opt, dst, 1, 1, opt->default_val.i64);
                break;
            case AV_OPT_TYPE_BINARY:
                /* Cannot set default for binary */
            break;
            default:
                av_log(s, AV_LOG_DEBUG, "AVOption type %d of option %s not implemented yet\n", opt->type, opt->name);
        }
    }
}

/**
 * Store the value in the field in ctx that is named like key.
 * ctx must be an AVClass context, storing is done using AVOptions.
 *
 * @param buf the string to parse, buf will be updated to point at the
 * separator just after the parsed key/value pair
 * @param key_val_sep a 0-terminated list of characters used to
 * separate key from value
 * @param pairs_sep a 0-terminated list of characters used to separate
 * two pairs from each other
 * @return 0 if the key/value pair has been successfully parsed and
 * set, or a negative value corresponding to an AVERROR code in case
 * of error:
 * AVERROR(EINVAL) if the key/value pair cannot be parsed,
 * the error code issued by av_opt_set() if the key/value pair
 * cannot be set
 */
static int parse_key_value_pair(void *ctx, const char **buf,
                                const char *key_val_sep, const char *pairs_sep)
{
    char *key = av_get_token(buf, key_val_sep);
    char *val;
    int ret;

    if (!key)
        return AVERROR(ENOMEM);

    if (*key && strspn(*buf, key_val_sep)) {
        (*buf)++;
        val = av_get_token(buf, pairs_sep);
        if (!val) {
            av_freep(&key);
            return AVERROR(ENOMEM);
        }
    } else {
        av_log(ctx, AV_LOG_ERROR, "Missing key or no key/value separator found after key '%s'\n", key);
        av_free(key);
        return AVERROR(EINVAL);
    }

    av_log(ctx, AV_LOG_DEBUG, "Setting entry with key '%s' to value '%s'\n", key, val);

    ret = av_opt_set(ctx, key, val, AV_OPT_SEARCH_CHILDREN);
    if (ret == AVERROR_OPTION_NOT_FOUND)
        av_log(ctx, AV_LOG_ERROR, "Key '%s' not found.\n", key);

    av_free(key);
    av_free(val);
    return ret;
}

int av_set_options_string(void *ctx, const char *opts,
                          const char *key_val_sep, const char *pairs_sep)
{
    int ret, count = 0;

    if (!opts)
        return 0;

    while (*opts) {
        if ((ret = parse_key_value_pair(ctx, &opts, key_val_sep, pairs_sep)) < 0)
            return ret;
        count++;

        if (*opts)
            opts++;
    }

    return count;
}

#define WHITESPACES " \n\t"

static int is_key_char(char c)
{
    return (unsigned)((c | 32) - 'a') < 26 ||
           (unsigned)(c - '0') < 10 ||
           c == '-' || c == '_' || c == '/' || c == '.';
}

/**
 * Read a key from a string.
 *
 * The key consists of is_key_char characters and must be terminated by a
 * character from the delim string; spaces are ignored.
 *
 * @return  0 for success (even with ellipsis), <0 for failure
 */
static int get_key(const char **ropts, const char *delim, char **rkey)
{
    const char *opts = *ropts;
    const char *key_start, *key_end;

    key_start = opts += strspn(opts, WHITESPACES);
    while (is_key_char(*opts))
        opts++;
    key_end = opts;
    opts += strspn(opts, WHITESPACES);
    if (!*opts || !strchr(delim, *opts))
        return AVERROR(EINVAL);
    opts++;
    if (!(*rkey = av_malloc(key_end - key_start + 1)))
        return AVERROR(ENOMEM);
    memcpy(*rkey, key_start, key_end - key_start);
    (*rkey)[key_end - key_start] = 0;
    *ropts = opts;
    return 0;
}

int av_opt_get_key_value(const char **ropts,
                         const char *key_val_sep, const char *pairs_sep,
                         unsigned flags,
                         char **rkey, char **rval)
{
    int ret;
    char *key = NULL, *val;
    const char *opts = *ropts;

    if ((ret = get_key(&opts, key_val_sep, &key)) < 0 &&
        !(flags & AV_OPT_FLAG_IMPLICIT_KEY))
        return AVERROR(EINVAL);
    if (!(val = av_get_token(&opts, pairs_sep))) {
        av_free(key);
        return AVERROR(ENOMEM);
    }
    *ropts = opts;
    *rkey  = key;
    *rval  = val;
    return 0;
}

int av_opt_set_from_string(void *ctx, const char *opts,
                           const char *const *shorthand,
                           const char *key_val_sep, const char *pairs_sep)
{
    int ret, count = 0;
    const char *dummy_shorthand = NULL;
    char *av_uninit(parsed_key), *av_uninit(value);
    const char *key;

    if (!opts)
        return 0;
    if (!shorthand)
        shorthand = &dummy_shorthand;

    while (*opts) {
        ret = av_opt_get_key_value(&opts, key_val_sep, pairs_sep,
                                   *shorthand ? AV_OPT_FLAG_IMPLICIT_KEY : 0,
                                   &parsed_key, &value);
        if (ret < 0) {
            if (ret == AVERROR(EINVAL))
                av_log(ctx, AV_LOG_ERROR, "No option name near '%s'\n", opts);
            else
                av_log(ctx, AV_LOG_ERROR, "Unable to parse '%s': %s\n", opts,
                       av_err2str(ret));
            return ret;
        }
        if (*opts)
            opts++;
        if (parsed_key) {
            key = parsed_key;
            while (*shorthand) /* discard all remaining shorthand */
                shorthand++;
        } else {
            key = *(shorthand++);
        }

        av_log(ctx, AV_LOG_DEBUG, "Setting '%s' to value '%s'\n", key, value);
        if ((ret = av_opt_set(ctx, key, value, 0)) < 0) {
            if (ret == AVERROR_OPTION_NOT_FOUND)
                av_log(ctx, AV_LOG_ERROR, "Option '%s' not found\n", key);
            av_free(value);
            av_free(parsed_key);
            return ret;
        }

        av_free(value);
        av_free(parsed_key);
        count++;
    }
    return count;
}

void av_opt_free(void *obj)
{
    const AVOption *o = NULL;
    while ((o = av_opt_next(obj, o)))
        if (o->type == AV_OPT_TYPE_STRING || o->type == AV_OPT_TYPE_BINARY)
            av_freep((uint8_t *)obj + o->offset);
}

int av_opt_set_dict(void *obj, AVDictionary **options)
{
    AVDictionaryEntry *t = NULL;
    AVDictionary    *tmp = NULL;
    int ret = 0;

    while ((t = av_dict_get(*options, "", t, AV_DICT_IGNORE_SUFFIX))) {
        ret = av_opt_set(obj, t->key, t->value, 0);
        if (ret == AVERROR_OPTION_NOT_FOUND)
            av_dict_set(&tmp, t->key, t->value, 0);
        else if (ret < 0) {
            av_log(obj, AV_LOG_ERROR, "Error setting option %s to value %s.\n", t->key, t->value);
            break;
        }
        ret = 0;
    }
    av_dict_free(options);
    *options = tmp;
    return ret;
}

const AVOption *av_opt_find(void *obj, const char *name, const char *unit,
                            int opt_flags, int search_flags)
{
    return av_opt_find2(obj, name, unit, opt_flags, search_flags, NULL);
}

const AVOption *av_opt_find2(void *obj, const char *name, const char *unit,
                             int opt_flags, int search_flags, void **target_obj)
{
    const AVClass  *c;
    const AVOption *o = NULL;

    if(!obj)
        return NULL;

    c= *(AVClass**)obj;

    if (!c)
        return NULL;

    if (search_flags & AV_OPT_SEARCH_CHILDREN) {
        if (search_flags & AV_OPT_SEARCH_FAKE_OBJ) {
            const AVClass *child = NULL;
            while (child = av_opt_child_class_next(c, child))
                if (o = av_opt_find2(&child, name, unit, opt_flags, search_flags, NULL))
                    return o;
        } else {
            void *child = NULL;
            while (child = av_opt_child_next(obj, child))
                if (o = av_opt_find2(child, name, unit, opt_flags, search_flags, target_obj))
                    return o;
        }
    }

    while (o = av_opt_next(obj, o)) {
        if (!strcmp(o->name, name) && (o->flags & opt_flags) == opt_flags &&
            ((!unit && o->type != AV_OPT_TYPE_CONST) ||
             (unit  && o->type == AV_OPT_TYPE_CONST && o->unit && !strcmp(o->unit, unit)))) {
            if (target_obj) {
                if (!(search_flags & AV_OPT_SEARCH_FAKE_OBJ))
                    *target_obj = obj;
                else
                    *target_obj = NULL;
            }
            return o;
        }
    }
    return NULL;
}

void *av_opt_child_next(void *obj, void *prev)
{
    const AVClass *c = *(AVClass**)obj;
    if (c->child_next)
        return c->child_next(obj, prev);
    return NULL;
}

const AVClass *av_opt_child_class_next(const AVClass *parent, const AVClass *prev)
{
    if (parent->child_class_next)
        return parent->child_class_next(prev);
    return NULL;
}

void *av_opt_ptr(const AVClass *class, void *obj, const char *name)
{
    const AVOption *opt= av_opt_find2(&class, name, NULL, 0, AV_OPT_SEARCH_FAKE_OBJ, NULL);
    if(!opt)
        return NULL;
    return (uint8_t*)obj + opt->offset;
}

int av_opt_query_ranges(AVOptionRanges **ranges_arg, void *obj, const char *key, int flags)
{
    const AVClass *c = *(AVClass**)obj;
    int (*callback)(AVOptionRanges **, void *obj, const char *key, int flags) = NULL;

    if (c->version > (52 << 16 | 11 << 8))
        callback = c->query_ranges;

    if (!callback)
        callback = av_opt_query_ranges_default;

    return callback(ranges_arg, obj, key, flags);
}

int av_opt_query_ranges_default(AVOptionRanges **ranges_arg, void *obj, const char *key, int flags)
{
    AVOptionRanges *ranges = av_mallocz(sizeof(*ranges));
    AVOptionRange **range_array = av_mallocz(sizeof(void*));
    AVOptionRange *range = av_mallocz(sizeof(*range));
    const AVOption *field = av_opt_find(obj, key, NULL, 0, flags);
    int ret;

    *ranges_arg = NULL;

    if (!ranges || !range || !range_array || !field) {
        ret = AVERROR(ENOMEM);
        goto fail;
    }

    ranges->range = range_array;
    ranges->range[0] = range;
    ranges->nb_ranges = 1;
    range->is_range = 1;
    range->value_min = field->min;
    range->value_max = field->max;

    switch (field->type) {
    case AV_OPT_TYPE_INT:
    case AV_OPT_TYPE_INT64:
    case AV_OPT_TYPE_PIXEL_FMT:
    case AV_OPT_TYPE_SAMPLE_FMT:
    case AV_OPT_TYPE_FLOAT:
    case AV_OPT_TYPE_DOUBLE:
    case AV_OPT_TYPE_DURATION:
    case AV_OPT_TYPE_COLOR:
    case AV_OPT_TYPE_CHANNEL_LAYOUT:
        break;
    case AV_OPT_TYPE_STRING:
        range->component_min = 0;
        range->component_max = 0x10FFFF; // max unicode value
        range->value_min = -1;
        range->value_max = INT_MAX;
        break;
    case AV_OPT_TYPE_RATIONAL:
        range->component_min = INT_MIN;
        range->component_max = INT_MAX;
        break;
    case AV_OPT_TYPE_IMAGE_SIZE:
        range->component_min = 0;
        range->component_max = INT_MAX/128/8;
        range->value_min = 0;
        range->value_max = INT_MAX/8;
        break;
    case AV_OPT_TYPE_VIDEO_RATE:
        range->component_min = 1;
        range->component_max = INT_MAX;
        range->value_min = 1;
        range->value_max = INT_MAX;
        break;
    default:
        ret = AVERROR(ENOSYS);
        goto fail;
    }

    *ranges_arg = ranges;
    return 0;
fail:
    av_free(ranges);
    av_free(range);
    av_free(range_array);
    return ret;
}

void av_opt_freep_ranges(AVOptionRanges **rangesp)
{
    int i;
    AVOptionRanges *ranges = *rangesp;

    for (i = 0; i < ranges->nb_ranges; i++) {
        AVOptionRange *range = ranges->range[i];
        av_freep(&range->str);
        av_freep(&ranges->range[i]);
    }
    av_freep(&ranges->range);
    av_freep(rangesp);
}

#ifdef TEST

typedef struct TestContext
{
    const AVClass *class;
    int num;
    int toggle;
    char *string;
    int flags;
    AVRational rational;
    AVRational video_rate;
    int w, h;
    enum AVPixelFormat pix_fmt;
    enum AVSampleFormat sample_fmt;
    int64_t duration;
    uint8_t color[4];
    int64_t channel_layout;
} TestContext;

#define OFFSET(x) offsetof(TestContext, x)

#define TEST_FLAG_COOL 01
#define TEST_FLAG_LAME 02
#define TEST_FLAG_MU   04

static const AVOption test_options[]= {
{"num",      "set num",        OFFSET(num),      AV_OPT_TYPE_INT,      {.i64 = 0},       0,        100                 },
{"toggle",   "set toggle",     OFFSET(toggle),   AV_OPT_TYPE_INT,      {.i64 = 0},       0,        1                   },
{"rational", "set rational",   OFFSET(rational), AV_OPT_TYPE_RATIONAL, {.dbl = 0},       0,        10                  },
{"string",   "set string",     OFFSET(string),   AV_OPT_TYPE_STRING,   {.str = "default"}, CHAR_MIN, CHAR_MAX          },
{"flags",    "set flags",      OFFSET(flags),    AV_OPT_TYPE_FLAGS,    {.i64 = 0},       0,        INT_MAX, 0, "flags" },
{"cool",     "set cool flag ", 0,                AV_OPT_TYPE_CONST,    {.i64 = TEST_FLAG_COOL}, INT_MIN,  INT_MAX, 0, "flags" },
{"lame",     "set lame flag ", 0,                AV_OPT_TYPE_CONST,    {.i64 = TEST_FLAG_LAME}, INT_MIN,  INT_MAX, 0, "flags" },
{"mu",       "set mu flag ",   0,                AV_OPT_TYPE_CONST,    {.i64 = TEST_FLAG_MU},   INT_MIN,  INT_MAX, 0, "flags" },
{"size",     "set size",       OFFSET(w),        AV_OPT_TYPE_IMAGE_SIZE,{0},             0,        0                   },
{"pix_fmt",  "set pixfmt",     OFFSET(pix_fmt),  AV_OPT_TYPE_PIXEL_FMT, {.i64 = AV_PIX_FMT_NONE}, -1, INT_MAX},
{"sample_fmt", "set samplefmt", OFFSET(sample_fmt), AV_OPT_TYPE_SAMPLE_FMT, {.i64 = AV_SAMPLE_FMT_NONE}, -1, INT_MAX},
{"video_rate", "set videorate", OFFSET(video_rate), AV_OPT_TYPE_VIDEO_RATE,  {.str = "25"}, 0,     0                   },
{"duration", "set duration",   OFFSET(duration), AV_OPT_TYPE_DURATION, {.i64 = 0}, 0, INT64_MAX},
{"color", "set color",   OFFSET(color), AV_OPT_TYPE_COLOR, {.str = "pink"}, 0, 0},
{"cl", "set channel layout", OFFSET(channel_layout), AV_OPT_TYPE_CHANNEL_LAYOUT, {.i64 = AV_CH_LAYOUT_HEXAGONAL}, 0, INT64_MAX},
{NULL},
};

static const char *test_get_name(void *ctx)
{
    return "test";
}

static const AVClass test_class = {
    "TestContext",
    test_get_name,
    test_options
};

int main(void)
{
    int i;

    printf("\nTesting av_set_options_string()\n");
    {
        TestContext test_ctx = { 0 };
        static const char * const options[] = {
            "",
            ":",
            "=",
            "foo=:",
            ":=foo",
            "=foo",
            "foo=",
            "foo",
            "foo=val",
            "foo==val",
            "toggle=:",
            "string=:",
            "toggle=1 : foo",
            "toggle=100",
            "toggle==1",
            "flags=+mu-lame : num=42: toggle=0",
            "num=42 : string=blahblah",
            "rational=0 : rational=1/2 : rational=1/-1",
            "rational=-1/0",
            "size=1024x768",
            "size=pal",
            "size=bogus",
            "pix_fmt=yuv420p",
            "pix_fmt=2",
            "pix_fmt=bogus",
            "sample_fmt=s16",
            "sample_fmt=2",
            "sample_fmt=bogus",
            "video_rate=pal",
            "video_rate=25",
            "video_rate=30000/1001",
            "video_rate=30/1.001",
            "video_rate=bogus",
            "duration=bogus",
            "duration=123.45",
            "duration=1\\:23\\:45.67",
            "color=blue",
            "color=0x223300",
            "color=0x42FF07AA",
            "cl=stereo+downmix",
            "cl=foo",
        };

        test_ctx.class = &test_class;
        av_opt_set_defaults(&test_ctx);

        av_log_set_level(AV_LOG_DEBUG);

        for (i=0; i < FF_ARRAY_ELEMS(options); i++) {
            av_log(&test_ctx, AV_LOG_DEBUG, "Setting options string '%s'\n", options[i]);
            if (av_set_options_string(&test_ctx, options[i], "=", ":") < 0)
                av_log(&test_ctx, AV_LOG_ERROR, "Error setting options string: '%s'\n", options[i]);
            printf("\n");
        }
        av_opt_free(&test_ctx);
    }

    printf("\nTesting av_opt_set_from_string()\n");
    {
        TestContext test_ctx = { 0 };
        static const char * const options[] = {
            "",
            "5",
            "5:hello",
            "5:hello:size=pal",
            "5:size=pal:hello",
            ":",
            "=",
            " 5 : hello : size = pal ",
            "a_very_long_option_name_that_will_need_to_be_ellipsized_around_here=42"
        };
        static const char * const shorthand[] = { "num", "string", NULL };

        test_ctx.class = &test_class;
        av_opt_set_defaults(&test_ctx);

        av_log_set_level(AV_LOG_DEBUG);

        for (i=0; i < FF_ARRAY_ELEMS(options); i++) {
            av_log(&test_ctx, AV_LOG_DEBUG, "Setting options string '%s'\n", options[i]);
            if (av_opt_set_from_string(&test_ctx, options[i], shorthand, "=", ":") < 0)
                av_log(&test_ctx, AV_LOG_ERROR, "Error setting options string: '%s'\n", options[i]);
            printf("\n");
        }
        av_opt_free(&test_ctx);
    }

    return 0;
}

#endif<|MERGE_RESOLUTION|>--- conflicted
+++ resolved
@@ -367,15 +367,14 @@
     const AVOption *o = av_opt_find2(obj, name, NULL, 0, search_flags, &target_obj);
     if (!o || !target_obj)
         return AVERROR_OPTION_NOT_FOUND;
-<<<<<<< HEAD
     if (!val && (o->type != AV_OPT_TYPE_STRING &&
                  o->type != AV_OPT_TYPE_PIXEL_FMT && o->type != AV_OPT_TYPE_SAMPLE_FMT &&
                  o->type != AV_OPT_TYPE_IMAGE_SIZE && o->type != AV_OPT_TYPE_VIDEO_RATE &&
                  o->type != AV_OPT_TYPE_DURATION && o->type != AV_OPT_TYPE_COLOR &&
                  o->type != AV_OPT_TYPE_CHANNEL_LAYOUT))
-=======
-    if (!val || o->flags & AV_OPT_FLAG_READONLY)
->>>>>>> c3ecd968
+        return AVERROR(EINVAL);
+
+    if (o->flags & AV_OPT_FLAG_READONLY)
         return AVERROR(EINVAL);
 
     dst = ((uint8_t*)target_obj) + o->offset;
@@ -1149,17 +1148,15 @@
     const AVClass *class = *(AVClass **)s;
     const AVOption *opt = NULL;
     while ((opt = av_opt_next(s, opt)) != NULL) {
-<<<<<<< HEAD
         void *dst = ((uint8_t*)s) + opt->offset;
 #if FF_API_OLD_AVOPTIONS
         if ((opt->flags & mask) != flags)
             continue;
 #endif
-=======
+
         if (opt->flags & AV_OPT_FLAG_READONLY)
             continue;
 
->>>>>>> c3ecd968
         switch (opt->type) {
             case AV_OPT_TYPE_CONST:
                 /* Nothing to be done here */
