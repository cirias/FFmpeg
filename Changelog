Entries are sorted chronologically from oldest to youngest within each release,
releases are sorted from youngest to oldest.

<<<<<<< HEAD
version next:

version 0.10.1
- Several security fixes, many bugfixes affecting many formats and
  codecs, the list below is not complete.

- swapuv filter
=======
version 0.8.2:

- Several bugs and crashes have been fixed in the following codecs: AAC,
  APE, H.263, H.264, Indeo 4, Mimic, MJPEG, Motion Pixels Video, RAW,
  TTA, VC1, VQA, WMA Voice, vqavideo (CVE-2012-0947).

- Several bugs and crashes have been fixed in the following formats:
  ASF, ID3v2, MOV, xWMA

- This release additionally updates the following codecs to the
  bytestream2 API, and therefore benefit from additional overflow
  checks: truemotion2, utvideo, vqavideo


version 0.8.1:
>>>>>>> 43e5fda4

- Several bugs and crashes have been fixed in the following codecs: AAC,
  AC-3, ADPCM, AMR (both NB and WB), ATRAC3, CAVC, Cook, camstudio, DCA,
  DPCM, DSI CIN, DV, EA TGQ, FLAC, fraps, G.722 (both encoder and
  decoder), H.264, huvffyuv, BB JV decoder, Indeo 3, KGV1, LCL, the
  libx264 wrapper, MJPEG, mp3on4, Musepack, MPEG1/2, PNG, QDM2, Qt RLE,
  ROQ, RV10, RV30/RV34/RV40, shorten, smacker, subrip, SVQ3, TIFF,
  Truemotion2, TTA, VC1, VMware Screen codec, Vorbis, VP5, VP6, WMA,
  Westwood SNDx, XXAN.

- This release additionally updates the following codecs to the
  bytestream2 API, and therefore benefit from additional overflow
  checks: XXAN, ALG MM, TQG, SMC, Qt SMC, ROQ, PNG

- Several bugs and crashes have been fixed in the following formats:
  AIFF, ASF, DV, Matroska, NSV, MOV, MPEG-TS, Smacker, Sony OpenMG, RM,
  SWF.

- Libswscale has an potential overflow for large image size fixed.

- The following APIs have been added:

  avcodec_is_open()
  avformat_get_riff_video_tags()
  avformat_get_riff_audio_tags()

  Please see the file doc/APIchanges and the Doxygen documentation for
  further information.


version 0.10:
- Fixes: CVE-2011-3929, CVE-2011-3934, CVE-2011-3935, CVE-2011-3936,
         CVE-2011-3937, CVE-2011-3940, CVE-2011-3941, CVE-2011-3944,
         CVE-2011-3945, CVE-2011-3946, CVE-2011-3947, CVE-2011-3949,
         CVE-2011-3950, CVE-2011-3951, CVE-2011-3952
- v410 Quicktime Uncompressed 4:4:4 10-bit encoder and decoder
- SBaGen (SBG) binaural beats script demuxer
- OpenMG Audio muxer
- Timecode extraction in DV and MOV
- thumbnail video filter
- XML output in ffprobe
- asplit audio filter
- tinterlace video filter
- astreamsync audio filter
- amerge audio filter
- ISMV (Smooth Streaming) muxer
- GSM audio parser
- SMJPEG muxer
- XWD encoder and decoder
- Automatic thread count based on detection number of (available) CPU cores
- y41p Brooktree Uncompressed 4:1:1 12-bit encoder and decoder
- ffprobe -show_error option
- Avid 1:1 10-bit RGB Packer codec
- v308 Quicktime Uncompressed 4:4:4 encoder and decoder
- yuv4 libquicktime packed 4:2:0 encoder and decoder
- ffprobe -show_frames option
- silencedetect audio filter
- ffprobe -show_program_version, -show_library_versions, -show_versions options
- rv34: frame-level multi-threading
- optimized iMDCT transform on x86 using SSE for for mpegaudiodec
- Improved PGS subtitle decoder
- dumpgraph option to lavfi device
- r210 and r10k encoders
- ffwavesynth decoder
- aviocat tool
- ffeval tool


version 0.9:

- openal input device added
- boxblur filter added
- BWF muxer
- Flash Screen Video 2 decoder
- lavfi input device added
- added avconv, which is almost the same for now, except
for a few incompatible changes in the options, which will hopefully make them
easier to use. The changes are:
    * The options placement is now strictly enforced! While in theory the
      options for ffmpeg should be given in [input options] -i INPUT [output
      options] OUTPUT order, in practice it was possible to give output options
      before the -i and it mostly worked. Except when it didn't - the behavior was
      a bit inconsistent. In avconv, it is not possible to mix input and output
      options. All non-global options are reset after an input or output filename.
    * All per-file options are now truly per-file - they apply only to the next
      input or output file and specifying different values for different files
      will now work properly (notably -ss and -t options).
    * All per-stream options are now truly per-stream - it is possible to
      specify which stream(s) should a given option apply to. See the Stream
      specifiers section in the avconv manual for details.
    * In ffmpeg some options (like -newvideo/-newaudio/...) are irregular in the
      sense that they're specified after the output filename instead of before,
      like all other options. In avconv this irregularity is removed, all options
      apply to the next input or output file.
    * -newvideo/-newaudio/-newsubtitle options were removed. Not only were they
      irregular and highly confusing, they were also redundant. In avconv the -map
      option will create new streams in the output file and map input streams to
      them. E.g. avconv -i INPUT -map 0 OUTPUT will create an output stream for
      each stream in the first input file.
    * The -map option now has slightly different and more powerful syntax:
        + Colons (':') are used to separate file index/stream type/stream index
          instead of dots. Comma (',') is used to separate the sync stream instead
          of colon.. This is done for consistency with other options.
        + It's possible to specify stream type. E.g. -map 0:a:2 creates an
          output stream from the third input audio stream.
        + Omitting the stream index now maps all the streams of the given type,
          not just the first. E.g. -map 0:s creates output streams for all the
          subtitle streams in the first input file.
        + Since -map can now match multiple streams, negative mappings were
          introduced. Negative mappings disable some streams from an already
          defined map. E.g. '-map 0 -map -0:a:1' means 'create output streams for
          all the stream in the first input file, except for the second audio
          stream'.
    * There is a new option -c (or -codec) for choosing the decoder/encoder to
      use, which allows to precisely specify target stream(s) consistently with
      other options. E.g. -c:v lib264 sets the codec for all video streams, -c:a:0
      libvorbis sets the codec for the first audio stream and -c copy copies all
      the streams without reencoding. Old -vcodec/-acodec/-scodec options are now
      aliases to -c:v/a/s
    * It is now possible to precisely specify which stream should an AVOption
      apply to. E.g. -b:v:0 2M sets the bitrate for the first video stream, while
      -b:a 128k sets the bitrate for all audio streams. Note that the old -ab 128k
      syntax is deprecated and will stop working soon.
    * -map_chapters now takes only an input file index and applies to the next
      output file. This is consistent with how all the other options work.
    * -map_metadata now takes only an input metadata specifier and applies to
      the next output file. Output metadata specifier is now part of the option
      name, similarly to the AVOptions/map/codec feature above.
    * -metadata can now be used to set metadata on streams and chapters, e.g.
      -metadata:s:1 language=eng sets the language of the first stream to 'eng'.
      This made -vlang/-alang/-slang options redundant, so they were removed.
    * -qscale option now uses stream specifiers and applies to all streams, not
      just video. I.e. plain -qscale number would now apply to all streams. To get
      the old behavior, use -qscale:v. Also there is now a shortcut -q for -qscale
      and -aq is now an alias for -q:a.
    * -vbsf/-absf/-sbsf options were removed and replaced by a -bsf option which
      uses stream specifiers. Use -bsf:v/a/s instead of the old options.
    * -itsscale option now uses stream specifiers, so its argument is only the
      scale parameter.
    * -intra option was removed, use -g 0 for the same effect.
    * -psnr option was removed, use -flags +psnr for the same effect.
    * -vf option is now an alias to the new -filter option, which uses stream specifiers.
    * -vframes/-aframes/-dframes options are now aliases to the new -frames option.
    * -vtag/-atag/-stag options are now aliases to the new -tag option.
- XMV demuxer
- LOAS demuxer
- ashowinfo filter added
- Windows Media Image decoder
- amovie source added
- LATM muxer/demuxer
- Speex encoder via libspeex
- JSON output in ffprobe
- WTV muxer
- Optional C++ Support (needed for libstagefright)
- H.264 Decoding on Android via Stagefright
- Prores decoder
- BIN/XBIN/ADF/IDF text file decoder
- aconvert audio filter added
- audio support to lavfi input device added
- libcdio-paranoia input device for audio CD grabbing
- Apple ProRes decoder
- CELT in Ogg demuxing
- G.723.1 demuxer and decoder
- libmodplug support (--enable-libmodplug)
- VC-1 interlaced decoding
- libutvideo wrapper (--enable-libutvideo)
- aevalsrc audio source added
- Ut Video decoder
- Speex encoding via libspeex
- 4:2:2 H.264 decoding support
- 4:2:2 and 4:4:4 H.264 encoding with libx264
- Pulseaudio input device
- Prores encoder
- Video Decoder Acceleration (VDA) HWAccel module.
- replacement Indeo 3 decoder
- new ffmpeg option: -map_channel
- volume audio filter added
- earwax audio filter added
- libv4l2 support (--enable-libv4l2)
- TLS/SSL and HTTPS protocol support
- AVOptions API rewritten and documented
- most of CODEC_FLAG2_*, some CODEC_FLAG_* and many codec-specific fields in
  AVCodecContext deprecated. Codec private options should be used instead.
- Properly working defaults in libx264 wrapper, support for native presets.
- Encrypted OMA files support
- Discworld II BMV decoding support
- VBLE Decoder
- OS X Video Decoder Acceleration (VDA) support
- compact and csv output in ffprobe
- pan audio filter
- IFF Amiga Continuous Bitmap (ACBM) decoder
- ass filter
- CRI ADX audio format muxer and demuxer
- Playstation Portable PMP format demuxer
- Microsoft Windows ICO demuxer
- life source
- PCM format support in OMA demuxer
- CLJR encoder
- new option: -report
- Dxtory capture format decoder
- cellauto source
- Simple segmenting muxer
- Indeo 4 decoder
- SMJPEG demuxer


version 0.8:

- many many things we forgot because we rather write code than changelogs
- WebM support in Matroska de/muxer
- low overhead Ogg muxing
- MMS-TCP support
- VP8 de/encoding via libvpx
- Demuxer for On2's IVF format
- Pictor/PC Paint decoder
- HE-AAC v2 decoder
- HE-AAC v2 encoding with libaacplus
- libfaad2 wrapper removed
- DTS-ES extension (XCh) decoding support
- native VP8 decoder
- RTSP tunneling over HTTP
- RTP depacketization of SVQ3
- -strict inofficial replaced by -strict unofficial
- ffplay -exitonkeydown and -exitonmousedown options added
- native GSM / GSM MS decoder
- RTP depacketization of QDM2
- ANSI/ASCII art playback system
- Lego Mindstorms RSO de/muxer
- libavcore added (and subsequently removed)
- SubRip subtitle file muxer and demuxer
- Chinese AVS encoding via libxavs
- ffprobe -show_packets option added
- RTP packetization of Theora and Vorbis
- RTP depacketization of MP4A-LATM
- RTP packetization and depacketization of VP8
- hflip filter
- Apple HTTP Live Streaming demuxer
- a64 codec
- MMS-HTTP support
- G.722 ADPCM audio encoder/decoder
- R10k video decoder
- ocv_smooth filter
- frei0r wrapper filter
- change crop filter syntax to width:height:x:y
- make the crop filter accept parametric expressions
- make ffprobe accept AVFormatContext options
- yadif filter
- blackframe filter
- Demuxer for Leitch/Harris' VR native stream format (LXF)
- RTP depacketization of the X-QT QuickTime format
- SAP (Session Announcement Protocol, RFC 2974) muxer and demuxer
- cropdetect filter
- ffmpeg -crop* options removed
- transpose filter added
- ffmpeg -force_key_frames option added
- demuxer for receiving raw rtp:// URLs without an SDP description
- single stream LATM/LOAS decoder
- setpts filter added
- Win64 support for optimized x86 assembly functions
- MJPEG/AVI1 to JPEG/JFIF bitstream filter
- ASS subtitle encoder and decoder
- IEC 61937 encapsulation for E-AC-3, TrueHD, DTS-HD (for HDMI passthrough)
- overlay filter added
- rename aspect filter to setdar, and pixelaspect to setsar
- IEC 61937 demuxer
- Mobotix .mxg demuxer
- frei0r source added
- hqdn3d filter added
- RTP depacketization of QCELP
- FLAC parser added
- gradfun filter added
- AMR-WB decoder
- replace the ocv_smooth filter with a more generic ocv filter
- Windows Televison (WTV) demuxer
- FFmpeg metadata format muxer and demuxer
- SubRip (srt) subtitle encoder and decoder
- floating-point AC-3 encoder added
- Lagarith decoder
- ffmpeg -copytb option added
- IVF muxer added
- Wing Commander IV movies decoder added
- movie source added
- Bink version 'b' audio and video decoder
- Bitmap Brothers JV playback system
- Apple HTTP Live Streaming protocol handler
- sndio support for playback and record
- Linux framebuffer input device added
- Chronomaster DFA decoder
- DPX image encoder
- MicroDVD subtitle file muxer and demuxer
- Playstation Portable PMP format demuxer
- fieldorder video filter added
- AAC encoding via libvo-aacenc
- AMR-WB encoding via libvo-amrwbenc
- xWMA demuxer
- Mobotix MxPEG decoder
- VP8 frame-multithreading
- NEON optimizations for VP8
- Lots of deprecated API cruft removed
- fft and imdct optimizations for AVX (Sandy Bridge) processors
- showinfo filter added
- SMPTE 302M AES3 audio decoder
- Apple Core Audio Format muxer
- 9bit and 10bit per sample support in the H.264 decoder
- 9bit and 10bit FFV1 encoding / decoding
- split filter added
- select filter added
- sdl output device added
- libmpcodecs video filter support (3 times as many filters than before)
- mpeg2 aspect ratio dection fixed
- libxvid aspect pickiness fixed
- Frame multithreaded decoding
- E-AC-3 audio encoder
- ac3enc: add channel coupling support
- floating-point sample format support to the ac3, eac3, dca, aac, and vorbis decoders.
- H264/MPEG frame-level multi-threading
- All av_metadata_* functions renamed to av_dict_* and moved to libavutil
- 4:4:4 H.264 decoding support
- 10-bit H.264 optimizations for x86
- lut, lutrgb, and lutyuv filters added
- buffersink libavfilter sink added
- Bump libswscale for recently reported ABI break
- New J2K encoder (via OpenJPEG)


version 0.7:

- all the changes for 0.8, but keeping API/ABI compatibility with the 0.6 release


version 0.6:

- PB-frame decoding for H.263
- deprecated vhook subsystem removed
- deprecated old scaler removed
- VQF demuxer
- Alpha channel scaler
- PCX encoder
- RTP packetization of H.263
- RTP packetization of AMR
- RTP depacketization of Vorbis
- CorePNG decoding support
- Cook multichannel decoding support
- introduced avlanguage helpers in libavformat
- 8088flex TMV demuxer and decoder
- per-stream language-tags extraction in asfdec
- V210 decoder and encoder
- remaining GPL parts in AC-3 decoder converted to LGPL
- QCP demuxer
- SoX native format muxer and demuxer
- AMR-NB decoding/encoding, AMR-WB decoding via OpenCORE libraries
- DPX image decoder
- Electronic Arts Madcow decoder
- DivX (XSUB) subtitle encoder
- nonfree libamr support for AMR-NB/WB decoding/encoding removed
- experimental AAC encoder
- RTP depacketization of ASF and RTSP from WMS servers
- RTMP support in libavformat
- noX handling for OPT_BOOL X options
- Wave64 demuxer
- IEC-61937 compatible Muxer
- TwinVQ decoder
- Bluray (PGS) subtitle decoder
- LPCM support in MPEG-TS (HDMV RID as found on Blu-ray disks)
- WMA Pro decoder
- Core Audio Format demuxer
- Atrac1 decoder
- MD STUDIO audio demuxer
- RF64 support in WAV demuxer
- MPEG-4 Audio Lossless Coding (ALS) decoder
- -formats option split into -formats, -codecs, -bsfs, and -protocols
- IV8 demuxer
- CDG demuxer and decoder
- R210 decoder
- Auravision Aura 1 and 2 decoders
- Deluxe Paint Animation playback system
- SIPR decoder
- Adobe Filmstrip muxer and demuxer
- RTP depacketization of H.263
- Bink demuxer and audio/video decoders
- enable symbol versioning by default for linkers that support it
- IFF PBM/ILBM bitmap decoder
- concat protocol
- Indeo 5 decoder
- RTP depacketization of AMR
- WMA Voice decoder
- ffprobe tool
- AMR-NB decoder
- RTSP muxer
- HE-AAC v1 decoder
- Kega Game Video (KGV1) decoder
- VorbisComment writing for FLAC, Ogg FLAC and Ogg Speex files
- RTP depacketization of Theora
- HTTP Digest authentication
- RTMP/RTMPT/RTMPS/RTMPE/RTMPTE protocol support via librtmp
- Psygnosis YOP demuxer and video decoder
- spectral extension support in the E-AC-3 decoder
- unsharp video filter
- RTP hinting in the mov/3gp/mp4 muxer
- Dirac in Ogg demuxing
- seek to keyframes in Ogg
- 4:2:2 and 4:4:4 Theora decoding
- 35% faster VP3/Theora decoding
- faster AAC decoding
- faster H.264 decoding
- RealAudio 1.0 (14.4K) encoder


version 0.5:

- DV50 AKA DVCPRO50 encoder, decoder, muxer and demuxer
- TechSmith Camtasia (TSCC) video decoder
- IBM Ultimotion (ULTI) video decoder
- Sierra Online audio file demuxer and decoder
- Apple QuickDraw (qdrw) video decoder
- Creative ADPCM audio decoder (16 bits as well as 8 bits schemes)
- Electronic Arts Multimedia (WVE/UV2/etc.) file demuxer
- Miro VideoXL (VIXL) video decoder
- H.261 video encoder
- QPEG video decoder
- Nullsoft Video (NSV) file demuxer
- Shorten audio decoder
- LOCO video decoder
- Apple Lossless Audio Codec (ALAC) decoder
- Winnov WNV1 video decoder
- Autodesk Animator Studio Codec (AASC) decoder
- Indeo 2 video decoder
- Fraps FPS1 video decoder
- Snow video encoder/decoder
- Sonic audio encoder/decoder
- Vorbis audio decoder
- Macromedia ADPCM decoder
- Duck TrueMotion 2 video decoder
- support for decoding FLX and DTA extensions in FLIC files
- H.264 custom quantization matrices support
- ffserver fixed, it should now be usable again
- QDM2 audio decoder
- Real Cooker audio decoder
- TrueSpeech audio decoder
- WMA2 audio decoder fixed, now all files should play correctly
- RealAudio 14.4 and 28.8 decoders fixed
- JPEG-LS decoder
- build system improvements
- tabs and trailing whitespace removed from the codebase
- CamStudio video decoder
- AIFF/AIFF-C audio format, encoding and decoding
- ADTS AAC file reading and writing
- Creative VOC file reading and writing
- American Laser Games multimedia (*.mm) playback system
- Zip Motion Blocks Video decoder
- improved Theora/VP3 decoder
- True Audio (TTA) decoder
- AVS demuxer and video decoder
- JPEG-LS encoder
- Smacker demuxer and decoder
- NuppelVideo/MythTV demuxer and RTjpeg decoder
- KMVC decoder
- MPEG-2 intra VLC support
- MPEG-2 4:2:2 encoder
- Flash Screen Video decoder
- GXF demuxer
- Chinese AVS decoder
- GXF muxer
- MXF demuxer
- VC-1/WMV3/WMV9 video decoder
- MacIntel support
- AVISynth support
- VMware video decoder
- VP5 video decoder
- VP6 video decoder
- WavPack lossless audio decoder
- Targa (.TGA) picture decoder
- Vorbis audio encoder
- Delphine Software .cin demuxer/audio and video decoder
- Tiertex .seq demuxer/video decoder
- MTV demuxer
- TIFF picture encoder and decoder
- GIF picture decoder
- Intel Music Coder decoder
- Zip Motion Blocks Video encoder
- Musepack decoder
- Flash Screen Video encoder
- Theora encoding via libtheora
- BMP encoder
- WMA encoder
- GSM-MS encoder and decoder
- DCA decoder
- DXA demuxer and decoder
- DNxHD decoder
- Gamecube movie (.THP) playback system
- Blackfin optimizations
- Interplay C93 demuxer and video decoder
- Bethsoft VID demuxer and video decoder
- CRYO APC demuxer
- Atrac3 decoder
- V.Flash PTX decoder
- RoQ muxer, RoQ audio encoder
- Renderware TXD demuxer and decoder
- extern C declarations for C++ removed from headers
- sws_flags command line option
- codebook generator
- RoQ video encoder
- QTRLE encoder
- OS/2 support removed and restored again
- AC-3 decoder
- NUT muxer
- additional SPARC (VIS) optimizations
- Matroska muxer
- slice-based parallel H.264 decoding
- Monkey's Audio demuxer and decoder
- AMV audio and video decoder
- DNxHD encoder
- H.264 PAFF decoding
- Nellymoser ASAO decoder
- Beam Software SIFF demuxer and decoder
- libvorbis Vorbis decoding removed in favor of native decoder
- IntraX8 (J-Frame) subdecoder for WMV2 and VC-1
- Ogg (Theora, Vorbis and FLAC) muxer
- The "device" muxers and demuxers are now in a new libavdevice library
- PC Paintbrush PCX decoder
- Sun Rasterfile decoder
- TechnoTrend PVA demuxer
- Linux Media Labs MPEG-4 (LMLM4) demuxer
- AVM2 (Flash 9) SWF muxer
- QT variant of IMA ADPCM encoder
- VFW grabber
- iPod/iPhone compatible mp4 muxer
- Mimic decoder
- MSN TCP Webcam stream demuxer
- RL2 demuxer / decoder
- IFF demuxer
- 8SVX audio decoder
- non-recursive Makefiles
- BFI demuxer
- MAXIS EA XA (.xa) demuxer / decoder
- BFI video decoder
- OMA demuxer
- MLP/TrueHD decoder
- Electronic Arts CMV decoder
- Motion Pixels Video decoder
- Motion Pixels MVI demuxer
- removed animated GIF decoder/demuxer
- D-Cinema audio muxer
- Electronic Arts TGV decoder
- Apple Lossless Audio Codec (ALAC) encoder
- AAC decoder
- floating point PCM encoder/decoder
- MXF muxer
- DV100 AKA DVCPRO HD decoder and demuxer
- E-AC-3 support added to AC-3 decoder
- Nellymoser ASAO encoder
- ASS and SSA demuxer and muxer
- liba52 wrapper removed
- SVQ3 watermark decoding support
- Speex decoding via libspeex
- Electronic Arts TGQ decoder
- RV40 decoder
- QCELP / PureVoice decoder
- RV30 decoder
- hybrid WavPack support
- R3D REDCODE demuxer
- ALSA support for playback and record
- Electronic Arts TQI decoder
- OpenJPEG based JPEG 2000 decoder
- NC (NC4600) camera file demuxer
- Gopher client support
- MXF D-10 muxer
- generic metadata API
- flash ScreenVideo2 encoder


version 0.4.9-pre1:

- DV encoder, DV muxer
- Microsoft RLE video decoder
- Microsoft Video-1 decoder
- Apple Animation (RLE) decoder
- Apple Graphics (SMC) decoder
- Apple Video (RPZA) decoder
- Cinepak decoder
- Sega FILM (CPK) file demuxer
- Westwood multimedia support (VQA & AUD files)
- Id Quake II CIN playback support
- 8BPS video decoder
- FLIC playback support
- RealVideo 2.0 (RV20) decoder
- Duck TrueMotion v1 (DUCK) video decoder
- Sierra VMD demuxer and video decoder
- MSZH and ZLIB decoder support
- SVQ1 video encoder
- AMR-WB support
- PPC optimizations
- rate distortion optimal cbp support
- rate distorted optimal ac prediction for MPEG-4
- rate distorted optimal lambda->qp support
- AAC encoding with libfaac
- Sunplus JPEG codec (SP5X) support
- use Lagrange multipler instead of QP for ratecontrol
- Theora/VP3 decoding support
- XA and ADX ADPCM codecs
- export MPEG-2 active display area / pan scan
- Add support for configuring with IBM XLC
- floating point AAN DCT
- initial support for zygo video (not complete)
- RGB ffv1 support
- new audio/video parser API
- av_log() system
- av_read_frame() and av_seek_frame() support
- missing last frame fixes
- seek by mouse in ffplay
- noise reduction of DCT coefficients
- H.263 OBMC & 4MV support
- H.263 alternative inter vlc support
- H.263 loop filter
- H.263 slice structured mode
- interlaced DCT support for MPEG-2 encoding
- stuffing to stay above min_bitrate
- MB type & QP visualization
- frame stepping for ffplay
- interlaced motion estimation
- alternate scantable support
- SVCD scan offset support
- closed GOP support
- SSE2 FDCT
- quantizer noise shaping
- G.726 ADPCM audio codec
- MS ADPCM encoding
- multithreaded/SMP motion estimation
- multithreaded/SMP encoding for MPEG-1/MPEG-2/MPEG-4/H.263
- multithreaded/SMP decoding for MPEG-2
- FLAC decoder
- Metrowerks CodeWarrior suppport
- H.263+ custom pcf support
- nicer output for 'ffmpeg -formats'
- Matroska demuxer
- SGI image format, encoding and decoding
- H.264 loop filter support
- H.264 CABAC support
- nicer looking arrows for the motion vector visualization
- improved VCD support
- audio timestamp drift compensation
- MPEG-2 YUV 422/444 support
- polyphase kaiser windowed sinc and blackman nuttall windowed sinc audio resample
- better image scaling
- H.261 support
- correctly interleave packets during encoding
- VIS optimized motion compensation
- intra_dc_precision>0 encoding support
- support reuse of motion vectors/MB types/field select values of the source video
- more accurate deblock filter
- padding support
- many optimizations and bugfixes
- FunCom ISS audio file demuxer and according ADPCM decoding


version 0.4.8:

- MPEG-2 video encoding (Michael)
- Id RoQ playback subsystem (Mike Melanson and Tim Ferguson)
- Wing Commander III Movie (.mve) file playback subsystem (Mike Melanson
  and Mario Brito)
- Xan DPCM audio decoder (Mario Brito)
- Interplay MVE playback subsystem (Mike Melanson)
- Duck DK3 and DK4 ADPCM audio decoders (Mike Melanson)


version 0.4.7:

- RealAudio 1.0 (14_4) and 2.0 (28_8) native decoders. Author unknown, code from mplayerhq
  (originally from public domain player for Amiga at http://www.honeypot.net/audio)
- current version now also compiles with older GCC (Fabrice)
- 4X multimedia playback system including 4xm file demuxer (Mike
  Melanson), and 4X video and audio codecs (Michael)
- Creative YUV (CYUV) decoder (Mike Melanson)
- FFV1 codec (our very simple lossless intra only codec, compresses much better
  than HuffYUV) (Michael)
- ASV1 (Asus), H.264, Intel indeo3 codecs have been added (various)
- tiny PNG encoder and decoder, tiny GIF decoder, PAM decoder (PPM with
  alpha support), JPEG YUV colorspace support. (Fabrice Bellard)
- ffplay has been replaced with a newer version which uses SDL (optionally)
  for multiplatform support (Fabrice)
- Sorenson Version 3 codec (SVQ3) support has been added (decoding only) - donated
  by anonymous
- AMR format has been added (Johannes Carlsson)
- 3GP support has been added (Johannes Carlsson)
- VP3 codec has been added (Mike Melanson)
- more MPEG-1/2 fixes
- better multiplatform support, MS Visual Studio fixes (various)
- AltiVec optimizations (Magnus Damn and others)
- SH4 processor support has been added (BERO)
- new public interfaces (avcodec_get_pix_fmt) (Roman Shaposhnick)
- VOB streaming support (Brian Foley)
- better MP3 autodetection (Andriy Rysin)
- qpel encoding (Michael)
- 4mv+b frames encoding finally fixed (Michael)
- chroma ME (Michael)
- 5 comparison functions for ME (Michael)
- B-frame encoding speedup (Michael)
- WMV2 codec (unfinished - Michael)
- user specified diamond size for EPZS (Michael)
- Playstation STR playback subsystem, still experimental (Mike and Michael)
- ASV2 codec (Michael)
- CLJR decoder (Alex)

.. And lots more new enhancements and fixes.


version 0.4.6:

- completely new integer only MPEG audio layer 1/2/3 decoder rewritten
  from scratch
- Recoded DCT and motion vector search with gcc (no longer depends on nasm)
- fix quantization bug in AC3 encoder
- added PCM codecs and format. Corrected WAV/AVI/ASF PCM issues
- added prototype ffplay program
- added GOB header parsing on H.263/H.263+ decoder (Juanjo)
- bug fix on MCBPC tables of H.263 (Juanjo)
- bug fix on DC coefficients of H.263 (Juanjo)
- added Advanced Prediction Mode on H.263/H.263+ decoder (Juanjo)
- now we can decode H.263 streams found in QuickTime files (Juanjo)
- now we can decode H.263 streams found in VIVO v1 files(Juanjo)
- preliminary RTP "friendly" mode for H.263/H.263+ coding. (Juanjo)
- added GOB header for H.263/H.263+ coding on RTP mode (Juanjo)
- now H.263 picture size is returned on the first decoded frame (Juanjo)
- added first regression tests
- added MPEG-2 TS demuxer
- new demux API for libav
- more accurate and faster IDCT (Michael)
- faster and entropy-controlled motion search (Michael)
- two pass video encoding (Michael)
- new video rate control (Michael)
- added MSMPEG4V1, MSMPEGV2 and WMV1 support (Michael)
- great performance improvement of video encoders and decoders (Michael)
- new and faster bit readers and vlc parsers (Michael)
- high quality encoding mode: tries all macroblock/VLC types (Michael)
- added DV video decoder
- preliminary RTP/RTSP support in ffserver and libavformat
- H.263+ AIC decoding/encoding support (Juanjo)
- VCD MPEG-PS mode (Juanjo)
- PSNR stuff (Juanjo)
- simple stats output (Juanjo)
- 16-bit and 15-bit RGB/BGR/GBR support (Bisqwit)


version 0.4.5:

- some header fixes (Zdenek Kabelac <kabi at informatics.muni.cz>)
- many MMX optimizations (Nick Kurshev <nickols_k at mail.ru>)
- added configure system (actually a small shell script)
- added MPEG audio layer 1/2/3 decoding using LGPL'ed mpglib by
  Michael Hipp (temporary solution - waiting for integer only
  decoder)
- fixed VIDIOCSYNC interrupt
- added Intel H.263 decoding support ('I263' AVI fourCC)
- added Real Video 1.0 decoding (needs further testing)
- simplified image formats again. Added PGM format (=grey
  pgm). Renamed old PGM to PGMYUV.
- fixed msmpeg4 slice issues (tell me if you still find problems)
- fixed OpenDivX bugs with newer versions (added VOL header decoding)
- added support for MPlayer interface
- added macroblock skip optimization
- added MJPEG decoder
- added mmx/mmxext IDCT from libmpeg2
- added pgmyuvpipe, ppm, and ppm_pipe formats (original patch by Celer
  <celer at shell.scrypt.net>)
- added pixel format conversion layer (e.g. for MJPEG or PPM)
- added deinterlacing option
- MPEG-1/2 fixes
- MPEG-4 vol header fixes (Jonathan Marsden <snmjbm at pacbell.net>)
- ARM optimizations (Lionel Ulmer <lionel.ulmer at free.fr>).
- Windows porting of file converter
- added MJPEG raw format (input/ouput)
- added JPEG image format support (input/output)


version 0.4.4:

- fixed some std header definitions (Bjorn Lindgren
  <bjorn.e.lindgren at telia.com>).
- added MPEG demuxer (MPEG-1 and 2 compatible).
- added ASF demuxer
- added prototype RM demuxer
- added AC3 decoding (done with libac3 by Aaron Holtzman)
- added decoding codec parameter guessing (.e.g. for MPEG, because the
  header does not include them)
- fixed header generation in MPEG-1, AVI and ASF muxer: wmplayer can now
  play them (only tested video)
- fixed H.263 white bug
- fixed phase rounding in img resample filter
- add MMX code for polyphase img resample filter
- added CPU autodetection
- added generic title/author/copyright/comment string handling (ASF and RM
  use them)
- added SWF demux to extract MP3 track (not usable yet because no MP3
  decoder)
- added fractional frame rate support
- codecs are no longer searched by read_header() (should fix ffserver
  segfault)


version 0.4.3:

- BGR24 patch (initial patch by Jeroen Vreeken <pe1rxq at amsat.org>)
- fixed raw yuv output
- added motion rounding support in MPEG-4
- fixed motion bug rounding in MSMPEG4
- added B-frame handling in video core
- added full MPEG-1 decoding support
- added partial (frame only) MPEG-2 support
- changed the FOURCC code for H.263 to "U263" to be able to see the
  +AVI/H.263 file with the UB Video H.263+ decoder. MPlayer works with
  this +codec ;) (JuanJo).
- Halfpel motion estimation after MB type selection (JuanJo)
- added pgm and .Y.U.V output format
- suppressed 'img:' protocol. Simply use: /tmp/test%d.[pgm|Y] as input or
  output.
- added pgmpipe I/O format (original patch from Martin Aumueller
  <lists at reserv.at>, but changed completely since we use a format
  instead of a protocol)


version 0.4.2:

- added H.263/MPEG-4/MSMPEG4 decoding support. MPEG-4 decoding support
  (for OpenDivX) is almost complete: 8x8 MVs and rounding are
  missing. MSMPEG4 support is complete.
- added prototype MPEG-1 decoder. Only I- and P-frames handled yet (it
  can decode ffmpeg MPEGs :-)).
- added libavcodec API documentation (see apiexample.c).
- fixed image polyphase bug (the bottom of some images could be
  greenish)
- added support for non clipped motion vectors (decoding only)
  and image sizes non-multiple of 16
- added support for AC prediction (decoding only)
- added file overwrite confirmation (can be disabled with -y)
- added custom size picture to H.263 using H.263+ (Juanjo)


version 0.4.1:

- added MSMPEG4 (aka DivX) compatible encoder. Changed default codec
  of AVI and ASF to DIV3.
- added -me option to set motion estimation method
  (default=log). suppressed redundant -hq option.
- added options -acodec and -vcodec to force a given codec (useful for
  AVI for example)
- fixed -an option
- improved dct_quantize speed
- factorized some motion estimation code


version 0.4.0:

- removing grab code from ffserver and moved it to ffmpeg. Added
  multistream support to ffmpeg.
- added timeshifting support for live feeds (option ?date=xxx in the
  URL)
- added high quality image resize code with polyphase filter (need
  mmx/see optimization). Enable multiple image size support in ffserver.
- added multi live feed support in ffserver
- suppressed master feature from ffserver (it should be done with an
  external program which opens the .ffm url and writes it to another
  ffserver)
- added preliminary support for video stream parsing (WAV and AVI half
  done). Added proper support for audio/video file conversion in
  ffmpeg.
- added preliminary support for video file sending from ffserver
- redesigning I/O subsystem: now using URL based input and output
  (see avio.h)
- added WAV format support
- added "tty user interface" to ffmpeg to stop grabbing gracefully
- added MMX/SSE optimizations to SAD (Sums of Absolutes Differences)
  (Juan J. Sierralta P. a.k.a. "Juanjo" <juanjo at atmlab.utfsm.cl>)
- added MMX DCT from mpeg2_movie 1.5 (Juanjo)
- added new motion estimation algorithms, log and phods (Juanjo)
- changed directories: libav for format handling, libavcodec for
  codecs


version 0.3.4:

- added stereo in MPEG audio encoder


version 0.3.3:

- added 'high quality' mode which use motion vectors. It can be used in
  real time at low resolution.
- fixed rounding problems which caused quality problems at high
  bitrates and large GOP size


version 0.3.2: small fixes

- ASF fixes
- put_seek bug fix


version 0.3.1: added avi/divx support

- added AVI support
- added MPEG-4 codec compatible with OpenDivX. It is based on the H.263 codec
- added sound for flash format (not tested)


version 0.3: initial public release<|MERGE_RESOLUTION|>--- conflicted
+++ resolved
@@ -1,31 +1,28 @@
 Entries are sorted chronologically from oldest to youngest within each release,
 releases are sorted from youngest to oldest.
 
-<<<<<<< HEAD
 version next:
+
+
+version 0.10.2:
+
+- Several bugs and crashes have been fixed in the following codecs: AAC,
+  APE, H.263, H.264, Indeo 4, Mimic, MJPEG, Motion Pixels Video, RAW,
+  TTA, VC1, VQA, WMA Voice, vqavideo (CVE-2012-0947).
+
+- Several bugs and crashes have been fixed in the following formats:
+  ASF, ID3v2, MOV, xWMA
+
+- This release additionally updates the following codecs to the
+  bytestream2 API, and therefore benefit from additional overflow
+  checks: truemotion2, utvideo, vqavideo
+
 
 version 0.10.1
 - Several security fixes, many bugfixes affecting many formats and
   codecs, the list below is not complete.
 
 - swapuv filter
-=======
-version 0.8.2:
-
-- Several bugs and crashes have been fixed in the following codecs: AAC,
-  APE, H.263, H.264, Indeo 4, Mimic, MJPEG, Motion Pixels Video, RAW,
-  TTA, VC1, VQA, WMA Voice, vqavideo (CVE-2012-0947).
-
-- Several bugs and crashes have been fixed in the following formats:
-  ASF, ID3v2, MOV, xWMA
-
-- This release additionally updates the following codecs to the
-  bytestream2 API, and therefore benefit from additional overflow
-  checks: truemotion2, utvideo, vqavideo
-
-
-version 0.8.1:
->>>>>>> 43e5fda4
 
 - Several bugs and crashes have been fixed in the following codecs: AAC,
   AC-3, ADPCM, AMR (both NB and WB), ATRAC3, CAVC, Cook, camstudio, DCA,
